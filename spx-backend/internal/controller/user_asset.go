--- conflicted
+++ resolved
@@ -2,10 +2,6 @@
 
 import (
 	"context"
-<<<<<<< HEAD
-=======
-	"fmt"
->>>>>>> da1b3a4e
 	"strconv"
 	"time"
 
@@ -55,7 +51,6 @@
 
 	// Initialize the filter conditions
 	var wheres []model.FilterCondition
-<<<<<<< HEAD
 
 	// Apply additional filters based on parameters
 	if params.Owner != nil {
@@ -63,17 +58,6 @@
 	}
 	wheres = append(wheres, model.FilterCondition{Column: "ua.relation_type", Operation: "=", Value: assetType})
 
-=======
-	wheres = append(wheres, model.FilterCondition{Column: "ua.owner", Operation: "=", Value: *params.Owner}, model.FilterCondition{Column: "ua.relation_type", Operation: "=", Value: assetType})
-
-	// Apply additional filters based on parameters
-	if params.Keyword != "" {
-		wheres = append(wheres, model.FilterCondition{Column: "a.display_name", Operation: "LIKE", Value: "%" + params.Keyword + "%"})
-	}
-	if params.AssetType != nil {
-		wheres = append(wheres, model.FilterCondition{Column: "a.asset_type", Operation: "=", Value: *params.AssetType})
-	}
->>>>>>> da1b3a4e
 	// Define order conditions based on input
 	var orders []model.OrderByCondition
 	switch params.OrderBy {
@@ -90,6 +74,7 @@
 		RIGHT JOIN user_asset ua ON a.id = ua.asset_id
 	`
 
+	assets, err := model.ListUserAssets(ctx, ctrl.db, params.Pagination, wheres, orders, query)
 	assets, err := model.ListUserAssets(ctx, ctrl.db, params.Pagination, wheres, orders, query)
 	if err != nil {
 		logger.Printf("failed to list user assets: %v", err)
