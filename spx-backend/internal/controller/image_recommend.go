--- conflicted
+++ resolved
@@ -323,7 +323,7 @@
 
 	// OPTIMIZATION: Use cached optimized prompt for final query instead of calling OptimizePromptWithAnalysis again
 	logger.Printf("Returning recommendation result with %d results", len(foundResults))
-<<<<<<< HEAD
+
 
 	// Log filter metrics if available
 	if filterMetrics != nil {
@@ -331,8 +331,7 @@
 			filterMetrics.TotalCandidates, filterMetrics.FilteredCount, filterMetrics.FilterRatio*100, filterMetrics.DegradationLevel)
 	}
 
-=======
->>>>>>> a969cc71
+
 	return &ImageRecommendResult{
 		QueryID:      queryID,
 		Query:        promptCtx.OptimizedPrompt,
