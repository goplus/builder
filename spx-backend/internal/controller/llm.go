--- conflicted
+++ resolved
@@ -2,11 +2,8 @@
 
 import (
 	"context"
-<<<<<<< HEAD
 	"database/sql"
-=======
 	"encoding/json"
->>>>>>> fa287b8a
 	"errors"
 	"fmt"
 	"github.com/goplus/builder/spx-backend/internal/llm"
@@ -417,12 +414,7 @@
 	if err != nil {
 		return ChatResp{}, err
 	}
-<<<<<<< HEAD
-	saveChat(ctx, ctrl.db, *chat)
-	return newChatResp(resp, chat.ID), nil
-=======
 	return newChatResp(resp, *chat), nil
->>>>>>> fa287b8a
 }
 
 func (ctrl *Controller) NextChat(ctx context.Context, id string, p AIChatParams) (chatResp ChatResp, err error) {
@@ -471,8 +463,10 @@
 	if err != nil {
 		return TaskResp{}, err
 	}
-<<<<<<< HEAD
-	return newSuggestTaskResp(resp, ""), nil
+	if p.TaskAction == int(SuggestTask) {
+		return newSuggestTaskResp(resp), nil
+	}
+	return TaskResp{}, nil
 }
 
 func chat2ModelChat(chat chat) *model.LLMChat {
@@ -514,10 +508,4 @@
 		return err
 	}
 	return nil
-=======
-	if p.TaskAction == int(SuggestTask) {
-		return newSuggestTaskResp(resp), nil
-	}
-	return TaskResp{}, nil
->>>>>>> fa287b8a
 }