--- conflicted
+++ resolved
@@ -75,30 +75,16 @@
 
 // SVGResponse represents the response for direct SVG requests.
 type SVGResponse struct {
-<<<<<<< HEAD
-	Data    []byte            `json:"-"` // SVG content
-	Headers map[string]string `json:"-"` // Response headers
-=======
+
 	Data    []byte            `json:"-"`         // SVG content
 	Headers map[string]string `json:"-"`         // Response headers
 	KodoURL string            `json:"kodo_url,omitempty"` // Kodo storage URL if stored
->>>>>>> eda950e8
+
 }
 
 // ImageResponse represents the response for image metadata requests.
 type ImageResponse struct {
-<<<<<<< HEAD
-	ID               string          `json:"id"`
-	SVGURL           string          `json:"svg_url"`
-	PNGURL           string          `json:"png_url,omitempty"`
-	Width            int             `json:"width"`
-	Height           int             `json:"height"`
-	Provider         svggen.Provider `json:"provider"`
-	OriginalPrompt   string          `json:"original_prompt,omitempty"`
-	TranslatedPrompt string          `json:"translated_prompt,omitempty"`
-	WasTranslated    bool            `json:"was_translated"`
-	CreatedAt        time.Time       `json:"created_at"`
-=======
+
 	ID               string            `json:"id"`
 	SVGURL           string            `json:"svg_url"`
 	PNGURL           string            `json:"png_url,omitempty"`
@@ -110,7 +96,7 @@
 	TranslatedPrompt string            `json:"translated_prompt,omitempty"`
 	WasTranslated    bool              `json:"was_translated"`
 	CreatedAt        time.Time         `json:"created_at"`
->>>>>>> eda950e8
+
 }
 
 // GenerateSVG generates an SVG image and returns the SVG content directly.
