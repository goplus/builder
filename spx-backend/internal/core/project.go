--- conflicted
+++ resolved
@@ -95,10 +95,6 @@
 		bus = os.Getenv("GOP_SPX_BLOBUS")
 	}
 	println(bus)
-<<<<<<< HEAD
-	println("000")
-=======
->>>>>>> 63bd63b5
 	println(dsn)
 	bucket, err := blob.OpenBucket(ctx, bus)
 	if err != nil {
