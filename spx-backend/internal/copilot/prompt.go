package copilot

import (
	_ "embed"
	"encoding/json"
	"fmt"
	"strings"
	"text/template"

	"github.com/goplus/builder/spx-backend/internal/copilot/types"
)

// For details about maintaining `*_defs.md` files, see:
// spx-gui/src/components/editor/code-editor/document-base/helpers.ts

//go:embed gop_defs.md
var gopDefs string

//go:embed spx_defs.md
var spxDefs string

//go:embed custom_element_code_link.md
var customElementCodeLink string

//go:embed custom_element_code_change.md
var customElementCodeChange string

//go:embed system_prompt_with_tools.md
var systemPromptWithToolsTpl string

//go:embed system_prompt.md
var systemPromptTpl string

<<<<<<< HEAD
//go:embed system_prompt_with_tools.md
var systemPromptWithToolsTpl string
=======
// SystemPrompt is the fully rendered system prompt used to instruct the AI assistant.
// It is initialized during package initialization.
var SystemPrompt string
>>>>>>> e8994cb1

// systemPromptTplData holds all data needed to populate the system prompt template.
// This includes language definitions, documentation, and available tools.
type systemPromptTplData struct {
	GopDefs                 string       // Go+ language documentation
	SpxDefs                 string       // SPX framework documentation
	CustomElementCodeLink   string       // Custom element code linking documentation
	CustomElementCodeChange string       // Custom element code change documentation
	Tools                   []types.Tool // Available tools for the AI assistant
}

<<<<<<< HEAD
// SystemPrompt is the fully rendered system prompt used to instruct the AI assistant.
// It is initialized during package initialization.
var SystemPrompt string
=======
// init initializes the package by:
// 1. Loading and parsing the tool definitions from embedded JSON
// 2. Preparing the template data with all documentation and tools
// 3. Rendering the system prompt template with the prepared data
// The function will panic if any step fails, as proper initialization is critical.
func SystemPromptWithTools(tools []types.Tool) string {
	// Create a new template with the provided tools
	tplData := systemPromptTplData{
		GopDefs:                 gopDefs,
		SpxDefs:                 spxDefs,
		CustomElementCodeLink:   customElementCodeLink,
		CustomElementCodeChange: customElementCodeChange,
		Tools:                   tools,
	}

	// Define template functions for formatting
	funcMap := template.FuncMap{
		"formatJSON": func(v interface{}) string {
			indented, err := json.MarshalIndent(v, "", "\t")
			if err != nil {
				return fmt.Sprintf("Error formatting JSON: %v", err)
			}
			return string(indented)
		},
	}

	// Parse the system prompt template
	tpl, err := template.New("system-prompt").Funcs(funcMap).Parse(systemPromptWithToolsTpl)
	if err != nil {
		panic(err)
	}

	var sb strings.Builder
	if err := tpl.Execute(&sb, tplData); err != nil {
		panic(err)
	}

	return sb.String()
}
>>>>>>> e8994cb1

func SystemPromptWithTools(tools []types.Tool) string {
	// Create a new template with the provided tools
	tplData := systemPromptTplData{
		GopDefs:                 gopDefs,
		SpxDefs:                 spxDefs,
		CustomElementCodeLink:   customElementCodeLink,
		CustomElementCodeChange: customElementCodeChange,
		Tools:                   tools,
	}

	// Define template functions for formatting
	funcMap := template.FuncMap{
		"formatJSON": func(v interface{}) string {
			indented, err := json.MarshalIndent(v, "", "\t")
			if err != nil {
				return fmt.Sprintf("Error formatting JSON: %v", err)
			}
			return string(indented)
		},
	}

	// Parse the system prompt template
	tpl, err := template.New("system-prompt").Funcs(funcMap).Parse(systemPromptWithToolsTpl)
	if err != nil {
		panic(err)
	}

	var sb strings.Builder
	if err := tpl.Execute(&sb, tplData); err != nil {
		panic(err)
	}

	return sb.String()
}

// init initializes the package by:
// 1. Loading and parsing the tool definitions from embedded JSON
// 2. Preparing the template data with all documentation and tools
// 3. Rendering the system prompt template with the prepared data
// The function will panic if any step fails, as proper initialization is critical.
func init() {
	// Prepare template data with all documentation and tools
	tplData := systemPromptTplData{
		GopDefs:                 gopDefs,
		SpxDefs:                 spxDefs,
		CustomElementCodeLink:   customElementCodeLink,
		CustomElementCodeChange: customElementCodeChange,
	}

	// Parse the system prompt template
	tpl, err := template.New("system-prompt").Parse(systemPromptTpl)
	if err != nil {
		panic(err)
	}

	// Execute the template with the prepared data
	var sb strings.Builder
	if err := tpl.Execute(&sb, tplData); err != nil {
		panic(err)
	}

	// Store the fully rendered system prompt
	SystemPrompt = sb.String()
}<|MERGE_RESOLUTION|>--- conflicted
+++ resolved
@@ -31,15 +31,6 @@
 //go:embed system_prompt.md
 var systemPromptTpl string
 
-<<<<<<< HEAD
-//go:embed system_prompt_with_tools.md
-var systemPromptWithToolsTpl string
-=======
-// SystemPrompt is the fully rendered system prompt used to instruct the AI assistant.
-// It is initialized during package initialization.
-var SystemPrompt string
->>>>>>> e8994cb1
-
 // systemPromptTplData holds all data needed to populate the system prompt template.
 // This includes language definitions, documentation, and available tools.
 type systemPromptTplData struct {
@@ -50,51 +41,9 @@
 	Tools                   []types.Tool // Available tools for the AI assistant
 }
 
-<<<<<<< HEAD
 // SystemPrompt is the fully rendered system prompt used to instruct the AI assistant.
 // It is initialized during package initialization.
 var SystemPrompt string
-=======
-// init initializes the package by:
-// 1. Loading and parsing the tool definitions from embedded JSON
-// 2. Preparing the template data with all documentation and tools
-// 3. Rendering the system prompt template with the prepared data
-// The function will panic if any step fails, as proper initialization is critical.
-func SystemPromptWithTools(tools []types.Tool) string {
-	// Create a new template with the provided tools
-	tplData := systemPromptTplData{
-		GopDefs:                 gopDefs,
-		SpxDefs:                 spxDefs,
-		CustomElementCodeLink:   customElementCodeLink,
-		CustomElementCodeChange: customElementCodeChange,
-		Tools:                   tools,
-	}
-
-	// Define template functions for formatting
-	funcMap := template.FuncMap{
-		"formatJSON": func(v interface{}) string {
-			indented, err := json.MarshalIndent(v, "", "\t")
-			if err != nil {
-				return fmt.Sprintf("Error formatting JSON: %v", err)
-			}
-			return string(indented)
-		},
-	}
-
-	// Parse the system prompt template
-	tpl, err := template.New("system-prompt").Funcs(funcMap).Parse(systemPromptWithToolsTpl)
-	if err != nil {
-		panic(err)
-	}
-
-	var sb strings.Builder
-	if err := tpl.Execute(&sb, tplData); err != nil {
-		panic(err)
-	}
-
-	return sb.String()
-}
->>>>>>> e8994cb1
 
 func SystemPromptWithTools(tools []types.Tool) string {
 	// Create a new template with the provided tools
