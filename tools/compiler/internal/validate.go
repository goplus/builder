--- conflicted
+++ resolved
@@ -49,11 +49,7 @@
 }
 
 func (checker *StringChecker) splitStrings() {
-<<<<<<< HEAD
-=======
 
- }
->>>>>>> bb10cd81
 }
 
 func (checker *StringChecker) CamelCase() string {
