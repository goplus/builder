package server

import (
	"bytes"
	"encoding/json"
	"fmt"
	"net/url"
)

// UnmarshalJSON unmarshals msg into the variable pointed to by params.
// In JSONRPC, optional messages may be "null", in which case it is a no-op.
func UnmarshalJSON(msg json.RawMessage, v any) error {
	if len(msg) == 0 || bytes.Equal(msg, []byte("null")) {
		return nil
	}
	return json.Unmarshal(msg, v)
}

<<<<<<< HEAD
// FromGopTokenPosition converts a [goptoken.Position] to a protocol [Position].
func FromGopTokenPosition(p goptoken.Position) Position {
	return Position{
		Line:      uint32(p.Line - 1),
		Character: uint32(p.Column - 1),
	}
}

// RangeForGopTokenPosition returns a [Range] for the given [goptoken.Position].
func RangeForGopTokenPosition(pos goptoken.Position) Range {
	return Range{
		Start: FromGopTokenPosition(pos),
		End:   FromGopTokenPosition(pos),
	}
}

// RangeForGopTokenStartEnd returns a [Range] for the given start and end [goptoken.Position]s.
func RangeForGopTokenStartEnd(start, end goptoken.Position) Range {
	return Range{
		Start: FromGopTokenPosition(start),
		End:   FromGopTokenPosition(end),
	}
}

=======
>>>>>>> a40f2637
// toURI converts a string to a [URI].
func toURI(s string) *URI {
	u := URI(s)
	return &u
}

// SpxRenameResourceParams represents parameters to rename an spx resource in
// the workspace.
type SpxRenameResourceParams struct {
	// The spx resource.
	Resource SpxResourceIdentifier `json:"resource"`
	// The new name of the spx resource.
	NewName string `json:"newName"`
}

// SpxResourceIdentifier identifies an spx resource.
type SpxResourceIdentifier struct {
	// The spx resource's URI.
	URI SpxResourceURI `json:"uri"`
}

// SpxResourceURI represents a URI string for an spx resource.
type SpxResourceURI string

// HTML returns the HTML representation of the spx resource URI.
func (u SpxResourceURI) HTML() string {
	return fmt.Sprintf("<resource-preview resource=%s />\n", attr(string(u)))
}

// SpxGetDefinitionsParams represents parameters to get definitions at a
// specific position in a document.
type SpxGetDefinitionsParams struct {
	// The text document position params.
	TextDocumentPositionParams
}

// SpxDefinitionIdentifier identifies an spx definition.
type SpxDefinitionIdentifier struct {
	// Full name of source package.
	// If not provided, it's assumed to be kind-statement.
	// If `main`, it's the current user package.
	// Examples:
	// - `fmt`
	// - `github.com/goplus/spx`
	// - `main`
	Package *string `json:"package,omitempty"`

	// Exported name of the definition.
	// If not provided, it's assumed to be kind-package.
	// Examples:
	// - `Println`
	// - `Sprite`
	// - `Sprite.turn`
	// - `for_statement_with_single_condition`
	Name *string `json:"name,omitempty"`

	// Overload Identifier.
	OverloadID *string `json:"overloadId,omitempty"`
}

// String implements [fmt.Stringer].
func (id SpxDefinitionIdentifier) String() string {
	s := "gop:"
	if id.Package != nil {
		s += *id.Package
	}
	if id.Name != nil {
		s += "?" + url.QueryEscape(*id.Name)
		if id.OverloadID != nil {
			s += "#" + url.QueryEscape(*id.OverloadID)
		}
	}
	return s
}

// SpxResourceRefDocumentLinkData represents data for an spx resource reference
// document link.
type SpxResourceRefDocumentLinkData struct {
	// The kind of the spx resource reference.
	Kind SpxResourceRefKind `json:"kind"`
}

////////////////////////////////////////////////////////////////////////////////

// See https://microsoft.github.io/language-server-protocol/specifications/lsp/3.18/specification#documentUri
type DocumentURI string

// See https://microsoft.github.io/language-server-protocol/specifications/lsp/3.18/specification#uri
type URI string

// A special text edit with an additional change annotation.
//
// @since 3.16.0.
//
// See https://microsoft.github.io/language-server-protocol/specifications/lsp/3.17/specification#annotatedTextEdit
type AnnotatedTextEdit struct {
	// The actual identifier of the change annotation
	AnnotationID *ChangeAnnotationIdentifier `json:"annotationId,omitempty"`
	TextEdit
}

// The parameters passed via an apply workspace edit request.
//
// See https://microsoft.github.io/language-server-protocol/specifications/lsp/3.17/specification#applyWorkspaceEditParams
type ApplyWorkspaceEditParams struct {
	// An optional label of the workspace edit. This label is
	// presented in the user interface for example on an undo
	// stack to undo the workspace edit.
	Label string `json:"label,omitempty"`
	// The edits to apply.
	Edit WorkspaceEdit `json:"edit"`
	// Additional data about the edit.
	//
	// @since 3.18.0
	// @proposed
	Metadata *WorkspaceEditMetadata `json:"metadata,omitempty"`
}

// The result returned from the apply workspace edit request.
//
// @since 3.17 renamed from ApplyWorkspaceEditResponse
//
// See https://microsoft.github.io/language-server-protocol/specifications/lsp/3.17/specification#applyWorkspaceEditResult
type ApplyWorkspaceEditResult struct {
	// Indicates whether the edit was applied or not.
	Applied bool `json:"applied"`
	// An optional textual description for why the edit was not applied.
	// This may be used by the server for diagnostic logging or to provide
	// a suitable error for a request that triggered the edit.
	FailureReason string `json:"failureReason,omitempty"`
	// Depending on the client's failure handling strategy `failedChange` might
	// contain the index of the change that failed. This property is only available
	// if the client signals a `failureHandlingStrategy` in its client capabilities.
	FailedChange uint32 `json:"failedChange,omitempty"`
}

// A base for all symbol information.
//
// See https://microsoft.github.io/language-server-protocol/specifications/lsp/3.17/specification#baseSymbolInformation
type BaseSymbolInformation struct {
	// The name of this symbol.
	Name string `json:"name"`
	// The kind of this symbol.
	Kind SymbolKind `json:"kind"`
	// Tags for this symbol.
	//
	// @since 3.16.0
	Tags []SymbolTag `json:"tags,omitempty"`
	// The name of the symbol containing this symbol. This information is for
	// user interface purposes (e.g. to render a qualifier in the user interface
	// if necessary). It can't be used to re-infer a hierarchy for the document
	// symbols.
	ContainerName string `json:"containerName,omitempty"`
}

// @since 3.16.0
//
// See https://microsoft.github.io/language-server-protocol/specifications/lsp/3.17/specification#callHierarchyClientCapabilities
type CallHierarchyClientCapabilities struct {
	// Whether implementation supports dynamic registration. If this is set to `true`
	// the client supports the new `(TextDocumentRegistrationOptions & StaticRegistrationOptions)`
	// return value for the corresponding server capability as well.
	DynamicRegistration bool `json:"dynamicRegistration,omitempty"`
}

// Represents an incoming call, e.g. a caller of a method or constructor.
//
// @since 3.16.0
//
// See https://microsoft.github.io/language-server-protocol/specifications/lsp/3.17/specification#callHierarchyIncomingCall
type CallHierarchyIncomingCall struct {
	// The item that makes the call.
	From CallHierarchyItem `json:"from"`
	// The ranges at which the calls appear. This is relative to the caller
	// denoted by {@link CallHierarchyIncomingCall.from `this.from`}.
	FromRanges []Range `json:"fromRanges"`
}

// The parameter of a `callHierarchy/incomingCalls` request.
//
// @since 3.16.0
//
// See https://microsoft.github.io/language-server-protocol/specifications/lsp/3.17/specification#callHierarchyIncomingCallsParams
type CallHierarchyIncomingCallsParams struct {
	Item CallHierarchyItem `json:"item"`
	WorkDoneProgressParams
	PartialResultParams
}

// Represents programming constructs like functions or constructors in the context
// of call hierarchy.
//
// @since 3.16.0
//
// See https://microsoft.github.io/language-server-protocol/specifications/lsp/3.17/specification#callHierarchyItem
type CallHierarchyItem struct {
	// The name of this item.
	Name string `json:"name"`
	// The kind of this item.
	Kind SymbolKind `json:"kind"`
	// Tags for this item.
	Tags []SymbolTag `json:"tags,omitempty"`
	// More detail for this item, e.g. the signature of a function.
	Detail string `json:"detail,omitempty"`
	// The resource identifier of this item.
	URI DocumentURI `json:"uri"`
	// The range enclosing this symbol not including leading/trailing whitespace but everything else, e.g. comments and code.
	Range Range `json:"range"`
	// The range that should be selected and revealed when this symbol is being picked, e.g. the name of a function.
	// Must be contained by the {@link CallHierarchyItem.range `range`}.
	SelectionRange Range `json:"selectionRange"`
	// A data entry field that is preserved between a call hierarchy prepare and
	// incoming calls or outgoing calls requests.
	Data interface{} `json:"data,omitempty"`
}

// Call hierarchy options used during static registration.
//
// @since 3.16.0
//
// See https://microsoft.github.io/language-server-protocol/specifications/lsp/3.17/specification#callHierarchyOptions
type CallHierarchyOptions struct {
	WorkDoneProgressOptions
}

// Represents an outgoing call, e.g. calling a getter from a method or a method from a constructor etc.
//
// @since 3.16.0
//
// See https://microsoft.github.io/language-server-protocol/specifications/lsp/3.17/specification#callHierarchyOutgoingCall
type CallHierarchyOutgoingCall struct {
	// The item that is called.
	To CallHierarchyItem `json:"to"`
	// The range at which this item is called. This is the range relative to the caller, e.g the item
	// passed to {@link CallHierarchyItemProvider.provideCallHierarchyOutgoingCalls `provideCallHierarchyOutgoingCalls`}
	// and not {@link CallHierarchyOutgoingCall.to `this.to`}.
	FromRanges []Range `json:"fromRanges"`
}

// The parameter of a `callHierarchy/outgoingCalls` request.
//
// @since 3.16.0
//
// See https://microsoft.github.io/language-server-protocol/specifications/lsp/3.17/specification#callHierarchyOutgoingCallsParams
type CallHierarchyOutgoingCallsParams struct {
	Item CallHierarchyItem `json:"item"`
	WorkDoneProgressParams
	PartialResultParams
}

// The parameter of a `textDocument/prepareCallHierarchy` request.
//
// @since 3.16.0
//
// See https://microsoft.github.io/language-server-protocol/specifications/lsp/3.17/specification#callHierarchyPrepareParams
type CallHierarchyPrepareParams struct {
	TextDocumentPositionParams
	WorkDoneProgressParams
}

// Call hierarchy options used during static or dynamic registration.
//
// @since 3.16.0
//
// See https://microsoft.github.io/language-server-protocol/specifications/lsp/3.17/specification#callHierarchyRegistrationOptions
type CallHierarchyRegistrationOptions struct {
	TextDocumentRegistrationOptions
	CallHierarchyOptions
	StaticRegistrationOptions
}

// See https://microsoft.github.io/language-server-protocol/specifications/lsp/3.17/specification#cancelParams
type CancelParams struct {
	// The request id to cancel.
	ID interface{} `json:"id"`
}

// Additional information that describes document changes.
//
// @since 3.16.0
//
// See https://microsoft.github.io/language-server-protocol/specifications/lsp/3.17/specification#changeAnnotation
type ChangeAnnotation struct {
	// A human-readable string describing the actual change. The string
	// is rendered prominent in the user interface.
	Label string `json:"label"`
	// A flag which indicates that user confirmation is needed
	// before applying the change.
	NeedsConfirmation bool `json:"needsConfirmation,omitempty"`
	// A human-readable string which is rendered less prominent in
	// the user interface.
	Description string `json:"description,omitempty"`
}

// An identifier to refer to a change annotation stored with a workspace edit.
//
// See https://microsoft.github.io/language-server-protocol/specifications/lsp/3.17/specification#changeAnnotationIdentifier
type (
	ChangeAnnotationIdentifier = string // (alias)
	// @since 3.18.0
	//
	// See https://microsoft.github.io/language-server-protocol/specifications/lsp/3.17/specification#changeAnnotationsSupportOptions
	ChangeAnnotationsSupportOptions struct {
		// Whether the client groups edits with equal labels into tree nodes,
		// for instance all edits labelled with "Changes in Strings" would
		// be a tree node.
		GroupsOnLabel bool `json:"groupsOnLabel,omitempty"`
	}
)

// Defines the capabilities provided by the client.
//
// See https://microsoft.github.io/language-server-protocol/specifications/lsp/3.17/specification#clientCapabilities
type ClientCapabilities struct {
	// Workspace specific client capabilities.
	Workspace WorkspaceClientCapabilities `json:"workspace,omitempty"`
	// Text document specific client capabilities.
	TextDocument TextDocumentClientCapabilities `json:"textDocument,omitempty"`
	// Capabilities specific to the notebook document support.
	//
	// @since 3.17.0
	NotebookDocument *NotebookDocumentClientCapabilities `json:"notebookDocument,omitempty"`
	// Window specific client capabilities.
	Window WindowClientCapabilities `json:"window,omitempty"`
	// General client capabilities.
	//
	// @since 3.16.0
	General *GeneralClientCapabilities `json:"general,omitempty"`
	// Experimental client capabilities.
	Experimental interface{} `json:"experimental,omitempty"`
}

// @since 3.18.0
//
// See https://microsoft.github.io/language-server-protocol/specifications/lsp/3.17/specification#clientCodeActionKindOptions
type ClientCodeActionKindOptions struct {
	// The code action kind values the client supports. When this
	// property exists the client also guarantees that it will
	// handle values outside its set gracefully and falls back
	// to a default value when unknown.
	ValueSet []CodeActionKind `json:"valueSet"`
}

// @since 3.18.0
//
// See https://microsoft.github.io/language-server-protocol/specifications/lsp/3.17/specification#clientCodeActionLiteralOptions
type ClientCodeActionLiteralOptions struct {
	// The code action kind is support with the following value
	// set.
	CodeActionKind ClientCodeActionKindOptions `json:"codeActionKind"`
}

// @since 3.18.0
//
// See https://microsoft.github.io/language-server-protocol/specifications/lsp/3.17/specification#clientCodeActionResolveOptions
type ClientCodeActionResolveOptions struct {
	// The properties that a client can resolve lazily.
	Properties []string `json:"properties"`
}

// @since 3.18.0
//
// See https://microsoft.github.io/language-server-protocol/specifications/lsp/3.17/specification#clientCodeLensResolveOptions
type ClientCodeLensResolveOptions struct {
	// The properties that a client can resolve lazily.
	Properties []string `json:"properties"`
}

// @since 3.18.0
//
// See https://microsoft.github.io/language-server-protocol/specifications/lsp/3.17/specification#clientCompletionItemInsertTextModeOptions
type ClientCompletionItemInsertTextModeOptions struct {
	ValueSet []InsertTextMode `json:"valueSet"`
}

// @since 3.18.0
//
// See https://microsoft.github.io/language-server-protocol/specifications/lsp/3.17/specification#clientCompletionItemOptions
type ClientCompletionItemOptions struct {
	// Client supports snippets as insert text.
	//
	// A snippet can define tab stops and placeholders with `$1`, `$2`
	// and `${3:foo}`. `$0` defines the final tab stop, it defaults to
	// the end of the snippet. Placeholders with equal identifiers are linked,
	// that is typing in one will update others too.
	SnippetSupport bool `json:"snippetSupport,omitempty"`
	// Client supports commit characters on a completion item.
	CommitCharactersSupport bool `json:"commitCharactersSupport,omitempty"`
	// Client supports the following content formats for the documentation
	// property. The order describes the preferred format of the client.
	DocumentationFormat []MarkupKind `json:"documentationFormat,omitempty"`
	// Client supports the deprecated property on a completion item.
	DeprecatedSupport bool `json:"deprecatedSupport,omitempty"`
	// Client supports the preselect property on a completion item.
	PreselectSupport bool `json:"preselectSupport,omitempty"`
	// Client supports the tag property on a completion item. Clients supporting
	// tags have to handle unknown tags gracefully. Clients especially need to
	// preserve unknown tags when sending a completion item back to the server in
	// a resolve call.
	//
	// @since 3.15.0
	TagSupport *CompletionItemTagOptions `json:"tagSupport,omitempty"`
	// Client support insert replace edit to control different behavior if a
	// completion item is inserted in the text or should replace text.
	//
	// @since 3.16.0
	InsertReplaceSupport bool `json:"insertReplaceSupport,omitempty"`
	// Indicates which properties a client can resolve lazily on a completion
	// item. Before version 3.16.0 only the predefined properties `documentation`
	// and `details` could be resolved lazily.
	//
	// @since 3.16.0
	ResolveSupport *ClientCompletionItemResolveOptions `json:"resolveSupport,omitempty"`
	// The client supports the `insertTextMode` property on
	// a completion item to override the whitespace handling mode
	// as defined by the client (see `insertTextMode`).
	//
	// @since 3.16.0
	InsertTextModeSupport *ClientCompletionItemInsertTextModeOptions `json:"insertTextModeSupport,omitempty"`
	// The client has support for completion item label
	// details (see also `CompletionItemLabelDetails`).
	//
	// @since 3.17.0
	LabelDetailsSupport bool `json:"labelDetailsSupport,omitempty"`
}

// @since 3.18.0
//
// See https://microsoft.github.io/language-server-protocol/specifications/lsp/3.17/specification#clientCompletionItemOptionsKind
type ClientCompletionItemOptionsKind struct {
	// The completion item kind values the client supports. When this
	// property exists the client also guarantees that it will
	// handle values outside its set gracefully and falls back
	// to a default value when unknown.
	//
	// If this property is not present the client only supports
	// the completion items kinds from `Text` to `Reference` as defined in
	// the initial version of the protocol.
	ValueSet []CompletionItemKind `json:"valueSet,omitempty"`
}

// @since 3.18.0
//
// See https://microsoft.github.io/language-server-protocol/specifications/lsp/3.17/specification#clientCompletionItemResolveOptions
type ClientCompletionItemResolveOptions struct {
	// The properties that a client can resolve lazily.
	Properties []string `json:"properties"`
}

// @since 3.18.0
//
// See https://microsoft.github.io/language-server-protocol/specifications/lsp/3.17/specification#clientDiagnosticsTagOptions
type ClientDiagnosticsTagOptions struct {
	// The tags supported by the client.
	ValueSet []DiagnosticTag `json:"valueSet"`
}

// @since 3.18.0
//
// See https://microsoft.github.io/language-server-protocol/specifications/lsp/3.17/specification#clientFoldingRangeKindOptions
type ClientFoldingRangeKindOptions struct {
	// The folding range kind values the client supports. When this
	// property exists the client also guarantees that it will
	// handle values outside its set gracefully and falls back
	// to a default value when unknown.
	ValueSet []FoldingRangeKind `json:"valueSet,omitempty"`
}

// @since 3.18.0
//
// See https://microsoft.github.io/language-server-protocol/specifications/lsp/3.17/specification#clientFoldingRangeOptions
type ClientFoldingRangeOptions struct {
	// If set, the client signals that it supports setting collapsedText on
	// folding ranges to display custom labels instead of the default text.
	//
	// @since 3.17.0
	CollapsedText bool `json:"collapsedText,omitempty"`
}

// Information about the client
//
// @since 3.15.0
// @since 3.18.0 ClientInfo type name added.
//
// See https://microsoft.github.io/language-server-protocol/specifications/lsp/3.17/specification#clientInfo
type ClientInfo struct {
	// The name of the client as defined by the client.
	Name string `json:"name"`
	// The client's version as defined by the client.
	Version string `json:"version,omitempty"`
}

// @since 3.18.0
//
// See https://microsoft.github.io/language-server-protocol/specifications/lsp/3.17/specification#clientInlayHintResolveOptions
type ClientInlayHintResolveOptions struct {
	// The properties that a client can resolve lazily.
	Properties []string `json:"properties"`
}

// @since 3.18.0
//
// See https://microsoft.github.io/language-server-protocol/specifications/lsp/3.17/specification#clientSemanticTokensRequestFullDelta
type ClientSemanticTokensRequestFullDelta struct {
	// The client will send the `textDocument/semanticTokens/full/delta` request if
	// the server provides a corresponding handler.
	Delta bool `json:"delta,omitempty"`
}

// @since 3.18.0
//
// See https://microsoft.github.io/language-server-protocol/specifications/lsp/3.17/specification#clientSemanticTokensRequestOptions
type ClientSemanticTokensRequestOptions struct {
	// The client will send the `textDocument/semanticTokens/range` request if
	// the server provides a corresponding handler.
	Range *Or_ClientSemanticTokensRequestOptions_range `json:"range,omitempty"`
	// The client will send the `textDocument/semanticTokens/full` request if
	// the server provides a corresponding handler.
	Full *Or_ClientSemanticTokensRequestOptions_full `json:"full,omitempty"`
}

// @since 3.18.0
//
// See https://microsoft.github.io/language-server-protocol/specifications/lsp/3.17/specification#clientShowMessageActionItemOptions
type ClientShowMessageActionItemOptions struct {
	// Whether the client supports additional attributes which
	// are preserved and send back to the server in the
	// request's response.
	AdditionalPropertiesSupport bool `json:"additionalPropertiesSupport,omitempty"`
}

// @since 3.18.0
//
// See https://microsoft.github.io/language-server-protocol/specifications/lsp/3.17/specification#clientSignatureInformationOptions
type ClientSignatureInformationOptions struct {
	// Client supports the following content formats for the documentation
	// property. The order describes the preferred format of the client.
	DocumentationFormat []MarkupKind `json:"documentationFormat,omitempty"`
	// Client capabilities specific to parameter information.
	ParameterInformation *ClientSignatureParameterInformationOptions `json:"parameterInformation,omitempty"`
	// The client supports the `activeParameter` property on `SignatureInformation`
	// literal.
	//
	// @since 3.16.0
	ActiveParameterSupport bool `json:"activeParameterSupport,omitempty"`
	// The client supports the `activeParameter` property on
	// `SignatureHelp`/`SignatureInformation` being set to `null` to
	// indicate that no parameter should be active.
	//
	// @since 3.18.0
	// @proposed
	NoActiveParameterSupport bool `json:"noActiveParameterSupport,omitempty"`
}

// @since 3.18.0
//
// See https://microsoft.github.io/language-server-protocol/specifications/lsp/3.17/specification#clientSignatureParameterInformationOptions
type ClientSignatureParameterInformationOptions struct {
	// The client supports processing label offsets instead of a
	// simple label string.
	//
	// @since 3.14.0
	LabelOffsetSupport bool `json:"labelOffsetSupport,omitempty"`
}

// @since 3.18.0
//
// See https://microsoft.github.io/language-server-protocol/specifications/lsp/3.17/specification#clientSymbolKindOptions
type ClientSymbolKindOptions struct {
	// The symbol kind values the client supports. When this
	// property exists the client also guarantees that it will
	// handle values outside its set gracefully and falls back
	// to a default value when unknown.
	//
	// If this property is not present the client only supports
	// the symbol kinds from `File` to `Array` as defined in
	// the initial version of the protocol.
	ValueSet []SymbolKind `json:"valueSet,omitempty"`
}

// @since 3.18.0
//
// See https://microsoft.github.io/language-server-protocol/specifications/lsp/3.17/specification#clientSymbolResolveOptions
type ClientSymbolResolveOptions struct {
	// The properties that a client can resolve lazily. Usually
	// `location.range`
	Properties []string `json:"properties"`
}

// @since 3.18.0
//
// See https://microsoft.github.io/language-server-protocol/specifications/lsp/3.17/specification#clientSymbolTagOptions
type ClientSymbolTagOptions struct {
	// The tags supported by the client.
	ValueSet []SymbolTag `json:"valueSet"`
}

// A code action represents a change that can be performed in code, e.g. to fix a problem or
// to refactor code.
//
// A CodeAction must set either `edit` and/or a `command`. If both are supplied, the `edit` is applied first, then the `command` is executed.
//
// See https://microsoft.github.io/language-server-protocol/specifications/lsp/3.17/specification#codeAction
type CodeAction struct {
	// A short, human-readable, title for this code action.
	Title string `json:"title"`
	// The kind of the code action.
	//
	// Used to filter code actions.
	Kind CodeActionKind `json:"kind,omitempty"`
	// The diagnostics that this code action resolves.
	Diagnostics []Diagnostic `json:"diagnostics,omitempty"`
	// Marks this as a preferred action. Preferred actions are used by the `auto fix` command and can be targeted
	// by keybindings.
	//
	// A quick fix should be marked preferred if it properly addresses the underlying error.
	// A refactoring should be marked preferred if it is the most reasonable choice of actions to take.
	//
	// @since 3.15.0
	IsPreferred bool `json:"isPreferred,omitempty"`
	// Marks that the code action cannot currently be applied.
	//
	// Clients should follow the following guidelines regarding disabled code actions:
	//
	//   - Disabled code actions are not shown in automatic [lightbulbs](https://code.visualstudio.com/docs/editor/editingevolved#_code-action)
	//     code action menus.
	//
	//   - Disabled actions are shown as faded out in the code action menu when the user requests a more specific type
	//     of code action, such as refactorings.
	//
	//   - If the user has a [keybinding](https://code.visualstudio.com/docs/editor/refactoring#_keybindings-for-code-actions)
	//     that auto applies a code action and only disabled code actions are returned, the client should show the user an
	//     error message with `reason` in the editor.
	//
	// @since 3.16.0
	Disabled *CodeActionDisabled `json:"disabled,omitempty"`
	// The workspace edit this code action performs.
	Edit *WorkspaceEdit `json:"edit,omitempty"`
	// A command this code action executes. If a code action
	// provides an edit and a command, first the edit is
	// executed and then the command.
	Command *Command `json:"command,omitempty"`
	// A data entry field that is preserved on a code action between
	// a `textDocument/codeAction` and a `codeAction/resolve` request.
	//
	// @since 3.16.0
	Data *json.RawMessage `json:"data,omitempty"`
}

// The Client Capabilities of a {@link CodeActionRequest}.
//
// See https://microsoft.github.io/language-server-protocol/specifications/lsp/3.17/specification#codeActionClientCapabilities
type CodeActionClientCapabilities struct {
	// Whether code action supports dynamic registration.
	DynamicRegistration bool `json:"dynamicRegistration,omitempty"`
	// The client support code action literals of type `CodeAction` as a valid
	// response of the `textDocument/codeAction` request. If the property is not
	// set the request can only return `Command` literals.
	//
	// @since 3.8.0
	CodeActionLiteralSupport ClientCodeActionLiteralOptions `json:"codeActionLiteralSupport,omitempty"`
	// Whether code action supports the `isPreferred` property.
	//
	// @since 3.15.0
	IsPreferredSupport bool `json:"isPreferredSupport,omitempty"`
	// Whether code action supports the `disabled` property.
	//
	// @since 3.16.0
	DisabledSupport bool `json:"disabledSupport,omitempty"`
	// Whether code action supports the `data` property which is
	// preserved between a `textDocument/codeAction` and a
	// `codeAction/resolve` request.
	//
	// @since 3.16.0
	DataSupport bool `json:"dataSupport,omitempty"`
	// Whether the client supports resolving additional code action
	// properties via a separate `codeAction/resolve` request.
	//
	// @since 3.16.0
	ResolveSupport *ClientCodeActionResolveOptions `json:"resolveSupport,omitempty"`
	// Whether the client honors the change annotations in
	// text edits and resource operations returned via the
	// `CodeAction#edit` property by for example presenting
	// the workspace edit in the user interface and asking
	// for confirmation.
	//
	// @since 3.16.0
	HonorsChangeAnnotations bool `json:"honorsChangeAnnotations,omitempty"`
	// Whether the client supports documentation for a class of
	// code actions.
	//
	// @since 3.18.0
	// @proposed
	DocumentationSupport bool `json:"documentationSupport,omitempty"`
}

// Contains additional diagnostic information about the context in which
// a {@link CodeActionProvider.provideCodeActions code action} is run.
//
// See https://microsoft.github.io/language-server-protocol/specifications/lsp/3.17/specification#codeActionContext
type CodeActionContext struct {
	// An array of diagnostics known on the client side overlapping the range provided to the
	// `textDocument/codeAction` request. They are provided so that the server knows which
	// errors are currently presented to the user for the given range. There is no guarantee
	// that these accurately reflect the error state of the resource. The primary parameter
	// to compute code actions is the provided range.
	Diagnostics []Diagnostic `json:"diagnostics"`
	// Requested kind of actions to return.
	//
	// Actions not of this kind are filtered out by the client before being shown. So servers
	// can omit computing them.
	Only []CodeActionKind `json:"only,omitempty"`
	// The reason why code actions were requested.
	//
	// @since 3.17.0
	TriggerKind *CodeActionTriggerKind `json:"triggerKind,omitempty"`
}

// Captures why the code action is currently disabled.
//
// @since 3.18.0
//
// See https://microsoft.github.io/language-server-protocol/specifications/lsp/3.17/specification#codeActionDisabled
type CodeActionDisabled struct {
	// Human readable description of why the code action is currently disabled.
	//
	// This is displayed in the code actions UI.
	Reason string `json:"reason"`
}

// A set of predefined code action kinds
type CodeActionKind string

// Documentation for a class of code actions.
//
// @since 3.18.0
// @proposed
//
// See https://microsoft.github.io/language-server-protocol/specifications/lsp/3.17/specification#codeActionKindDocumentation
type CodeActionKindDocumentation struct {
	// The kind of the code action being documented.
	//
	// If the kind is generic, such as `CodeActionKind.Refactor`, the documentation will be shown whenever any
	// refactorings are returned. If the kind if more specific, such as `CodeActionKind.RefactorExtract`, the
	// documentation will only be shown when extract refactoring code actions are returned.
	Kind CodeActionKind `json:"kind"`
	// Command that is ued to display the documentation to the user.
	//
	// The title of this documentation code action is taken from {@linkcode Command.title}
	Command Command `json:"command"`
}

// Provider options for a {@link CodeActionRequest}.
//
// See https://microsoft.github.io/language-server-protocol/specifications/lsp/3.17/specification#codeActionOptions
type CodeActionOptions struct {
	// CodeActionKinds that this server may return.
	//
	// The list of kinds may be generic, such as `CodeActionKind.Refactor`, or the server
	// may list out every specific kind they provide.
	CodeActionKinds []CodeActionKind `json:"codeActionKinds,omitempty"`
	// Static documentation for a class of code actions.
	//
	// Documentation from the provider should be shown in the code actions menu if either:
	//
	//
	//  - Code actions of `kind` are requested by the editor. In this case, the editor will show the documentation that
	//   most closely matches the requested code action kind. For example, if a provider has documentation for
	//   both `Refactor` and `RefactorExtract`, when the user requests code actions for `RefactorExtract`,
	//   the editor will use the documentation for `RefactorExtract` instead of the documentation for `Refactor`.
	//
	//
	//  - Any code actions of `kind` are returned by the provider.
	//
	// At most one documentation entry should be shown per provider.
	//
	// @since 3.18.0
	// @proposed
	Documentation []CodeActionKindDocumentation `json:"documentation,omitempty"`
	// The server provides support to resolve additional
	// information for a code action.
	//
	// @since 3.16.0
	ResolveProvider bool `json:"resolveProvider,omitempty"`
	WorkDoneProgressOptions
}

// The parameters of a {@link CodeActionRequest}.
//
// See https://microsoft.github.io/language-server-protocol/specifications/lsp/3.17/specification#codeActionParams
type CodeActionParams struct {
	// The document in which the command was invoked.
	TextDocument TextDocumentIdentifier `json:"textDocument"`
	// The range for which the command was invoked.
	Range Range `json:"range"`
	// Context carrying additional information.
	Context CodeActionContext `json:"context"`
	WorkDoneProgressParams
	PartialResultParams
}

// Registration options for a {@link CodeActionRequest}.
//
// See https://microsoft.github.io/language-server-protocol/specifications/lsp/3.17/specification#codeActionRegistrationOptions
type CodeActionRegistrationOptions struct {
	TextDocumentRegistrationOptions
	CodeActionOptions
}

// The reason why code actions were requested.
//
// @since 3.17.0
type CodeActionTriggerKind uint32

// Structure to capture a description for an error code.
//
// @since 3.16.0
//
// See https://microsoft.github.io/language-server-protocol/specifications/lsp/3.17/specification#codeDescription
type CodeDescription struct {
	// An URI to open with more information about the diagnostic error.
	Href URI `json:"href"`
}

// A code lens represents a {@link Command command} that should be shown along with
// source text, like the number of references, a way to run tests, etc.
//
// A code lens is _unresolved_ when no command is associated to it. For performance
// reasons the creation of a code lens and resolving should be done in two stages.
//
// See https://microsoft.github.io/language-server-protocol/specifications/lsp/3.17/specification#codeLens
type CodeLens struct {
	// The range in which this code lens is valid. Should only span a single line.
	Range Range `json:"range"`
	// The command this code lens represents.
	Command *Command `json:"command,omitempty"`
	// A data entry field that is preserved on a code lens item between
	// a {@link CodeLensRequest} and a {@link CodeLensResolveRequest}
	Data interface{} `json:"data,omitempty"`
}

// The client capabilities  of a {@link CodeLensRequest}.
//
// See https://microsoft.github.io/language-server-protocol/specifications/lsp/3.17/specification#codeLensClientCapabilities
type CodeLensClientCapabilities struct {
	// Whether code lens supports dynamic registration.
	DynamicRegistration bool `json:"dynamicRegistration,omitempty"`
	// Whether the client supports resolving additional code lens
	// properties via a separate `codeLens/resolve` request.
	//
	// @since 3.18.0
	ResolveSupport *ClientCodeLensResolveOptions `json:"resolveSupport,omitempty"`
}

// Code Lens provider options of a {@link CodeLensRequest}.
//
// See https://microsoft.github.io/language-server-protocol/specifications/lsp/3.17/specification#codeLensOptions
type CodeLensOptions struct {
	// Code lens has a resolve provider as well.
	ResolveProvider bool `json:"resolveProvider,omitempty"`
	WorkDoneProgressOptions
}

// The parameters of a {@link CodeLensRequest}.
//
// See https://microsoft.github.io/language-server-protocol/specifications/lsp/3.17/specification#codeLensParams
type CodeLensParams struct {
	// The document to request code lens for.
	TextDocument TextDocumentIdentifier `json:"textDocument"`
	WorkDoneProgressParams
	PartialResultParams
}

// Registration options for a {@link CodeLensRequest}.
//
// See https://microsoft.github.io/language-server-protocol/specifications/lsp/3.17/specification#codeLensRegistrationOptions
type CodeLensRegistrationOptions struct {
	TextDocumentRegistrationOptions
	CodeLensOptions
}

// @since 3.16.0
//
// See https://microsoft.github.io/language-server-protocol/specifications/lsp/3.17/specification#codeLensWorkspaceClientCapabilities
type CodeLensWorkspaceClientCapabilities struct {
	// Whether the client implementation supports a refresh request sent from the
	// server to the client.
	//
	// Note that this event is global and will force the client to refresh all
	// code lenses currently shown. It should be used with absolute care and is
	// useful for situation where a server for example detect a project wide
	// change that requires such a calculation.
	RefreshSupport bool `json:"refreshSupport,omitempty"`
}

// Represents a color in RGBA space.
//
// See https://microsoft.github.io/language-server-protocol/specifications/lsp/3.17/specification#color
type Color struct {
	// The red component of this color in the range [0-1].
	Red float64 `json:"red"`
	// The green component of this color in the range [0-1].
	Green float64 `json:"green"`
	// The blue component of this color in the range [0-1].
	Blue float64 `json:"blue"`
	// The alpha component of this color in the range [0-1].
	Alpha float64 `json:"alpha"`
}

// Represents a color range from a document.
//
// See https://microsoft.github.io/language-server-protocol/specifications/lsp/3.17/specification#colorInformation
type ColorInformation struct {
	// The range in the document where this color appears.
	Range Range `json:"range"`
	// The actual color value for this color range.
	Color Color `json:"color"`
}

// See https://microsoft.github.io/language-server-protocol/specifications/lsp/3.17/specification#colorPresentation
type ColorPresentation struct {
	// The label of this color presentation. It will be shown on the color
	// picker header. By default this is also the text that is inserted when selecting
	// this color presentation.
	Label string `json:"label"`
	// An {@link TextEdit edit} which is applied to a document when selecting
	// this presentation for the color.  When `falsy` the {@link ColorPresentation.label label}
	// is used.
	TextEdit *TextEdit `json:"textEdit,omitempty"`
	// An optional array of additional {@link TextEdit text edits} that are applied when
	// selecting this color presentation. Edits must not overlap with the main {@link ColorPresentation.textEdit edit} nor with themselves.
	AdditionalTextEdits []TextEdit `json:"additionalTextEdits,omitempty"`
}

// Parameters for a {@link ColorPresentationRequest}.
//
// See https://microsoft.github.io/language-server-protocol/specifications/lsp/3.17/specification#colorPresentationParams
type ColorPresentationParams struct {
	// The text document.
	TextDocument TextDocumentIdentifier `json:"textDocument"`
	// The color to request presentations for.
	Color Color `json:"color"`
	// The range where the color would be inserted. Serves as a context.
	Range Range `json:"range"`
	WorkDoneProgressParams
	PartialResultParams
}

// Represents a reference to a command. Provides a title which
// will be used to represent a command in the UI and, optionally,
// an array of arguments which will be passed to the command handler
// function when invoked.
//
// See https://microsoft.github.io/language-server-protocol/specifications/lsp/3.17/specification#command
type Command struct {
	// Title of the command, like `save`.
	Title string `json:"title"`
	// An optional tooltip.
	//
	// @since 3.18.0
	// @proposed
	Tooltip string `json:"tooltip,omitempty"`
	// The identifier of the actual command handler.
	Command string `json:"command"`
	// Arguments that the command handler should be
	// invoked with.
	Arguments []json.RawMessage `json:"arguments,omitempty"`
}

// Completion client capabilities
//
// See https://microsoft.github.io/language-server-protocol/specifications/lsp/3.17/specification#completionClientCapabilities
type CompletionClientCapabilities struct {
	// Whether completion supports dynamic registration.
	DynamicRegistration bool `json:"dynamicRegistration,omitempty"`
	// The client supports the following `CompletionItem` specific
	// capabilities.
	CompletionItem     ClientCompletionItemOptions      `json:"completionItem,omitempty"`
	CompletionItemKind *ClientCompletionItemOptionsKind `json:"completionItemKind,omitempty"`
	// Defines how the client handles whitespace and indentation
	// when accepting a completion item that uses multi line
	// text in either `insertText` or `textEdit`.
	//
	// @since 3.17.0
	InsertTextMode InsertTextMode `json:"insertTextMode,omitempty"`
	// The client supports to send additional context information for a
	// `textDocument/completion` request.
	ContextSupport bool `json:"contextSupport,omitempty"`
	// The client supports the following `CompletionList` specific
	// capabilities.
	//
	// @since 3.17.0
	CompletionList *CompletionListCapabilities `json:"completionList,omitempty"`
}

// Contains additional information about the context in which a completion request is triggered.
//
// See https://microsoft.github.io/language-server-protocol/specifications/lsp/3.17/specification#completionContext
type CompletionContext struct {
	// How the completion was triggered.
	TriggerKind CompletionTriggerKind `json:"triggerKind"`
	// The trigger character (a single character) that has trigger code complete.
	// Is undefined if `triggerKind !== CompletionTriggerKind.TriggerCharacter`
	TriggerCharacter string `json:"triggerCharacter,omitempty"`
}

// A completion item represents a text snippet that is
// proposed to complete text that is being typed.
//
// See https://microsoft.github.io/language-server-protocol/specifications/lsp/3.17/specification#completionItem
type CompletionItem struct {
	// The label of this completion item.
	//
	// The label property is also by default the text that
	// is inserted when selecting this completion.
	//
	// If label details are provided the label itself should
	// be an unqualified name of the completion item.
	Label string `json:"label"`
	// Additional details for the label
	//
	// @since 3.17.0
	LabelDetails *CompletionItemLabelDetails `json:"labelDetails,omitempty"`
	// The kind of this completion item. Based of the kind
	// an icon is chosen by the editor.
	Kind CompletionItemKind `json:"kind,omitempty"`
	// Tags for this completion item.
	//
	// @since 3.15.0
	Tags []CompletionItemTag `json:"tags,omitempty"`
	// A human-readable string with additional information
	// about this item, like type or symbol information.
	Detail string `json:"detail,omitempty"`
	// A human-readable string that represents a doc-comment.
	Documentation *Or_CompletionItem_documentation `json:"documentation,omitempty"`
	// Indicates if this item is deprecated.
	// @deprecated Use `tags` instead.
	Deprecated bool `json:"deprecated,omitempty"`
	// Select this item when showing.
	//
	// *Note* that only one completion item can be selected and that the
	// tool / client decides which item that is. The rule is that the *first*
	// item of those that match best is selected.
	Preselect bool `json:"preselect,omitempty"`
	// A string that should be used when comparing this item
	// with other items. When `falsy` the {@link CompletionItem.label label}
	// is used.
	SortText string `json:"sortText,omitempty"`
	// A string that should be used when filtering a set of
	// completion items. When `falsy` the {@link CompletionItem.label label}
	// is used.
	FilterText string `json:"filterText,omitempty"`
	// A string that should be inserted into a document when selecting
	// this completion. When `falsy` the {@link CompletionItem.label label}
	// is used.
	//
	// The `insertText` is subject to interpretation by the client side.
	// Some tools might not take the string literally. For example
	// VS Code when code complete is requested in this example
	// `con<cursor position>` and a completion item with an `insertText` of
	// `console` is provided it will only insert `sole`. Therefore it is
	// recommended to use `textEdit` instead since it avoids additional client
	// side interpretation.
	InsertText string `json:"insertText,omitempty"`
	// The format of the insert text. The format applies to both the
	// `insertText` property and the `newText` property of a provided
	// `textEdit`. If omitted defaults to `InsertTextFormat.PlainText`.
	//
	// Please note that the insertTextFormat doesn't apply to
	// `additionalTextEdits`.
	InsertTextFormat *InsertTextFormat `json:"insertTextFormat,omitempty"`
	// How whitespace and indentation is handled during completion
	// item insertion. If not provided the clients default value depends on
	// the `textDocument.completion.insertTextMode` client capability.
	//
	// @since 3.16.0
	InsertTextMode *InsertTextMode `json:"insertTextMode,omitempty"`
	// An {@link TextEdit edit} which is applied to a document when selecting
	// this completion. When an edit is provided the value of
	// {@link CompletionItem.insertText insertText} is ignored.
	//
	// Most editors support two different operations when accepting a completion
	// item. One is to insert a completion text and the other is to replace an
	// existing text with a completion text. Since this can usually not be
	// predetermined by a server it can report both ranges. Clients need to
	// signal support for `InsertReplaceEdits` via the
	// `textDocument.completion.insertReplaceSupport` client capability
	// property.
	//
	// *Note 1:* The text edit's range as well as both ranges from an insert
	// replace edit must be a [single line] and they must contain the position
	// at which completion has been requested.
	// *Note 2:* If an `InsertReplaceEdit` is returned the edit's insert range
	// must be a prefix of the edit's replace range, that means it must be
	// contained and starting at the same position.
	//
	// @since 3.16.0 additional type `InsertReplaceEdit`
	TextEdit *Or_CompletionItem_textEdit `json:"textEdit,omitempty"`
	// The edit text used if the completion item is part of a CompletionList and
	// CompletionList defines an item default for the text edit range.
	//
	// Clients will only honor this property if they opt into completion list
	// item defaults using the capability `completionList.itemDefaults`.
	//
	// If not provided and a list's default range is provided the label
	// property is used as a text.
	//
	// @since 3.17.0
	TextEditText string `json:"textEditText,omitempty"`
	// An optional array of additional {@link TextEdit text edits} that are applied when
	// selecting this completion. Edits must not overlap (including the same insert position)
	// with the main {@link CompletionItem.textEdit edit} nor with themselves.
	//
	// Additional text edits should be used to change text unrelated to the current cursor position
	// (for example adding an import statement at the top of the file if the completion item will
	// insert an unqualified type).
	AdditionalTextEdits []TextEdit `json:"additionalTextEdits,omitempty"`
	// An optional set of characters that when pressed while this completion is active will accept it first and
	// then type that character. *Note* that all commit characters should have `length=1` and that superfluous
	// characters will be ignored.
	CommitCharacters []string `json:"commitCharacters,omitempty"`
	// An optional {@link Command command} that is executed *after* inserting this completion. *Note* that
	// additional modifications to the current document should be described with the
	// {@link CompletionItem.additionalTextEdits additionalTextEdits}-property.
	Command *Command `json:"command,omitempty"`
	// A data entry field that is preserved on a completion item between a
	// {@link CompletionRequest} and a {@link CompletionResolveRequest}.
	Data interface{} `json:"data,omitempty"`
}

// CompletionItemData represents data in a completion item.
type CompletionItemData struct {
	// The corresponding definition of the completion item.
	Definition *SpxDefinitionIdentifier `json:"definition,omitempty"`
}

// In many cases the items of an actual completion result share the same
// value for properties like `commitCharacters` or the range of a text
// edit. A completion list can therefore define item defaults which will
// be used if a completion item itself doesn't specify the value.
//
// If a completion list specifies a default value and a completion item
// also specifies a corresponding value the one from the item is used.
//
// Servers are only allowed to return default values if the client
// signals support for this via the `completionList.itemDefaults`
// capability.
//
// @since 3.17.0
//
// See https://microsoft.github.io/language-server-protocol/specifications/lsp/3.17/specification#completionItemDefaults
type CompletionItemDefaults struct {
	// A default commit character set.
	//
	// @since 3.17.0
	CommitCharacters []string `json:"commitCharacters,omitempty"`
	// A default edit range.
	//
	// @since 3.17.0
	EditRange *Or_CompletionItemDefaults_editRange `json:"editRange,omitempty"`
	// A default insert text format.
	//
	// @since 3.17.0
	InsertTextFormat *InsertTextFormat `json:"insertTextFormat,omitempty"`
	// A default insert text mode.
	//
	// @since 3.17.0
	InsertTextMode *InsertTextMode `json:"insertTextMode,omitempty"`
	// A default data value.
	//
	// @since 3.17.0
	Data interface{} `json:"data,omitempty"`
}

// The kind of a completion entry.
type CompletionItemKind uint32

// Additional details for a completion item label.
//
// @since 3.17.0
//
// See https://microsoft.github.io/language-server-protocol/specifications/lsp/3.17/specification#completionItemLabelDetails
type CompletionItemLabelDetails struct {
	// An optional string which is rendered less prominently directly after {@link CompletionItem.label label},
	// without any spacing. Should be used for function signatures and type annotations.
	Detail string `json:"detail,omitempty"`
	// An optional string which is rendered less prominently after {@link CompletionItem.detail}. Should be used
	// for fully qualified names and file paths.
	Description string `json:"description,omitempty"`
}

// Completion item tags are extra annotations that tweak the rendering of a completion
// item.
//
// @since 3.15.0
type CompletionItemTag uint32

// @since 3.18.0
//
// See https://microsoft.github.io/language-server-protocol/specifications/lsp/3.17/specification#completionItemTagOptions
type CompletionItemTagOptions struct {
	// The tags supported by the client.
	ValueSet []CompletionItemTag `json:"valueSet"`
}

// Represents a collection of {@link CompletionItem completion items} to be presented
// in the editor.
//
// See https://microsoft.github.io/language-server-protocol/specifications/lsp/3.17/specification#completionList
type CompletionList struct {
	// This list it not complete. Further typing results in recomputing this list.
	//
	// Recomputed lists have all their items replaced (not appended) in the
	// incomplete completion sessions.
	IsIncomplete bool `json:"isIncomplete"`
	// In many cases the items of an actual completion result share the same
	// value for properties like `commitCharacters` or the range of a text
	// edit. A completion list can therefore define item defaults which will
	// be used if a completion item itself doesn't specify the value.
	//
	// If a completion list specifies a default value and a completion item
	// also specifies a corresponding value the one from the item is used.
	//
	// Servers are only allowed to return default values if the client
	// signals support for this via the `completionList.itemDefaults`
	// capability.
	//
	// @since 3.17.0
	ItemDefaults *CompletionItemDefaults `json:"itemDefaults,omitempty"`
	// The completion items.
	Items []CompletionItem `json:"items"`
}

// The client supports the following `CompletionList` specific
// capabilities.
//
// @since 3.17.0
//
// See https://microsoft.github.io/language-server-protocol/specifications/lsp/3.17/specification#completionListCapabilities
type CompletionListCapabilities struct {
	// The client supports the following itemDefaults on
	// a completion list.
	//
	// The value lists the supported property names of the
	// `CompletionList.itemDefaults` object. If omitted
	// no properties are supported.
	//
	// @since 3.17.0
	ItemDefaults []string `json:"itemDefaults,omitempty"`
}

// Completion options.
//
// See https://microsoft.github.io/language-server-protocol/specifications/lsp/3.17/specification#completionOptions
type CompletionOptions struct {
	// Most tools trigger completion request automatically without explicitly requesting
	// it using a keyboard shortcut (e.g. Ctrl+Space). Typically they do so when the user
	// starts to type an identifier. For example if the user types `c` in a JavaScript file
	// code complete will automatically pop up present `console` besides others as a
	// completion item. Characters that make up identifiers don't need to be listed here.
	//
	// If code complete should automatically be trigger on characters not being valid inside
	// an identifier (for example `.` in JavaScript) list them in `triggerCharacters`.
	TriggerCharacters []string `json:"triggerCharacters,omitempty"`
	// The list of all possible characters that commit a completion. This field can be used
	// if clients don't support individual commit characters per completion item. See
	// `ClientCapabilities.textDocument.completion.completionItem.commitCharactersSupport`
	//
	// If a server provides both `allCommitCharacters` and commit characters on an individual
	// completion item the ones on the completion item win.
	//
	// @since 3.2.0
	AllCommitCharacters []string `json:"allCommitCharacters,omitempty"`
	// The server provides support to resolve additional
	// information for a completion item.
	ResolveProvider bool `json:"resolveProvider,omitempty"`
	// The server supports the following `CompletionItem` specific
	// capabilities.
	//
	// @since 3.17.0
	CompletionItem *ServerCompletionItemOptions `json:"completionItem,omitempty"`
	WorkDoneProgressOptions
}

// Completion parameters
//
// See https://microsoft.github.io/language-server-protocol/specifications/lsp/3.17/specification#completionParams
type CompletionParams struct {
	// The completion context. This is only available it the client specifies
	// to send this using the client capability `textDocument.completion.contextSupport === true`
	Context CompletionContext `json:"context,omitempty"`
	TextDocumentPositionParams
	WorkDoneProgressParams
	PartialResultParams
}

// Registration options for a {@link CompletionRequest}.
//
// See https://microsoft.github.io/language-server-protocol/specifications/lsp/3.17/specification#completionRegistrationOptions
type CompletionRegistrationOptions struct {
	TextDocumentRegistrationOptions
	CompletionOptions
}

// How a completion was triggered
type CompletionTriggerKind uint32

// See https://microsoft.github.io/language-server-protocol/specifications/lsp/3.17/specification#configurationItem
type ConfigurationItem struct {
	// The scope to get the configuration section for.
	ScopeURI *URI `json:"scopeUri,omitempty"`
	// The configuration section asked for.
	Section string `json:"section,omitempty"`
}

// The parameters of a configuration request.
//
// See https://microsoft.github.io/language-server-protocol/specifications/lsp/3.17/specification#configurationParams
type ConfigurationParams struct {
	Items []ConfigurationItem `json:"items"`
}

// Create file operation.
//
// See https://microsoft.github.io/language-server-protocol/specifications/lsp/3.17/specification#createFile
type CreateFile struct {
	// A create
	Kind string `json:"kind"`
	// The resource to create.
	URI DocumentURI `json:"uri"`
	// Additional options
	Options *CreateFileOptions `json:"options,omitempty"`
	ResourceOperation
}

// Options to create a file.
//
// See https://microsoft.github.io/language-server-protocol/specifications/lsp/3.17/specification#createFileOptions
type CreateFileOptions struct {
	// Overwrite existing file. Overwrite wins over `ignoreIfExists`
	Overwrite bool `json:"overwrite,omitempty"`
	// Ignore if exists.
	IgnoreIfExists bool `json:"ignoreIfExists,omitempty"`
}

// The parameters sent in notifications/requests for user-initiated creation of
// files.
//
// @since 3.16.0
//
// See https://microsoft.github.io/language-server-protocol/specifications/lsp/3.17/specification#createFilesParams
type CreateFilesParams struct {
	// An array of all files/folders created in this operation.
	Files []FileCreate `json:"files"`
}

// The declaration of a symbol representation as one or many {@link Location locations}.
//
// See https://microsoft.github.io/language-server-protocol/specifications/lsp/3.17/specification#declaration
type (
	Declaration = []Location // (alias)
	// @since 3.14.0
	//
	// See https://microsoft.github.io/language-server-protocol/specifications/lsp/3.17/specification#declarationClientCapabilities
	DeclarationClientCapabilities struct {
		// Whether declaration supports dynamic registration. If this is set to `true`
		// the client supports the new `DeclarationRegistrationOptions` return value
		// for the corresponding server capability as well.
		DynamicRegistration bool `json:"dynamicRegistration,omitempty"`
		// The client supports additional metadata in the form of declaration links.
		LinkSupport bool `json:"linkSupport,omitempty"`
	}
)

// Information about where a symbol is declared.
//
// Provides additional metadata over normal {@link Location location} declarations, including the range of
// the declaring symbol.
//
// Servers should prefer returning `DeclarationLink` over `Declaration` if supported
// by the client.
//
// See https://microsoft.github.io/language-server-protocol/specifications/lsp/3.17/specification#declarationLink
type (
	DeclarationLink = LocationLink // (alias)
	// See https://microsoft.github.io/language-server-protocol/specifications/lsp/3.17/specification#declarationOptions
	DeclarationOptions struct {
		WorkDoneProgressOptions
	}
)

// See https://microsoft.github.io/language-server-protocol/specifications/lsp/3.17/specification#declarationParams
type DeclarationParams struct {
	TextDocumentPositionParams
	WorkDoneProgressParams
	PartialResultParams
}

// See https://microsoft.github.io/language-server-protocol/specifications/lsp/3.17/specification#declarationRegistrationOptions
type DeclarationRegistrationOptions struct {
	DeclarationOptions
	TextDocumentRegistrationOptions
	StaticRegistrationOptions
}

// The definition of a symbol represented as one or many {@link Location locations}.
// For most programming languages there is only one location at which a symbol is
// defined.
//
// Servers should prefer returning `DefinitionLink` over `Definition` if supported
// by the client.
//
// See https://microsoft.github.io/language-server-protocol/specifications/lsp/3.17/specification#definition
type (
	Definition = Or_Definition // (alias)
	// Client Capabilities for a {@link DefinitionRequest}.
	//
	// See https://microsoft.github.io/language-server-protocol/specifications/lsp/3.17/specification#definitionClientCapabilities
	DefinitionClientCapabilities struct {
		// Whether definition supports dynamic registration.
		DynamicRegistration bool `json:"dynamicRegistration,omitempty"`
		// The client supports additional metadata in the form of definition links.
		//
		// @since 3.14.0
		LinkSupport bool `json:"linkSupport,omitempty"`
	}
)

// Information about where a symbol is defined.
//
// Provides additional metadata over normal {@link Location location} definitions, including the range of
// the defining symbol
//
// See https://microsoft.github.io/language-server-protocol/specifications/lsp/3.17/specification#definitionLink
type (
	DefinitionLink = LocationLink // (alias)
	// Server Capabilities for a {@link DefinitionRequest}.
	//
	// See https://microsoft.github.io/language-server-protocol/specifications/lsp/3.17/specification#definitionOptions
	DefinitionOptions struct {
		WorkDoneProgressOptions
	}
)

// Parameters for a {@link DefinitionRequest}.
//
// See https://microsoft.github.io/language-server-protocol/specifications/lsp/3.17/specification#definitionParams
type DefinitionParams struct {
	TextDocumentPositionParams
	WorkDoneProgressParams
	PartialResultParams
}

// Registration options for a {@link DefinitionRequest}.
//
// See https://microsoft.github.io/language-server-protocol/specifications/lsp/3.17/specification#definitionRegistrationOptions
type DefinitionRegistrationOptions struct {
	TextDocumentRegistrationOptions
	DefinitionOptions
}

// Delete file operation
//
// See https://microsoft.github.io/language-server-protocol/specifications/lsp/3.17/specification#deleteFile
type DeleteFile struct {
	// A delete
	Kind string `json:"kind"`
	// The file to delete.
	URI DocumentURI `json:"uri"`
	// Delete options.
	Options *DeleteFileOptions `json:"options,omitempty"`
	ResourceOperation
}

// Delete file options
//
// See https://microsoft.github.io/language-server-protocol/specifications/lsp/3.17/specification#deleteFileOptions
type DeleteFileOptions struct {
	// Delete the content recursively if a folder is denoted.
	Recursive bool `json:"recursive,omitempty"`
	// Ignore the operation if the file doesn't exist.
	IgnoreIfNotExists bool `json:"ignoreIfNotExists,omitempty"`
}

// The parameters sent in notifications/requests for user-initiated deletes of
// files.
//
// @since 3.16.0
//
// See https://microsoft.github.io/language-server-protocol/specifications/lsp/3.17/specification#deleteFilesParams
type DeleteFilesParams struct {
	// An array of all files/folders deleted in this operation.
	Files []FileDelete `json:"files"`
}

// Represents a diagnostic, such as a compiler error or warning. Diagnostic objects
// are only valid in the scope of a resource.
//
// See https://microsoft.github.io/language-server-protocol/specifications/lsp/3.17/specification#diagnostic
type Diagnostic struct {
	// The range at which the message applies
	Range Range `json:"range"`
	// The diagnostic's severity. To avoid interpretation mismatches when a
	// server is used with different clients it is highly recommended that servers
	// always provide a severity value.
	Severity DiagnosticSeverity `json:"severity,omitempty"`
	// The diagnostic's code, which usually appear in the user interface.
	Code interface{} `json:"code,omitempty"`
	// An optional property to describe the error code.
	// Requires the code field (above) to be present/not null.
	//
	// @since 3.16.0
	CodeDescription *CodeDescription `json:"codeDescription,omitempty"`
	// A human-readable string describing the source of this
	// diagnostic, e.g. 'typescript' or 'super lint'. It usually
	// appears in the user interface.
	Source string `json:"source,omitempty"`
	// The diagnostic's message. It usually appears in the user interface
	Message string `json:"message"`
	// Additional metadata about the diagnostic.
	//
	// @since 3.15.0
	Tags []DiagnosticTag `json:"tags,omitempty"`
	// An array of related diagnostic information, e.g. when symbol-names within
	// a scope collide all definitions can be marked via this property.
	RelatedInformation []DiagnosticRelatedInformation `json:"relatedInformation,omitempty"`
	// A data entry field that is preserved between a `textDocument/publishDiagnostics`
	// notification and `textDocument/codeAction` request.
	//
	// @since 3.16.0
	Data *json.RawMessage `json:"data,omitempty"`
}

// Client capabilities specific to diagnostic pull requests.
//
// @since 3.17.0
//
// See https://microsoft.github.io/language-server-protocol/specifications/lsp/3.17/specification#diagnosticClientCapabilities
type DiagnosticClientCapabilities struct {
	// Whether implementation supports dynamic registration. If this is set to `true`
	// the client supports the new `(TextDocumentRegistrationOptions & StaticRegistrationOptions)`
	// return value for the corresponding server capability as well.
	DynamicRegistration bool `json:"dynamicRegistration,omitempty"`
	// Whether the clients supports related documents for document diagnostic pulls.
	RelatedDocumentSupport bool `json:"relatedDocumentSupport,omitempty"`
	DiagnosticsCapabilities
}

// Diagnostic options.
//
// @since 3.17.0
//
// See https://microsoft.github.io/language-server-protocol/specifications/lsp/3.17/specification#diagnosticOptions
type DiagnosticOptions struct {
	// An optional identifier under which the diagnostics are
	// managed by the client.
	Identifier string `json:"identifier,omitempty"`
	// Whether the language has inter file dependencies meaning that
	// editing code in one file can result in a different diagnostic
	// set in another file. Inter file dependencies are common for
	// most programming languages and typically uncommon for linters.
	InterFileDependencies bool `json:"interFileDependencies"`
	// The server provides support for workspace diagnostics as well.
	WorkspaceDiagnostics bool `json:"workspaceDiagnostics"`
	WorkDoneProgressOptions
}

// Diagnostic registration options.
//
// @since 3.17.0
//
// See https://microsoft.github.io/language-server-protocol/specifications/lsp/3.17/specification#diagnosticRegistrationOptions
type DiagnosticRegistrationOptions struct {
	TextDocumentRegistrationOptions
	DiagnosticOptions
	StaticRegistrationOptions
}

// Represents a related message and source code location for a diagnostic. This should be
// used to point to code locations that cause or related to a diagnostics, e.g when duplicating
// a symbol in a scope.
//
// See https://microsoft.github.io/language-server-protocol/specifications/lsp/3.17/specification#diagnosticRelatedInformation
type DiagnosticRelatedInformation struct {
	// The location of this related diagnostic information.
	Location Location `json:"location"`
	// The message of this related diagnostic information.
	Message string `json:"message"`
}

// Cancellation data returned from a diagnostic request.
//
// @since 3.17.0
//
// See https://microsoft.github.io/language-server-protocol/specifications/lsp/3.17/specification#diagnosticServerCancellationData
type DiagnosticServerCancellationData struct {
	RetriggerRequest bool `json:"retriggerRequest"`
}

// The diagnostic's severity.
type DiagnosticSeverity uint32

// The diagnostic tags.
//
// @since 3.15.0
type DiagnosticTag uint32

// Workspace client capabilities specific to diagnostic pull requests.
//
// @since 3.17.0
//
// See https://microsoft.github.io/language-server-protocol/specifications/lsp/3.17/specification#diagnosticWorkspaceClientCapabilities
type DiagnosticWorkspaceClientCapabilities struct {
	// Whether the client implementation supports a refresh request sent from
	// the server to the client.
	//
	// Note that this event is global and will force the client to refresh all
	// pulled diagnostics currently shown. It should be used with absolute care and
	// is useful for situation where a server for example detects a project wide
	// change that requires such a calculation.
	RefreshSupport bool `json:"refreshSupport,omitempty"`
}

// General diagnostics capabilities for pull and push model.
//
// See https://microsoft.github.io/language-server-protocol/specifications/lsp/3.17/specification#diagnosticsCapabilities
type DiagnosticsCapabilities struct {
	// Whether the clients accepts diagnostics with related information.
	RelatedInformation bool `json:"relatedInformation,omitempty"`
	// Client supports the tag property to provide meta data about a diagnostic.
	// Clients supporting tags have to handle unknown tags gracefully.
	//
	// @since 3.15.0
	TagSupport *ClientDiagnosticsTagOptions `json:"tagSupport,omitempty"`
	// Client supports a codeDescription property
	//
	// @since 3.16.0
	CodeDescriptionSupport bool `json:"codeDescriptionSupport,omitempty"`
	// Whether code action supports the `data` property which is
	// preserved between a `textDocument/publishDiagnostics` and
	// `textDocument/codeAction` request.
	//
	// @since 3.16.0
	DataSupport bool `json:"dataSupport,omitempty"`
}

// See https://microsoft.github.io/language-server-protocol/specifications/lsp/3.17/specification#didChangeConfigurationClientCapabilities
type DidChangeConfigurationClientCapabilities struct {
	// Did change configuration notification supports dynamic registration.
	DynamicRegistration bool `json:"dynamicRegistration,omitempty"`
}

// The parameters of a change configuration notification.
//
// See https://microsoft.github.io/language-server-protocol/specifications/lsp/3.17/specification#didChangeConfigurationParams
type DidChangeConfigurationParams struct {
	// The actual changed settings
	Settings interface{} `json:"settings"`
}

// See https://microsoft.github.io/language-server-protocol/specifications/lsp/3.17/specification#didChangeConfigurationRegistrationOptions
type DidChangeConfigurationRegistrationOptions struct {
	Section *OrPSection_workspace_didChangeConfiguration `json:"section,omitempty"`
}

// The params sent in a change notebook document notification.
//
// @since 3.17.0
//
// See https://microsoft.github.io/language-server-protocol/specifications/lsp/3.17/specification#didChangeNotebookDocumentParams
type DidChangeNotebookDocumentParams struct {
	// The notebook document that did change. The version number points
	// to the version after all provided changes have been applied. If
	// only the text document content of a cell changes the notebook version
	// doesn't necessarily have to change.
	NotebookDocument VersionedNotebookDocumentIdentifier `json:"notebookDocument"`
	// The actual changes to the notebook document.
	//
	// The changes describe single state changes to the notebook document.
	// So if there are two changes c1 (at array index 0) and c2 (at array
	// index 1) for a notebook in state S then c1 moves the notebook from
	// S to S' and c2 from S' to S''. So c1 is computed on the state S and
	// c2 is computed on the state S'.
	//
	// To mirror the content of a notebook using change events use the following approach:
	//
	//  - start with the same initial content
	//  - apply the 'notebookDocument/didChange' notifications in the order you receive them.
	//  - apply the `NotebookChangeEvent`s in a single notification in the order
	//   you receive them.
	Change NotebookDocumentChangeEvent `json:"change"`
}

// The change text document notification's parameters.
//
// See https://microsoft.github.io/language-server-protocol/specifications/lsp/3.17/specification#didChangeTextDocumentParams
type DidChangeTextDocumentParams struct {
	// The document that did change. The version number points
	// to the version after all provided content changes have
	// been applied.
	TextDocument VersionedTextDocumentIdentifier `json:"textDocument"`
	// The actual content changes. The content changes describe single state changes
	// to the document. So if there are two content changes c1 (at array index 0) and
	// c2 (at array index 1) for a document in state S then c1 moves the document from
	// S to S' and c2 from S' to S''. So c1 is computed on the state S and c2 is computed
	// on the state S'.
	//
	// To mirror the content of a document using change events use the following approach:
	//
	//  - start with the same initial content
	//  - apply the 'textDocument/didChange' notifications in the order you receive them.
	//  - apply the `TextDocumentContentChangeEvent`s in a single notification in the order
	//   you receive them.
	ContentChanges []TextDocumentContentChangeEvent `json:"contentChanges"`
}

// See https://microsoft.github.io/language-server-protocol/specifications/lsp/3.17/specification#didChangeWatchedFilesClientCapabilities
type DidChangeWatchedFilesClientCapabilities struct {
	// Did change watched files notification supports dynamic registration. Please note
	// that the current protocol doesn't support static configuration for file changes
	// from the server side.
	DynamicRegistration bool `json:"dynamicRegistration,omitempty"`
	// Whether the client has support for {@link  RelativePattern relative pattern}
	// or not.
	//
	// @since 3.17.0
	RelativePatternSupport bool `json:"relativePatternSupport,omitempty"`
}

// The watched files change notification's parameters.
//
// See https://microsoft.github.io/language-server-protocol/specifications/lsp/3.17/specification#didChangeWatchedFilesParams
type DidChangeWatchedFilesParams struct {
	// The actual file events.
	Changes []FileEvent `json:"changes"`
}

// Describe options to be used when registered for text document change events.
//
// See https://microsoft.github.io/language-server-protocol/specifications/lsp/3.17/specification#didChangeWatchedFilesRegistrationOptions
type DidChangeWatchedFilesRegistrationOptions struct {
	// The watchers to register.
	Watchers []FileSystemWatcher `json:"watchers"`
}

// The parameters of a `workspace/didChangeWorkspaceFolders` notification.
//
// See https://microsoft.github.io/language-server-protocol/specifications/lsp/3.17/specification#didChangeWorkspaceFoldersParams
type DidChangeWorkspaceFoldersParams struct {
	// The actual workspace folder change event.
	Event WorkspaceFoldersChangeEvent `json:"event"`
}

// The params sent in a close notebook document notification.
//
// @since 3.17.0
//
// See https://microsoft.github.io/language-server-protocol/specifications/lsp/3.17/specification#didCloseNotebookDocumentParams
type DidCloseNotebookDocumentParams struct {
	// The notebook document that got closed.
	NotebookDocument NotebookDocumentIdentifier `json:"notebookDocument"`
	// The text documents that represent the content
	// of a notebook cell that got closed.
	CellTextDocuments []TextDocumentIdentifier `json:"cellTextDocuments"`
}

// The parameters sent in a close text document notification
//
// See https://microsoft.github.io/language-server-protocol/specifications/lsp/3.17/specification#didCloseTextDocumentParams
type DidCloseTextDocumentParams struct {
	// The document that was closed.
	TextDocument TextDocumentIdentifier `json:"textDocument"`
}

// The params sent in an open notebook document notification.
//
// @since 3.17.0
//
// See https://microsoft.github.io/language-server-protocol/specifications/lsp/3.17/specification#didOpenNotebookDocumentParams
type DidOpenNotebookDocumentParams struct {
	// The notebook document that got opened.
	NotebookDocument NotebookDocument `json:"notebookDocument"`
	// The text documents that represent the content
	// of a notebook cell.
	CellTextDocuments []TextDocumentItem `json:"cellTextDocuments"`
}

// The parameters sent in an open text document notification
//
// See https://microsoft.github.io/language-server-protocol/specifications/lsp/3.17/specification#didOpenTextDocumentParams
type DidOpenTextDocumentParams struct {
	// The document that was opened.
	TextDocument TextDocumentItem `json:"textDocument"`
}

// The params sent in a save notebook document notification.
//
// @since 3.17.0
//
// See https://microsoft.github.io/language-server-protocol/specifications/lsp/3.17/specification#didSaveNotebookDocumentParams
type DidSaveNotebookDocumentParams struct {
	// The notebook document that got saved.
	NotebookDocument NotebookDocumentIdentifier `json:"notebookDocument"`
}

// The parameters sent in a save text document notification
//
// See https://microsoft.github.io/language-server-protocol/specifications/lsp/3.17/specification#didSaveTextDocumentParams
type DidSaveTextDocumentParams struct {
	// The document that was saved.
	TextDocument TextDocumentIdentifier `json:"textDocument"`
	// Optional the content when saved. Depends on the includeText value
	// when the save notification was requested.
	Text *string `json:"text,omitempty"`
}

// See https://microsoft.github.io/language-server-protocol/specifications/lsp/3.17/specification#documentColorClientCapabilities
type DocumentColorClientCapabilities struct {
	// Whether implementation supports dynamic registration. If this is set to `true`
	// the client supports the new `DocumentColorRegistrationOptions` return value
	// for the corresponding server capability as well.
	DynamicRegistration bool `json:"dynamicRegistration,omitempty"`
}

// See https://microsoft.github.io/language-server-protocol/specifications/lsp/3.17/specification#documentColorOptions
type DocumentColorOptions struct {
	WorkDoneProgressOptions
}

// Parameters for a {@link DocumentColorRequest}.
//
// See https://microsoft.github.io/language-server-protocol/specifications/lsp/3.17/specification#documentColorParams
type DocumentColorParams struct {
	// The text document.
	TextDocument TextDocumentIdentifier `json:"textDocument"`
	WorkDoneProgressParams
	PartialResultParams
}

// See https://microsoft.github.io/language-server-protocol/specifications/lsp/3.17/specification#documentColorRegistrationOptions
type DocumentColorRegistrationOptions struct {
	TextDocumentRegistrationOptions
	DocumentColorOptions
	StaticRegistrationOptions
}

// Parameters of the document diagnostic request.
//
// @since 3.17.0
//
// See https://microsoft.github.io/language-server-protocol/specifications/lsp/3.17/specification#documentDiagnosticParams
type DocumentDiagnosticParams struct {
	// The text document.
	TextDocument TextDocumentIdentifier `json:"textDocument"`
	// The additional identifier  provided during registration.
	Identifier string `json:"identifier,omitempty"`
	// The result id of a previous response if provided.
	PreviousResultID string `json:"previousResultId,omitempty"`
	WorkDoneProgressParams
	PartialResultParams
}

// The result of a document diagnostic pull request. A report can
// either be a full report containing all diagnostics for the
// requested document or an unchanged report indicating that nothing
// has changed in terms of diagnostics in comparison to the last
// pull request.
//
// @since 3.17.0
//
// See https://microsoft.github.io/language-server-protocol/specifications/lsp/3.17/specification#documentDiagnosticReport
type (
	DocumentDiagnosticReport = Or_DocumentDiagnosticReport // (alias)
	// The document diagnostic report kinds.
	//
	// @since 3.17.0
	DocumentDiagnosticReportKind string
)

// A partial result for a document diagnostic report.
//
// @since 3.17.0
//
// See https://microsoft.github.io/language-server-protocol/specifications/lsp/3.17/specification#documentDiagnosticReportPartialResult
type DocumentDiagnosticReportPartialResult struct {
	RelatedDocuments map[DocumentURI]interface{} `json:"relatedDocuments"`
}

// A document filter describes a top level text document or
// a notebook cell document.
//
// @since 3.17.0 - proposed support for NotebookCellTextDocumentFilter.
//
// See https://microsoft.github.io/language-server-protocol/specifications/lsp/3.17/specification#documentFilter
type (
	DocumentFilter = Or_DocumentFilter // (alias)
	// Client capabilities of a {@link DocumentFormattingRequest}.
	//
	// See https://microsoft.github.io/language-server-protocol/specifications/lsp/3.17/specification#documentFormattingClientCapabilities
	DocumentFormattingClientCapabilities struct {
		// Whether formatting supports dynamic registration.
		DynamicRegistration bool `json:"dynamicRegistration,omitempty"`
	}
)

// Provider options for a {@link DocumentFormattingRequest}.
//
// See https://microsoft.github.io/language-server-protocol/specifications/lsp/3.17/specification#documentFormattingOptions
type DocumentFormattingOptions struct {
	WorkDoneProgressOptions
}

// The parameters of a {@link DocumentFormattingRequest}.
//
// See https://microsoft.github.io/language-server-protocol/specifications/lsp/3.17/specification#documentFormattingParams
type DocumentFormattingParams struct {
	// The document to format.
	TextDocument TextDocumentIdentifier `json:"textDocument"`
	// The format options.
	Options FormattingOptions `json:"options"`
	WorkDoneProgressParams
}

// Registration options for a {@link DocumentFormattingRequest}.
//
// See https://microsoft.github.io/language-server-protocol/specifications/lsp/3.17/specification#documentFormattingRegistrationOptions
type DocumentFormattingRegistrationOptions struct {
	TextDocumentRegistrationOptions
	DocumentFormattingOptions
}

// A document highlight is a range inside a text document which deserves
// special attention. Usually a document highlight is visualized by changing
// the background color of its range.
//
// See https://microsoft.github.io/language-server-protocol/specifications/lsp/3.17/specification#documentHighlight
type DocumentHighlight struct {
	// The range this highlight applies to.
	Range Range `json:"range"`
	// The highlight kind, default is {@link DocumentHighlightKind.Text text}.
	Kind DocumentHighlightKind `json:"kind,omitempty"`
}

// Client Capabilities for a {@link DocumentHighlightRequest}.
//
// See https://microsoft.github.io/language-server-protocol/specifications/lsp/3.17/specification#documentHighlightClientCapabilities
type DocumentHighlightClientCapabilities struct {
	// Whether document highlight supports dynamic registration.
	DynamicRegistration bool `json:"dynamicRegistration,omitempty"`
}

// A document highlight kind.
type DocumentHighlightKind uint32

// Provider options for a {@link DocumentHighlightRequest}.
//
// See https://microsoft.github.io/language-server-protocol/specifications/lsp/3.17/specification#documentHighlightOptions
type DocumentHighlightOptions struct {
	WorkDoneProgressOptions
}

// Parameters for a {@link DocumentHighlightRequest}.
//
// See https://microsoft.github.io/language-server-protocol/specifications/lsp/3.17/specification#documentHighlightParams
type DocumentHighlightParams struct {
	TextDocumentPositionParams
	WorkDoneProgressParams
	PartialResultParams
}

// Registration options for a {@link DocumentHighlightRequest}.
//
// See https://microsoft.github.io/language-server-protocol/specifications/lsp/3.17/specification#documentHighlightRegistrationOptions
type DocumentHighlightRegistrationOptions struct {
	TextDocumentRegistrationOptions
	DocumentHighlightOptions
}

// A document link is a range in a text document that links to an internal or external resource, like another
// text document or a web site.
//
// See https://microsoft.github.io/language-server-protocol/specifications/lsp/3.17/specification#documentLink
type DocumentLink struct {
	// The range this link applies to.
	Range Range `json:"range"`
	// The uri this link points to. If missing a resolve request is sent later.
	Target *URI `json:"target,omitempty"`
	// The tooltip text when you hover over this link.
	//
	// If a tooltip is provided, is will be displayed in a string that includes instructions on how to
	// trigger the link, such as `{0} (ctrl + click)`. The specific instructions vary depending on OS,
	// user settings, and localization.
	//
	// @since 3.15.0
	Tooltip string `json:"tooltip,omitempty"`
	// A data entry field that is preserved on a document link between a
	// DocumentLinkRequest and a DocumentLinkResolveRequest.
	Data interface{} `json:"data,omitempty"`
}

// The client capabilities of a {@link DocumentLinkRequest}.
//
// See https://microsoft.github.io/language-server-protocol/specifications/lsp/3.17/specification#documentLinkClientCapabilities
type DocumentLinkClientCapabilities struct {
	// Whether document link supports dynamic registration.
	DynamicRegistration bool `json:"dynamicRegistration,omitempty"`
	// Whether the client supports the `tooltip` property on `DocumentLink`.
	//
	// @since 3.15.0
	TooltipSupport bool `json:"tooltipSupport,omitempty"`
}

// Provider options for a {@link DocumentLinkRequest}.
//
// See https://microsoft.github.io/language-server-protocol/specifications/lsp/3.17/specification#documentLinkOptions
type DocumentLinkOptions struct {
	// Document links have a resolve provider as well.
	ResolveProvider bool `json:"resolveProvider,omitempty"`
	WorkDoneProgressOptions
}

// The parameters of a {@link DocumentLinkRequest}.
//
// See https://microsoft.github.io/language-server-protocol/specifications/lsp/3.17/specification#documentLinkParams
type DocumentLinkParams struct {
	// The document to provide document links for.
	TextDocument TextDocumentIdentifier `json:"textDocument"`
	WorkDoneProgressParams
	PartialResultParams
}

// Registration options for a {@link DocumentLinkRequest}.
//
// See https://microsoft.github.io/language-server-protocol/specifications/lsp/3.17/specification#documentLinkRegistrationOptions
type DocumentLinkRegistrationOptions struct {
	TextDocumentRegistrationOptions
	DocumentLinkOptions
}

// Client capabilities of a {@link DocumentOnTypeFormattingRequest}.
//
// See https://microsoft.github.io/language-server-protocol/specifications/lsp/3.17/specification#documentOnTypeFormattingClientCapabilities
type DocumentOnTypeFormattingClientCapabilities struct {
	// Whether on type formatting supports dynamic registration.
	DynamicRegistration bool `json:"dynamicRegistration,omitempty"`
}

// Provider options for a {@link DocumentOnTypeFormattingRequest}.
//
// See https://microsoft.github.io/language-server-protocol/specifications/lsp/3.17/specification#documentOnTypeFormattingOptions
type DocumentOnTypeFormattingOptions struct {
	// A character on which formatting should be triggered, like `{`.
	FirstTriggerCharacter string `json:"firstTriggerCharacter"`
	// More trigger characters.
	MoreTriggerCharacter []string `json:"moreTriggerCharacter,omitempty"`
}

// The parameters of a {@link DocumentOnTypeFormattingRequest}.
//
// See https://microsoft.github.io/language-server-protocol/specifications/lsp/3.17/specification#documentOnTypeFormattingParams
type DocumentOnTypeFormattingParams struct {
	// The document to format.
	TextDocument TextDocumentIdentifier `json:"textDocument"`
	// The position around which the on type formatting should happen.
	// This is not necessarily the exact position where the character denoted
	// by the property `ch` got typed.
	Position Position `json:"position"`
	// The character that has been typed that triggered the formatting
	// on type request. That is not necessarily the last character that
	// got inserted into the document since the client could auto insert
	// characters as well (e.g. like automatic brace completion).
	Ch string `json:"ch"`
	// The formatting options.
	Options FormattingOptions `json:"options"`
}

// Registration options for a {@link DocumentOnTypeFormattingRequest}.
//
// See https://microsoft.github.io/language-server-protocol/specifications/lsp/3.17/specification#documentOnTypeFormattingRegistrationOptions
type DocumentOnTypeFormattingRegistrationOptions struct {
	TextDocumentRegistrationOptions
	DocumentOnTypeFormattingOptions
}

// Client capabilities of a {@link DocumentRangeFormattingRequest}.
//
// See https://microsoft.github.io/language-server-protocol/specifications/lsp/3.17/specification#documentRangeFormattingClientCapabilities
type DocumentRangeFormattingClientCapabilities struct {
	// Whether range formatting supports dynamic registration.
	DynamicRegistration bool `json:"dynamicRegistration,omitempty"`
	// Whether the client supports formatting multiple ranges at once.
	//
	// @since 3.18.0
	// @proposed
	RangesSupport bool `json:"rangesSupport,omitempty"`
}

// Provider options for a {@link DocumentRangeFormattingRequest}.
//
// See https://microsoft.github.io/language-server-protocol/specifications/lsp/3.17/specification#documentRangeFormattingOptions
type DocumentRangeFormattingOptions struct {
	// Whether the server supports formatting multiple ranges at once.
	//
	// @since 3.18.0
	// @proposed
	RangesSupport bool `json:"rangesSupport,omitempty"`
	WorkDoneProgressOptions
}

// The parameters of a {@link DocumentRangeFormattingRequest}.
//
// See https://microsoft.github.io/language-server-protocol/specifications/lsp/3.17/specification#documentRangeFormattingParams
type DocumentRangeFormattingParams struct {
	// The document to format.
	TextDocument TextDocumentIdentifier `json:"textDocument"`
	// The range to format
	Range Range `json:"range"`
	// The format options
	Options FormattingOptions `json:"options"`
	WorkDoneProgressParams
}

// Registration options for a {@link DocumentRangeFormattingRequest}.
//
// See https://microsoft.github.io/language-server-protocol/specifications/lsp/3.17/specification#documentRangeFormattingRegistrationOptions
type DocumentRangeFormattingRegistrationOptions struct {
	TextDocumentRegistrationOptions
	DocumentRangeFormattingOptions
}

// The parameters of a {@link DocumentRangesFormattingRequest}.
//
// @since 3.18.0
// @proposed
//
// See https://microsoft.github.io/language-server-protocol/specifications/lsp/3.17/specification#documentRangesFormattingParams
type DocumentRangesFormattingParams struct {
	// The document to format.
	TextDocument TextDocumentIdentifier `json:"textDocument"`
	// The ranges to format
	Ranges []Range `json:"ranges"`
	// The format options
	Options FormattingOptions `json:"options"`
	WorkDoneProgressParams
}

// A document selector is the combination of one or many document filters.
//
// @sample `let sel:DocumentSelector = [{ language: 'typescript' }, { language: 'json', pattern: '**∕tsconfig.json' }]`;
//
// The use of a string as a document filter is deprecated @since 3.16.0.
//
// See https://microsoft.github.io/language-server-protocol/specifications/lsp/3.17/specification#documentSelector
type (
	DocumentSelector = []DocumentFilter // (alias)
	// Represents programming constructs like variables, classes, interfaces etc.
	// that appear in a document. Document symbols can be hierarchical and they
	// have two ranges: one that encloses its definition and one that points to
	// its most interesting range, e.g. the range of an identifier.
	//
	// See https://microsoft.github.io/language-server-protocol/specifications/lsp/3.17/specification#documentSymbol
	DocumentSymbol struct {
		// The name of this symbol. Will be displayed in the user interface and therefore must not be
		// an empty string or a string only consisting of white spaces.
		Name string `json:"name"`
		// More detail for this symbol, e.g the signature of a function.
		Detail string `json:"detail,omitempty"`
		// The kind of this symbol.
		Kind SymbolKind `json:"kind"`
		// Tags for this document symbol.
		//
		// @since 3.16.0
		Tags []SymbolTag `json:"tags,omitempty"`
		// Indicates if this symbol is deprecated.
		//
		// @deprecated Use tags instead
		Deprecated bool `json:"deprecated,omitempty"`
		// The range enclosing this symbol not including leading/trailing whitespace but everything else
		// like comments. This information is typically used to determine if the clients cursor is
		// inside the symbol to reveal in the symbol in the UI.
		Range Range `json:"range"`
		// The range that should be selected and revealed when this symbol is being picked, e.g the name of a function.
		// Must be contained by the `range`.
		SelectionRange Range `json:"selectionRange"`
		// Children of this symbol, e.g. properties of a class.
		Children []DocumentSymbol `json:"children,omitempty"`
	}
)

// Client Capabilities for a {@link DocumentSymbolRequest}.
//
// See https://microsoft.github.io/language-server-protocol/specifications/lsp/3.17/specification#documentSymbolClientCapabilities
type DocumentSymbolClientCapabilities struct {
	// Whether document symbol supports dynamic registration.
	DynamicRegistration bool `json:"dynamicRegistration,omitempty"`
	// Specific capabilities for the `SymbolKind` in the
	// `textDocument/documentSymbol` request.
	SymbolKind *ClientSymbolKindOptions `json:"symbolKind,omitempty"`
	// The client supports hierarchical document symbols.
	HierarchicalDocumentSymbolSupport bool `json:"hierarchicalDocumentSymbolSupport,omitempty"`
	// The client supports tags on `SymbolInformation`. Tags are supported on
	// `DocumentSymbol` if `hierarchicalDocumentSymbolSupport` is set to true.
	// Clients supporting tags have to handle unknown tags gracefully.
	//
	// @since 3.16.0
	TagSupport *ClientSymbolTagOptions `json:"tagSupport,omitempty"`
	// The client supports an additional label presented in the UI when
	// registering a document symbol provider.
	//
	// @since 3.16.0
	LabelSupport bool `json:"labelSupport,omitempty"`
}

// Provider options for a {@link DocumentSymbolRequest}.
//
// See https://microsoft.github.io/language-server-protocol/specifications/lsp/3.17/specification#documentSymbolOptions
type DocumentSymbolOptions struct {
	// A human-readable string that is shown when multiple outlines trees
	// are shown for the same document.
	//
	// @since 3.16.0
	Label string `json:"label,omitempty"`
	WorkDoneProgressOptions
}

// Parameters for a {@link DocumentSymbolRequest}.
//
// See https://microsoft.github.io/language-server-protocol/specifications/lsp/3.17/specification#documentSymbolParams
type DocumentSymbolParams struct {
	// The text document.
	TextDocument TextDocumentIdentifier `json:"textDocument"`
	WorkDoneProgressParams
	PartialResultParams
}

// Registration options for a {@link DocumentSymbolRequest}.
//
// See https://microsoft.github.io/language-server-protocol/specifications/lsp/3.17/specification#documentSymbolRegistrationOptions
type DocumentSymbolRegistrationOptions struct {
	TextDocumentRegistrationOptions
	DocumentSymbolOptions
}

// Edit range variant that includes ranges for insert and replace operations.
//
// @since 3.18.0
//
// See https://microsoft.github.io/language-server-protocol/specifications/lsp/3.17/specification#editRangeWithInsertReplace
type EditRangeWithInsertReplace struct {
	Insert  Range `json:"insert"`
	Replace Range `json:"replace"`
}

// Predefined error codes.
type ErrorCodes int32

// The client capabilities of a {@link ExecuteCommandRequest}.
//
// See https://microsoft.github.io/language-server-protocol/specifications/lsp/3.17/specification#executeCommandClientCapabilities
type ExecuteCommandClientCapabilities struct {
	// Execute command supports dynamic registration.
	DynamicRegistration bool `json:"dynamicRegistration,omitempty"`
}

// The server capabilities of a {@link ExecuteCommandRequest}.
//
// See https://microsoft.github.io/language-server-protocol/specifications/lsp/3.17/specification#executeCommandOptions
type ExecuteCommandOptions struct {
	// The commands to be executed on the server
	Commands []string `json:"commands"`
	WorkDoneProgressOptions
}

// The parameters of a {@link ExecuteCommandRequest}.
//
// See https://microsoft.github.io/language-server-protocol/specifications/lsp/3.17/specification#executeCommandParams
type ExecuteCommandParams struct {
	// The identifier of the actual command handler.
	Command string `json:"command"`
	// Arguments that the command should be invoked with.
	Arguments []json.RawMessage `json:"arguments,omitempty"`
	WorkDoneProgressParams
}

// Registration options for a {@link ExecuteCommandRequest}.
//
// See https://microsoft.github.io/language-server-protocol/specifications/lsp/3.17/specification#executeCommandRegistrationOptions
type ExecuteCommandRegistrationOptions struct {
	ExecuteCommandOptions
}

// See https://microsoft.github.io/language-server-protocol/specifications/lsp/3.17/specification#executionSummary
type ExecutionSummary struct {
	// A strict monotonically increasing value
	// indicating the execution order of a cell
	// inside a notebook.
	ExecutionOrder uint32 `json:"executionOrder"`
	// Whether the execution was successful or
	// not if known by the client.
	Success bool `json:"success,omitempty"`
}
type FailureHandlingKind string

// The file event type
type FileChangeType uint32

// Represents information on a file/folder create.
//
// @since 3.16.0
//
// See https://microsoft.github.io/language-server-protocol/specifications/lsp/3.17/specification#fileCreate
type FileCreate struct {
	// A file:// URI for the location of the file/folder being created.
	URI string `json:"uri"`
}

// Represents information on a file/folder delete.
//
// @since 3.16.0
//
// See https://microsoft.github.io/language-server-protocol/specifications/lsp/3.17/specification#fileDelete
type FileDelete struct {
	// A file:// URI for the location of the file/folder being deleted.
	URI string `json:"uri"`
}

// An event describing a file change.
//
// See https://microsoft.github.io/language-server-protocol/specifications/lsp/3.17/specification#fileEvent
type FileEvent struct {
	// The file's uri.
	URI DocumentURI `json:"uri"`
	// The change type.
	Type FileChangeType `json:"type"`
}

// Capabilities relating to events from file operations by the user in the client.
//
// These events do not come from the file system, they come from user operations
// like renaming a file in the UI.
//
// @since 3.16.0
//
// See https://microsoft.github.io/language-server-protocol/specifications/lsp/3.17/specification#fileOperationClientCapabilities
type FileOperationClientCapabilities struct {
	// Whether the client supports dynamic registration for file requests/notifications.
	DynamicRegistration bool `json:"dynamicRegistration,omitempty"`
	// The client has support for sending didCreateFiles notifications.
	DidCreate bool `json:"didCreate,omitempty"`
	// The client has support for sending willCreateFiles requests.
	WillCreate bool `json:"willCreate,omitempty"`
	// The client has support for sending didRenameFiles notifications.
	DidRename bool `json:"didRename,omitempty"`
	// The client has support for sending willRenameFiles requests.
	WillRename bool `json:"willRename,omitempty"`
	// The client has support for sending didDeleteFiles notifications.
	DidDelete bool `json:"didDelete,omitempty"`
	// The client has support for sending willDeleteFiles requests.
	WillDelete bool `json:"willDelete,omitempty"`
}

// A filter to describe in which file operation requests or notifications
// the server is interested in receiving.
//
// @since 3.16.0
//
// See https://microsoft.github.io/language-server-protocol/specifications/lsp/3.17/specification#fileOperationFilter
type FileOperationFilter struct {
	// A Uri scheme like `file` or `untitled`.
	Scheme string `json:"scheme,omitempty"`
	// The actual file operation pattern.
	Pattern FileOperationPattern `json:"pattern"`
}

// Options for notifications/requests for user operations on files.
//
// @since 3.16.0
//
// See https://microsoft.github.io/language-server-protocol/specifications/lsp/3.17/specification#fileOperationOptions
type FileOperationOptions struct {
	// The server is interested in receiving didCreateFiles notifications.
	DidCreate *FileOperationRegistrationOptions `json:"didCreate,omitempty"`
	// The server is interested in receiving willCreateFiles requests.
	WillCreate *FileOperationRegistrationOptions `json:"willCreate,omitempty"`
	// The server is interested in receiving didRenameFiles notifications.
	DidRename *FileOperationRegistrationOptions `json:"didRename,omitempty"`
	// The server is interested in receiving willRenameFiles requests.
	WillRename *FileOperationRegistrationOptions `json:"willRename,omitempty"`
	// The server is interested in receiving didDeleteFiles file notifications.
	DidDelete *FileOperationRegistrationOptions `json:"didDelete,omitempty"`
	// The server is interested in receiving willDeleteFiles file requests.
	WillDelete *FileOperationRegistrationOptions `json:"willDelete,omitempty"`
}

// A pattern to describe in which file operation requests or notifications
// the server is interested in receiving.
//
// @since 3.16.0
//
// See https://microsoft.github.io/language-server-protocol/specifications/lsp/3.17/specification#fileOperationPattern
type FileOperationPattern struct {
	// The glob pattern to match. Glob patterns can have the following syntax:
	//
	//  - `*` to match one or more characters in a path segment
	//  - `?` to match on one character in a path segment
	//  - `**` to match any number of path segments, including none
	//  - `{}` to group sub patterns into an OR expression. (e.g. `**​/*.{ts,js}` matches all TypeScript and JavaScript files)
	//  - `[]` to declare a range of characters to match in a path segment (e.g., `example.[0-9]` to match on `example.0`, `example.1`, …)
	//  - `[!...]` to negate a range of characters to match in a path segment (e.g., `example.[!0-9]` to match on `example.a`, `example.b`, but not `example.0`)
	Glob string `json:"glob"`
	// Whether to match files or folders with this pattern.
	//
	// Matches both if undefined.
	Matches *FileOperationPatternKind `json:"matches,omitempty"`
	// Additional options used during matching.
	Options *FileOperationPatternOptions `json:"options,omitempty"`
}

// A pattern kind describing if a glob pattern matches a file a folder or
// both.
//
// @since 3.16.0
type FileOperationPatternKind string

// Matching options for the file operation pattern.
//
// @since 3.16.0
//
// See https://microsoft.github.io/language-server-protocol/specifications/lsp/3.17/specification#fileOperationPatternOptions
type FileOperationPatternOptions struct {
	// The pattern should be matched ignoring casing.
	IgnoreCase bool `json:"ignoreCase,omitempty"`
}

// The options to register for file operations.
//
// @since 3.16.0
//
// See https://microsoft.github.io/language-server-protocol/specifications/lsp/3.17/specification#fileOperationRegistrationOptions
type FileOperationRegistrationOptions struct {
	// The actual filters.
	Filters []FileOperationFilter `json:"filters"`
}

// Represents information on a file/folder rename.
//
// @since 3.16.0
//
// See https://microsoft.github.io/language-server-protocol/specifications/lsp/3.17/specification#fileRename
type FileRename struct {
	// A file:// URI for the original location of the file/folder being renamed.
	OldURI string `json:"oldUri"`
	// A file:// URI for the new location of the file/folder being renamed.
	NewURI string `json:"newUri"`
}

// See https://microsoft.github.io/language-server-protocol/specifications/lsp/3.17/specification#fileSystemWatcher
type FileSystemWatcher struct {
	// The glob pattern to watch. See {@link GlobPattern glob pattern} for more detail.
	//
	// @since 3.17.0 support for relative patterns.
	GlobPattern GlobPattern `json:"globPattern"`
	// The kind of events of interest. If omitted it defaults
	// to WatchKind.Create | WatchKind.Change | WatchKind.Delete
	// which is 7.
	Kind *WatchKind `json:"kind,omitempty"`
}

// Represents a folding range. To be valid, start and end line must be bigger than zero and smaller
// than the number of lines in the document. Clients are free to ignore invalid ranges.
//
// See https://microsoft.github.io/language-server-protocol/specifications/lsp/3.17/specification#foldingRange
type FoldingRange struct {
	// The zero-based start line of the range to fold. The folded area starts after the line's last character.
	// To be valid, the end must be zero or larger and smaller than the number of lines in the document.
	StartLine uint32 `json:"startLine"`
	// The zero-based character offset from where the folded range starts. If not defined, defaults to the length of the start line.
	StartCharacter uint32 `json:"startCharacter,omitempty"`
	// The zero-based end line of the range to fold. The folded area ends with the line's last character.
	// To be valid, the end must be zero or larger and smaller than the number of lines in the document.
	EndLine uint32 `json:"endLine"`
	// The zero-based character offset before the folded range ends. If not defined, defaults to the length of the end line.
	EndCharacter uint32 `json:"endCharacter,omitempty"`
	// Describes the kind of the folding range such as 'comment' or 'region'. The kind
	// is used to categorize folding ranges and used by commands like 'Fold all comments'.
	// See {@link FoldingRangeKind} for an enumeration of standardized kinds.
	Kind string `json:"kind,omitempty"`
	// The text that the client should show when the specified range is
	// collapsed. If not defined or not supported by the client, a default
	// will be chosen by the client.
	//
	// @since 3.17.0
	CollapsedText string `json:"collapsedText,omitempty"`
}

// See https://microsoft.github.io/language-server-protocol/specifications/lsp/3.17/specification#foldingRangeClientCapabilities
type FoldingRangeClientCapabilities struct {
	// Whether implementation supports dynamic registration for folding range
	// providers. If this is set to `true` the client supports the new
	// `FoldingRangeRegistrationOptions` return value for the corresponding
	// server capability as well.
	DynamicRegistration bool `json:"dynamicRegistration,omitempty"`
	// The maximum number of folding ranges that the client prefers to receive
	// per document. The value serves as a hint, servers are free to follow the
	// limit.
	RangeLimit uint32 `json:"rangeLimit,omitempty"`
	// If set, the client signals that it only supports folding complete lines.
	// If set, client will ignore specified `startCharacter` and `endCharacter`
	// properties in a FoldingRange.
	LineFoldingOnly bool `json:"lineFoldingOnly,omitempty"`
	// Specific options for the folding range kind.
	//
	// @since 3.17.0
	FoldingRangeKind *ClientFoldingRangeKindOptions `json:"foldingRangeKind,omitempty"`
	// Specific options for the folding range.
	//
	// @since 3.17.0
	FoldingRange *ClientFoldingRangeOptions `json:"foldingRange,omitempty"`
}

// A set of predefined range kinds.
type FoldingRangeKind string

// See https://microsoft.github.io/language-server-protocol/specifications/lsp/3.17/specification#foldingRangeOptions
type FoldingRangeOptions struct {
	WorkDoneProgressOptions
}

// Parameters for a {@link FoldingRangeRequest}.
//
// See https://microsoft.github.io/language-server-protocol/specifications/lsp/3.17/specification#foldingRangeParams
type FoldingRangeParams struct {
	// The text document.
	TextDocument TextDocumentIdentifier `json:"textDocument"`
	WorkDoneProgressParams
	PartialResultParams
}

// See https://microsoft.github.io/language-server-protocol/specifications/lsp/3.17/specification#foldingRangeRegistrationOptions
type FoldingRangeRegistrationOptions struct {
	TextDocumentRegistrationOptions
	FoldingRangeOptions
	StaticRegistrationOptions
}

// Client workspace capabilities specific to folding ranges
//
// @since 3.18.0
// @proposed
//
// See https://microsoft.github.io/language-server-protocol/specifications/lsp/3.17/specification#foldingRangeWorkspaceClientCapabilities
type FoldingRangeWorkspaceClientCapabilities struct {
	// Whether the client implementation supports a refresh request sent from the
	// server to the client.
	//
	// Note that this event is global and will force the client to refresh all
	// folding ranges currently shown. It should be used with absolute care and is
	// useful for situation where a server for example detects a project wide
	// change that requires such a calculation.
	//
	// @since 3.18.0
	// @proposed
	RefreshSupport bool `json:"refreshSupport,omitempty"`
}

// Value-object describing what options formatting should use.
//
// See https://microsoft.github.io/language-server-protocol/specifications/lsp/3.17/specification#formattingOptions
type FormattingOptions struct {
	// Size of a tab in spaces.
	TabSize uint32 `json:"tabSize"`
	// Prefer spaces over tabs.
	InsertSpaces bool `json:"insertSpaces"`
	// Trim trailing whitespace on a line.
	//
	// @since 3.15.0
	TrimTrailingWhitespace bool `json:"trimTrailingWhitespace,omitempty"`
	// Insert a newline character at the end of the file if one does not exist.
	//
	// @since 3.15.0
	InsertFinalNewline bool `json:"insertFinalNewline,omitempty"`
	// Trim all newlines after the final newline at the end of the file.
	//
	// @since 3.15.0
	TrimFinalNewlines bool `json:"trimFinalNewlines,omitempty"`
}

// A diagnostic report with a full set of problems.
//
// @since 3.17.0
//
// See https://microsoft.github.io/language-server-protocol/specifications/lsp/3.17/specification#fullDocumentDiagnosticReport
type FullDocumentDiagnosticReport struct {
	// A full document diagnostic report.
	Kind string `json:"kind"`
	// An optional result id. If provided it will
	// be sent on the next diagnostic request for the
	// same document.
	ResultID string `json:"resultId,omitempty"`
	// The actual items.
	Items []Diagnostic `json:"items"`
}

// General client capabilities.
//
// @since 3.16.0
//
// See https://microsoft.github.io/language-server-protocol/specifications/lsp/3.17/specification#generalClientCapabilities
type GeneralClientCapabilities struct {
	// Client capability that signals how the client
	// handles stale requests (e.g. a request
	// for which the client will not process the response
	// anymore since the information is outdated).
	//
	// @since 3.17.0
	StaleRequestSupport *StaleRequestSupportOptions `json:"staleRequestSupport,omitempty"`
	// Client capabilities specific to regular expressions.
	//
	// @since 3.16.0
	RegularExpressions *RegularExpressionsClientCapabilities `json:"regularExpressions,omitempty"`
	// Client capabilities specific to the client's markdown parser.
	//
	// @since 3.16.0
	Markdown *MarkdownClientCapabilities `json:"markdown,omitempty"`
	// The position encodings supported by the client. Client and server
	// have to agree on the same position encoding to ensure that offsets
	// (e.g. character position in a line) are interpreted the same on both
	// sides.
	//
	// To keep the protocol backwards compatible the following applies: if
	// the value 'utf-16' is missing from the array of position encodings
	// servers can assume that the client supports UTF-16. UTF-16 is
	// therefore a mandatory encoding.
	//
	// If omitted it defaults to ['utf-16'].
	//
	// Implementation considerations: since the conversion from one encoding
	// into another requires the content of the file / line the conversion
	// is best done where the file is read which is usually on the server
	// side.
	//
	// @since 3.17.0
	PositionEncodings []PositionEncodingKind `json:"positionEncodings,omitempty"`
}

// The glob pattern. Either a string pattern or a relative pattern.
//
// @since 3.17.0
//
// See https://microsoft.github.io/language-server-protocol/specifications/lsp/3.17/specification#globPattern
type (
	GlobPattern = Or_GlobPattern // (alias)
	// The result of a hover request.
	//
	// See https://microsoft.github.io/language-server-protocol/specifications/lsp/3.17/specification#hover
	Hover struct {
		// The hover's content
		Contents MarkupContent `json:"contents"`
		// An optional range inside the text document that is used to
		// visualize the hover, e.g. by changing the background color.
		Range Range `json:"range,omitempty"`
	}
)

// See https://microsoft.github.io/language-server-protocol/specifications/lsp/3.17/specification#hoverClientCapabilities
type HoverClientCapabilities struct {
	// Whether hover supports dynamic registration.
	DynamicRegistration bool `json:"dynamicRegistration,omitempty"`
	// Client supports the following content formats for the content
	// property. The order describes the preferred format of the client.
	ContentFormat []MarkupKind `json:"contentFormat,omitempty"`
}

// Hover options.
//
// See https://microsoft.github.io/language-server-protocol/specifications/lsp/3.17/specification#hoverOptions
type HoverOptions struct {
	WorkDoneProgressOptions
}

// Parameters for a {@link HoverRequest}.
//
// See https://microsoft.github.io/language-server-protocol/specifications/lsp/3.17/specification#hoverParams
type HoverParams struct {
	TextDocumentPositionParams
	WorkDoneProgressParams
}

// Registration options for a {@link HoverRequest}.
//
// See https://microsoft.github.io/language-server-protocol/specifications/lsp/3.17/specification#hoverRegistrationOptions
type HoverRegistrationOptions struct {
	TextDocumentRegistrationOptions
	HoverOptions
}

// @since 3.6.0
//
// See https://microsoft.github.io/language-server-protocol/specifications/lsp/3.17/specification#implementationClientCapabilities
type ImplementationClientCapabilities struct {
	// Whether implementation supports dynamic registration. If this is set to `true`
	// the client supports the new `ImplementationRegistrationOptions` return value
	// for the corresponding server capability as well.
	DynamicRegistration bool `json:"dynamicRegistration,omitempty"`
	// The client supports additional metadata in the form of definition links.
	//
	// @since 3.14.0
	LinkSupport bool `json:"linkSupport,omitempty"`
}

// See https://microsoft.github.io/language-server-protocol/specifications/lsp/3.17/specification#implementationOptions
type ImplementationOptions struct {
	WorkDoneProgressOptions
}

// See https://microsoft.github.io/language-server-protocol/specifications/lsp/3.17/specification#implementationParams
type ImplementationParams struct {
	TextDocumentPositionParams
	WorkDoneProgressParams
	PartialResultParams
}

// See https://microsoft.github.io/language-server-protocol/specifications/lsp/3.17/specification#implementationRegistrationOptions
type ImplementationRegistrationOptions struct {
	TextDocumentRegistrationOptions
	ImplementationOptions
	StaticRegistrationOptions
}

// The data type of the ResponseError if the
// initialize request fails.
//
// See https://microsoft.github.io/language-server-protocol/specifications/lsp/3.17/specification#initializeError
type InitializeError struct {
	// Indicates whether the client execute the following retry logic:
	// (1) show the message provided by the ResponseError to the user
	// (2) user selects retry or cancel
	// (3) if user selected retry the initialize method is sent again.
	Retry bool `json:"retry"`
}

// See https://microsoft.github.io/language-server-protocol/specifications/lsp/3.17/specification#initializeParams
type InitializeParams struct {
	XInitializeParams
	WorkspaceFoldersInitializeParams
}

// The result returned from an initialize request.
//
// See https://microsoft.github.io/language-server-protocol/specifications/lsp/3.17/specification#initializeResult
type InitializeResult struct {
	// The capabilities the language server provides.
	Capabilities ServerCapabilities `json:"capabilities"`
	// Information about the server.
	//
	// @since 3.15.0
	ServerInfo *ServerInfo `json:"serverInfo,omitempty"`
}

// See https://microsoft.github.io/language-server-protocol/specifications/lsp/3.17/specification#initializedParams
type InitializedParams struct{}

// Inlay hint information.
//
// @since 3.17.0
//
// See https://microsoft.github.io/language-server-protocol/specifications/lsp/3.17/specification#inlayHint
type InlayHint struct {
	// The position of this hint.
	//
	// If multiple hints have the same position, they will be shown in the order
	// they appear in the response.
	Position Position `json:"position"`
	// The label of this hint. A human readable string or an array of
	// InlayHintLabelPart label parts.
	//
	// *Note* that neither the string nor the label part can be empty.
	Label []InlayHintLabelPart `json:"label"`
	// The kind of this hint. Can be omitted in which case the client
	// should fall back to a reasonable default.
	Kind InlayHintKind `json:"kind,omitempty"`
	// Optional text edits that are performed when accepting this inlay hint.
	//
	// *Note* that edits are expected to change the document so that the inlay
	// hint (or its nearest variant) is now part of the document and the inlay
	// hint itself is now obsolete.
	TextEdits []TextEdit `json:"textEdits,omitempty"`
	// The tooltip text when you hover over this item.
	Tooltip *OrPTooltip_textDocument_inlayHint `json:"tooltip,omitempty"`
	// Render padding before the hint.
	//
	// Note: Padding should use the editor's background color, not the
	// background color of the hint itself. That means padding can be used
	// to visually align/separate an inlay hint.
	PaddingLeft bool `json:"paddingLeft,omitempty"`
	// Render padding after the hint.
	//
	// Note: Padding should use the editor's background color, not the
	// background color of the hint itself. That means padding can be used
	// to visually align/separate an inlay hint.
	PaddingRight bool `json:"paddingRight,omitempty"`
	// A data entry field that is preserved on an inlay hint between
	// a `textDocument/inlayHint` and a `inlayHint/resolve` request.
	Data interface{} `json:"data,omitempty"`
}

// Inlay hint client capabilities.
//
// @since 3.17.0
//
// See https://microsoft.github.io/language-server-protocol/specifications/lsp/3.17/specification#inlayHintClientCapabilities
type InlayHintClientCapabilities struct {
	// Whether inlay hints support dynamic registration.
	DynamicRegistration bool `json:"dynamicRegistration,omitempty"`
	// Indicates which properties a client can resolve lazily on an inlay
	// hint.
	ResolveSupport *ClientInlayHintResolveOptions `json:"resolveSupport,omitempty"`
}

// Inlay hint kinds.
//
// @since 3.17.0
type InlayHintKind uint32

// An inlay hint label part allows for interactive and composite labels
// of inlay hints.
//
// @since 3.17.0
//
// See https://microsoft.github.io/language-server-protocol/specifications/lsp/3.17/specification#inlayHintLabelPart
type InlayHintLabelPart struct {
	// The value of this label part.
	Value string `json:"value"`
	// The tooltip text when you hover over this label part. Depending on
	// the client capability `inlayHint.resolveSupport` clients might resolve
	// this property late using the resolve request.
	Tooltip *OrPTooltipPLabel `json:"tooltip,omitempty"`
	// An optional source code location that represents this
	// label part.
	//
	// The editor will use this location for the hover and for code navigation
	// features: This part will become a clickable link that resolves to the
	// definition of the symbol at the given location (not necessarily the
	// location itself), it shows the hover that shows at the given location,
	// and it shows a context menu with further code navigation commands.
	//
	// Depending on the client capability `inlayHint.resolveSupport` clients
	// might resolve this property late using the resolve request.
	Location *Location `json:"location,omitempty"`
	// An optional command for this label part.
	//
	// Depending on the client capability `inlayHint.resolveSupport` clients
	// might resolve this property late using the resolve request.
	Command *Command `json:"command,omitempty"`
}

// Inlay hint options used during static registration.
//
// @since 3.17.0
//
// See https://microsoft.github.io/language-server-protocol/specifications/lsp/3.17/specification#inlayHintOptions
type InlayHintOptions struct {
	// The server provides support to resolve additional
	// information for an inlay hint item.
	ResolveProvider bool `json:"resolveProvider,omitempty"`
	WorkDoneProgressOptions
}

// A parameter literal used in inlay hint requests.
//
// @since 3.17.0
//
// See https://microsoft.github.io/language-server-protocol/specifications/lsp/3.17/specification#inlayHintParams
type InlayHintParams struct {
	// The text document.
	TextDocument TextDocumentIdentifier `json:"textDocument"`
	// The document range for which inlay hints should be computed.
	Range Range `json:"range"`
	WorkDoneProgressParams
}

// Inlay hint options used during static or dynamic registration.
//
// @since 3.17.0
//
// See https://microsoft.github.io/language-server-protocol/specifications/lsp/3.17/specification#inlayHintRegistrationOptions
type InlayHintRegistrationOptions struct {
	InlayHintOptions
	TextDocumentRegistrationOptions
	StaticRegistrationOptions
}

// Client workspace capabilities specific to inlay hints.
//
// @since 3.17.0
//
// See https://microsoft.github.io/language-server-protocol/specifications/lsp/3.17/specification#inlayHintWorkspaceClientCapabilities
type InlayHintWorkspaceClientCapabilities struct {
	// Whether the client implementation supports a refresh request sent from
	// the server to the client.
	//
	// Note that this event is global and will force the client to refresh all
	// inlay hints currently shown. It should be used with absolute care and
	// is useful for situation where a server for example detects a project wide
	// change that requires such a calculation.
	RefreshSupport bool `json:"refreshSupport,omitempty"`
}

// Client capabilities specific to inline completions.
//
// @since 3.18.0
// @proposed
//
// See https://microsoft.github.io/language-server-protocol/specifications/lsp/3.17/specification#inlineCompletionClientCapabilities
type InlineCompletionClientCapabilities struct {
	// Whether implementation supports dynamic registration for inline completion providers.
	DynamicRegistration bool `json:"dynamicRegistration,omitempty"`
}

// Provides information about the context in which an inline completion was requested.
//
// @since 3.18.0
// @proposed
//
// See https://microsoft.github.io/language-server-protocol/specifications/lsp/3.17/specification#inlineCompletionContext
type InlineCompletionContext struct {
	// Describes how the inline completion was triggered.
	TriggerKind InlineCompletionTriggerKind `json:"triggerKind"`
	// Provides information about the currently selected item in the autocomplete widget if it is visible.
	SelectedCompletionInfo *SelectedCompletionInfo `json:"selectedCompletionInfo,omitempty"`
}

// An inline completion item represents a text snippet that is proposed inline to complete text that is being typed.
//
// @since 3.18.0
// @proposed
//
// See https://microsoft.github.io/language-server-protocol/specifications/lsp/3.17/specification#inlineCompletionItem
type InlineCompletionItem struct {
	// The text to replace the range with. Must be set.
	InsertText Or_InlineCompletionItem_insertText `json:"insertText"`
	// A text that is used to decide if this inline completion should be shown. When `falsy` the {@link InlineCompletionItem.insertText} is used.
	FilterText string `json:"filterText,omitempty"`
	// The range to replace. Must begin and end on the same line.
	Range *Range `json:"range,omitempty"`
	// An optional {@link Command} that is executed *after* inserting this completion.
	Command *Command `json:"command,omitempty"`
}

// Represents a collection of {@link InlineCompletionItem inline completion items} to be presented in the editor.
//
// @since 3.18.0
// @proposed
//
// See https://microsoft.github.io/language-server-protocol/specifications/lsp/3.17/specification#inlineCompletionList
type InlineCompletionList struct {
	// The inline completion items
	Items []InlineCompletionItem `json:"items"`
}

// Inline completion options used during static registration.
//
// @since 3.18.0
// @proposed
//
// See https://microsoft.github.io/language-server-protocol/specifications/lsp/3.17/specification#inlineCompletionOptions
type InlineCompletionOptions struct {
	WorkDoneProgressOptions
}

// A parameter literal used in inline completion requests.
//
// @since 3.18.0
// @proposed
//
// See https://microsoft.github.io/language-server-protocol/specifications/lsp/3.17/specification#inlineCompletionParams
type InlineCompletionParams struct {
	// Additional information about the context in which inline completions were
	// requested.
	Context InlineCompletionContext `json:"context"`
	TextDocumentPositionParams
	WorkDoneProgressParams
}

// Inline completion options used during static or dynamic registration.
//
// @since 3.18.0
// @proposed
//
// See https://microsoft.github.io/language-server-protocol/specifications/lsp/3.17/specification#inlineCompletionRegistrationOptions
type InlineCompletionRegistrationOptions struct {
	InlineCompletionOptions
	TextDocumentRegistrationOptions
	StaticRegistrationOptions
}

// Describes how an {@link InlineCompletionItemProvider inline completion provider} was triggered.
//
// @since 3.18.0
// @proposed
type InlineCompletionTriggerKind uint32

// Inline value information can be provided by different means:
//
//   - directly as a text value (class InlineValueText).
//   - as a name to use for a variable lookup (class InlineValueVariableLookup)
//   - as an evaluatable expression (class InlineValueEvaluatableExpression)
//
// The InlineValue types combines all inline value types into one type.
//
// @since 3.17.0
//
// See https://microsoft.github.io/language-server-protocol/specifications/lsp/3.17/specification#inlineValue
type (
	InlineValue = Or_InlineValue // (alias)
	// Client capabilities specific to inline values.
	//
	// @since 3.17.0
	//
	// See https://microsoft.github.io/language-server-protocol/specifications/lsp/3.17/specification#inlineValueClientCapabilities
	InlineValueClientCapabilities struct {
		// Whether implementation supports dynamic registration for inline value providers.
		DynamicRegistration bool `json:"dynamicRegistration,omitempty"`
	}
)

// @since 3.17.0
//
// See https://microsoft.github.io/language-server-protocol/specifications/lsp/3.17/specification#inlineValueContext
type InlineValueContext struct {
	// The stack frame (as a DAP Id) where the execution has stopped.
	FrameID int32 `json:"frameId"`
	// The document range where execution has stopped.
	// Typically the end position of the range denotes the line where the inline values are shown.
	StoppedLocation Range `json:"stoppedLocation"`
}

// Provide an inline value through an expression evaluation.
// If only a range is specified, the expression will be extracted from the underlying document.
// An optional expression can be used to override the extracted expression.
//
// @since 3.17.0
//
// See https://microsoft.github.io/language-server-protocol/specifications/lsp/3.17/specification#inlineValueEvaluatableExpression
type InlineValueEvaluatableExpression struct {
	// The document range for which the inline value applies.
	// The range is used to extract the evaluatable expression from the underlying document.
	Range Range `json:"range"`
	// If specified the expression overrides the extracted expression.
	Expression string `json:"expression,omitempty"`
}

// Inline value options used during static registration.
//
// @since 3.17.0
//
// See https://microsoft.github.io/language-server-protocol/specifications/lsp/3.17/specification#inlineValueOptions
type InlineValueOptions struct {
	WorkDoneProgressOptions
}

// A parameter literal used in inline value requests.
//
// @since 3.17.0
//
// See https://microsoft.github.io/language-server-protocol/specifications/lsp/3.17/specification#inlineValueParams
type InlineValueParams struct {
	// The text document.
	TextDocument TextDocumentIdentifier `json:"textDocument"`
	// The document range for which inline values should be computed.
	Range Range `json:"range"`
	// Additional information about the context in which inline values were
	// requested.
	Context InlineValueContext `json:"context"`
	WorkDoneProgressParams
}

// Inline value options used during static or dynamic registration.
//
// @since 3.17.0
//
// See https://microsoft.github.io/language-server-protocol/specifications/lsp/3.17/specification#inlineValueRegistrationOptions
type InlineValueRegistrationOptions struct {
	InlineValueOptions
	TextDocumentRegistrationOptions
	StaticRegistrationOptions
}

// Provide inline value as text.
//
// @since 3.17.0
//
// See https://microsoft.github.io/language-server-protocol/specifications/lsp/3.17/specification#inlineValueText
type InlineValueText struct {
	// The document range for which the inline value applies.
	Range Range `json:"range"`
	// The text of the inline value.
	Text string `json:"text"`
}

// Provide inline value through a variable lookup.
// If only a range is specified, the variable name will be extracted from the underlying document.
// An optional variable name can be used to override the extracted name.
//
// @since 3.17.0
//
// See https://microsoft.github.io/language-server-protocol/specifications/lsp/3.17/specification#inlineValueVariableLookup
type InlineValueVariableLookup struct {
	// The document range for which the inline value applies.
	// The range is used to extract the variable name from the underlying document.
	Range Range `json:"range"`
	// If specified the name of the variable to look up.
	VariableName string `json:"variableName,omitempty"`
	// How to perform the lookup.
	CaseSensitiveLookup bool `json:"caseSensitiveLookup"`
}

// Client workspace capabilities specific to inline values.
//
// @since 3.17.0
//
// See https://microsoft.github.io/language-server-protocol/specifications/lsp/3.17/specification#inlineValueWorkspaceClientCapabilities
type InlineValueWorkspaceClientCapabilities struct {
	// Whether the client implementation supports a refresh request sent from the
	// server to the client.
	//
	// Note that this event is global and will force the client to refresh all
	// inline values currently shown. It should be used with absolute care and is
	// useful for situation where a server for example detects a project wide
	// change that requires such a calculation.
	RefreshSupport bool `json:"refreshSupport,omitempty"`
}

// A special text edit to provide an insert and a replace operation.
//
// @since 3.16.0
//
// See https://microsoft.github.io/language-server-protocol/specifications/lsp/3.17/specification#insertReplaceEdit
type InsertReplaceEdit struct {
	// The string to be inserted.
	NewText string `json:"newText"`
	// The range if the insert is requested
	Insert Range `json:"insert"`
	// The range if the replace is requested.
	Replace Range `json:"replace"`
}

// Defines whether the insert text in a completion item should be interpreted as
// plain text or a snippet.
type InsertTextFormat uint32

// How whitespace and indentation is handled during completion
// item insertion.
//
// @since 3.16.0
type (
	InsertTextMode uint32
	LSPAny         = interface{}
)

// LSP arrays.
// @since 3.17.0
//
// See https://microsoft.github.io/language-server-protocol/specifications/lsp/3.17/specification#lSPArray
type (
	LSPArray      = []interface{} // (alias)
	LSPErrorCodes int32
)

// LSP object definition.
// @since 3.17.0
//
// See https://microsoft.github.io/language-server-protocol/specifications/lsp/3.17/specification#lSPObject
type (
	LSPObject = map[string]LSPAny // (alias)
	// Predefined Language kinds
	// @since 3.18.0
	// @proposed
	LanguageKind string
)

// Client capabilities for the linked editing range request.
//
// @since 3.16.0
//
// See https://microsoft.github.io/language-server-protocol/specifications/lsp/3.17/specification#linkedEditingRangeClientCapabilities
type LinkedEditingRangeClientCapabilities struct {
	// Whether implementation supports dynamic registration. If this is set to `true`
	// the client supports the new `(TextDocumentRegistrationOptions & StaticRegistrationOptions)`
	// return value for the corresponding server capability as well.
	DynamicRegistration bool `json:"dynamicRegistration,omitempty"`
}

// See https://microsoft.github.io/language-server-protocol/specifications/lsp/3.17/specification#linkedEditingRangeOptions
type LinkedEditingRangeOptions struct {
	WorkDoneProgressOptions
}

// See https://microsoft.github.io/language-server-protocol/specifications/lsp/3.17/specification#linkedEditingRangeParams
type LinkedEditingRangeParams struct {
	TextDocumentPositionParams
	WorkDoneProgressParams
}

// See https://microsoft.github.io/language-server-protocol/specifications/lsp/3.17/specification#linkedEditingRangeRegistrationOptions
type LinkedEditingRangeRegistrationOptions struct {
	TextDocumentRegistrationOptions
	LinkedEditingRangeOptions
	StaticRegistrationOptions
}

// The result of a linked editing range request.
//
// @since 3.16.0
//
// See https://microsoft.github.io/language-server-protocol/specifications/lsp/3.17/specification#linkedEditingRanges
type LinkedEditingRanges struct {
	// A list of ranges that can be edited together. The ranges must have
	// identical length and contain identical text content. The ranges cannot overlap.
	Ranges []Range `json:"ranges"`
	// An optional word pattern (regular expression) that describes valid contents for
	// the given ranges. If no pattern is provided, the client configuration's word
	// pattern will be used.
	WordPattern string `json:"wordPattern,omitempty"`
}

// created for Literal (Lit_ClientSemanticTokensRequestOptions_range_Item1)
type Lit_ClientSemanticTokensRequestOptions_range_Item1 struct{}

// Represents a location inside a resource, such as a line
// inside a text file.
//
// See https://microsoft.github.io/language-server-protocol/specifications/lsp/3.17/specification#location
type Location struct {
	URI   DocumentURI `json:"uri"`
	Range Range       `json:"range"`
}

// Represents the connection of two locations. Provides additional metadata over normal {@link Location locations},
// including an origin range.
//
// See https://microsoft.github.io/language-server-protocol/specifications/lsp/3.17/specification#locationLink
type LocationLink struct {
	// Span of the origin of this link.
	//
	// Used as the underlined span for mouse interaction. Defaults to the word range at
	// the definition position.
	OriginSelectionRange *Range `json:"originSelectionRange,omitempty"`
	// The target resource identifier of this link.
	TargetURI DocumentURI `json:"targetUri"`
	// The full target range of this link. If the target for example is a symbol then target range is the
	// range enclosing this symbol not including leading/trailing whitespace but everything else
	// like comments. This information is typically used to highlight the range in the editor.
	TargetRange Range `json:"targetRange"`
	// The range that should be selected and revealed when this link is being followed, e.g the name of a function.
	// Must be contained by the `targetRange`. See also `DocumentSymbol#range`
	TargetSelectionRange Range `json:"targetSelectionRange"`
}

// Location with only uri and does not include range.
//
// @since 3.18.0
//
// See https://microsoft.github.io/language-server-protocol/specifications/lsp/3.17/specification#locationUriOnly
type LocationUriOnly struct {
	URI DocumentURI `json:"uri"`
}

// The log message parameters.
//
// See https://microsoft.github.io/language-server-protocol/specifications/lsp/3.17/specification#logMessageParams
type LogMessageParams struct {
	// The message type. See {@link MessageType}
	Type MessageType `json:"type"`
	// The actual message.
	Message string `json:"message"`
}

// See https://microsoft.github.io/language-server-protocol/specifications/lsp/3.17/specification#logTraceParams
type LogTraceParams struct {
	Message string `json:"message"`
	Verbose string `json:"verbose,omitempty"`
}

// Client capabilities specific to the used markdown parser.
//
// @since 3.16.0
//
// See https://microsoft.github.io/language-server-protocol/specifications/lsp/3.17/specification#markdownClientCapabilities
type MarkdownClientCapabilities struct {
	// The name of the parser.
	Parser string `json:"parser"`
	// The version of the parser.
	Version string `json:"version,omitempty"`
	// A list of HTML tags that the client allows / supports in
	// Markdown.
	//
	// @since 3.17.0
	AllowedTags []string `json:"allowedTags,omitempty"`
}

// MarkedString can be used to render human readable text. It is either a markdown string
// or a code-block that provides a language and a code snippet. The language identifier
// is semantically equal to the optional language identifier in fenced code blocks in GitHub
// issues. See https://help.github.com/articles/creating-and-highlighting-code-blocks/#syntax-highlighting
//
// The pair of a language and a value is an equivalent to markdown:
// ```${language}
// ${value}
// ```
//
// Note that markdown strings will be sanitized - that means html will be escaped.
// @deprecated use MarkupContent instead.
//
// See https://microsoft.github.io/language-server-protocol/specifications/lsp/3.17/specification#markedString
type (
	MarkedString = Or_MarkedString // (alias)
	// @since 3.18.0
	// @deprecated use MarkupContent instead.
	//
	// See https://microsoft.github.io/language-server-protocol/specifications/lsp/3.17/specification#markedStringWithLanguage
	MarkedStringWithLanguage struct {
		Language string `json:"language"`
		Value    string `json:"value"`
	}
)

// A `MarkupContent` literal represents a string value which content is interpreted base on its
// kind flag. Currently the protocol supports `plaintext` and `markdown` as markup kinds.
//
// If the kind is `markdown` then the value can contain fenced code blocks like in GitHub issues.
// See https://help.github.com/articles/creating-and-highlighting-code-blocks/#syntax-highlighting
//
// Here is an example how such a string can be constructed using JavaScript / TypeScript:
// ```ts
//
//	let markdown: MarkdownContent = {
//	 kind: MarkupKind.Markdown,
//	 value: [
//	   '# Header',
//	   'Some text',
//	   '```typescript',
//	   'someCode();',
//	   '```'
//	 ].join('\n')
//	};
//
// ```
//
// *Please Note* that clients might sanitize the return markdown. A client could decide to
// remove HTML from the markdown to avoid script execution.
//
// See https://microsoft.github.io/language-server-protocol/specifications/lsp/3.17/specification#markupContent
type MarkupContent struct {
	// The type of the Markup
	Kind MarkupKind `json:"kind"`
	// The content itself
	Value string `json:"value"`
}

// Describes the content type that a client supports in various
// result literals like `Hover`, `ParameterInfo` or `CompletionItem`.
//
// Please note that `MarkupKinds` must not start with a `$`. This kinds
// are reserved for internal usage.
type MarkupKind string

// See https://microsoft.github.io/language-server-protocol/specifications/lsp/3.17/specification#messageActionItem
type MessageActionItem struct {
	// A short title like 'Retry', 'Open Log' etc.
	Title string `json:"title"`
}

// The message type
type MessageType uint32

// Moniker definition to match LSIF 0.5 moniker definition.
//
// @since 3.16.0
//
// See https://microsoft.github.io/language-server-protocol/specifications/lsp/3.17/specification#moniker
type Moniker struct {
	// The scheme of the moniker. For example tsc or .Net
	Scheme string `json:"scheme"`
	// The identifier of the moniker. The value is opaque in LSIF however
	// schema owners are allowed to define the structure if they want.
	Identifier string `json:"identifier"`
	// The scope in which the moniker is unique
	Unique UniquenessLevel `json:"unique"`
	// The moniker kind if known.
	Kind *MonikerKind `json:"kind,omitempty"`
}

// Client capabilities specific to the moniker request.
//
// @since 3.16.0
//
// See https://microsoft.github.io/language-server-protocol/specifications/lsp/3.17/specification#monikerClientCapabilities
type MonikerClientCapabilities struct {
	// Whether moniker supports dynamic registration. If this is set to `true`
	// the client supports the new `MonikerRegistrationOptions` return value
	// for the corresponding server capability as well.
	DynamicRegistration bool `json:"dynamicRegistration,omitempty"`
}

// The moniker kind.
//
// @since 3.16.0
type MonikerKind string

// See https://microsoft.github.io/language-server-protocol/specifications/lsp/3.17/specification#monikerOptions
type MonikerOptions struct {
	WorkDoneProgressOptions
}

// See https://microsoft.github.io/language-server-protocol/specifications/lsp/3.17/specification#monikerParams
type MonikerParams struct {
	TextDocumentPositionParams
	WorkDoneProgressParams
	PartialResultParams
}

// See https://microsoft.github.io/language-server-protocol/specifications/lsp/3.17/specification#monikerRegistrationOptions
type MonikerRegistrationOptions struct {
	TextDocumentRegistrationOptions
	MonikerOptions
}

// A notebook cell.
//
// A cell's document URI must be unique across ALL notebook
// cells and can therefore be used to uniquely identify a
// notebook cell or the cell's text document.
//
// @since 3.17.0
//
// See https://microsoft.github.io/language-server-protocol/specifications/lsp/3.17/specification#notebookCell
type NotebookCell struct {
	// The cell's kind
	Kind NotebookCellKind `json:"kind"`
	// The URI of the cell's text document
	// content.
	Document DocumentURI `json:"document"`
	// Additional metadata stored with the cell.
	//
	// Note: should always be an object literal (e.g. LSPObject)
	Metadata *LSPObject `json:"metadata,omitempty"`
	// Additional execution summary information
	// if supported by the client.
	ExecutionSummary *ExecutionSummary `json:"executionSummary,omitempty"`
}

// A change describing how to move a `NotebookCell`
// array from state S to S'.
//
// @since 3.17.0
//
// See https://microsoft.github.io/language-server-protocol/specifications/lsp/3.17/specification#notebookCellArrayChange
type NotebookCellArrayChange struct {
	// The start oftest of the cell that changed.
	Start uint32 `json:"start"`
	// The deleted cells
	DeleteCount uint32 `json:"deleteCount"`
	// The new cells, if any
	Cells []NotebookCell `json:"cells,omitempty"`
}

// A notebook cell kind.
//
// @since 3.17.0
type NotebookCellKind uint32

// @since 3.18.0
//
// See https://microsoft.github.io/language-server-protocol/specifications/lsp/3.17/specification#notebookCellLanguage
type NotebookCellLanguage struct {
	Language string `json:"language"`
}

// A notebook cell text document filter denotes a cell text
// document by different properties.
//
// @since 3.17.0
//
// See https://microsoft.github.io/language-server-protocol/specifications/lsp/3.17/specification#notebookCellTextDocumentFilter
type NotebookCellTextDocumentFilter struct {
	// A filter that matches against the notebook
	// containing the notebook cell. If a string
	// value is provided it matches against the
	// notebook type. '*' matches every notebook.
	Notebook Or_NotebookCellTextDocumentFilter_notebook `json:"notebook"`
	// A language id like `python`.
	//
	// Will be matched against the language id of the
	// notebook cell document. '*' matches every language.
	Language string `json:"language,omitempty"`
}

// A notebook document.
//
// @since 3.17.0
//
// See https://microsoft.github.io/language-server-protocol/specifications/lsp/3.17/specification#notebookDocument
type NotebookDocument struct {
	// The notebook document's uri.
	URI URI `json:"uri"`
	// The type of the notebook.
	NotebookType string `json:"notebookType"`
	// The version number of this document (it will increase after each
	// change, including undo/redo).
	Version int32 `json:"version"`
	// Additional metadata stored with the notebook
	// document.
	//
	// Note: should always be an object literal (e.g. LSPObject)
	Metadata *LSPObject `json:"metadata,omitempty"`
	// The cells of a notebook.
	Cells []NotebookCell `json:"cells"`
}

// Structural changes to cells in a notebook document.
//
// @since 3.18.0
//
// See https://microsoft.github.io/language-server-protocol/specifications/lsp/3.17/specification#notebookDocumentCellChangeStructure
type NotebookDocumentCellChangeStructure struct {
	// The change to the cell array.
	Array NotebookCellArrayChange `json:"array"`
	// Additional opened cell text documents.
	DidOpen []TextDocumentItem `json:"didOpen,omitempty"`
	// Additional closed cell text documents.
	DidClose []TextDocumentIdentifier `json:"didClose,omitempty"`
}

// Cell changes to a notebook document.
//
// @since 3.18.0
//
// See https://microsoft.github.io/language-server-protocol/specifications/lsp/3.17/specification#notebookDocumentCellChanges
type NotebookDocumentCellChanges struct {
	// Changes to the cell structure to add or
	// remove cells.
	Structure *NotebookDocumentCellChangeStructure `json:"structure,omitempty"`
	// Changes to notebook cells properties like its
	// kind, execution summary or metadata.
	Data []NotebookCell `json:"data,omitempty"`
	// Changes to the text content of notebook cells.
	TextContent []NotebookDocumentCellContentChanges `json:"textContent,omitempty"`
}

// Content changes to a cell in a notebook document.
//
// @since 3.18.0
//
// See https://microsoft.github.io/language-server-protocol/specifications/lsp/3.17/specification#notebookDocumentCellContentChanges
type NotebookDocumentCellContentChanges struct {
	Document VersionedTextDocumentIdentifier  `json:"document"`
	Changes  []TextDocumentContentChangeEvent `json:"changes"`
}

// A change event for a notebook document.
//
// @since 3.17.0
//
// See https://microsoft.github.io/language-server-protocol/specifications/lsp/3.17/specification#notebookDocumentChangeEvent
type NotebookDocumentChangeEvent struct {
	// The changed meta data if any.
	//
	// Note: should always be an object literal (e.g. LSPObject)
	Metadata *LSPObject `json:"metadata,omitempty"`
	// Changes to cells
	Cells *NotebookDocumentCellChanges `json:"cells,omitempty"`
}

// Capabilities specific to the notebook document support.
//
// @since 3.17.0
//
// See https://microsoft.github.io/language-server-protocol/specifications/lsp/3.17/specification#notebookDocumentClientCapabilities
type NotebookDocumentClientCapabilities struct {
	// Capabilities specific to notebook document synchronization
	//
	// @since 3.17.0
	Synchronization NotebookDocumentSyncClientCapabilities `json:"synchronization"`
}

// A notebook document filter denotes a notebook document by
// different properties. The properties will be match
// against the notebook's URI (same as with documents)
//
// @since 3.17.0
//
// See https://microsoft.github.io/language-server-protocol/specifications/lsp/3.17/specification#notebookDocumentFilter
type (
	NotebookDocumentFilter = Or_NotebookDocumentFilter // (alias)
	// A notebook document filter where `notebookType` is required field.
	//
	// @since 3.18.0
	//
	// See https://microsoft.github.io/language-server-protocol/specifications/lsp/3.17/specification#notebookDocumentFilterNotebookType
	NotebookDocumentFilterNotebookType struct {
		// The type of the enclosing notebook.
		NotebookType string `json:"notebookType"`
		// A Uri {@link Uri.scheme scheme}, like `file` or `untitled`.
		Scheme string `json:"scheme,omitempty"`
		// A glob pattern.
		Pattern *GlobPattern `json:"pattern,omitempty"`
	}
)

// A notebook document filter where `pattern` is required field.
//
// @since 3.18.0
//
// See https://microsoft.github.io/language-server-protocol/specifications/lsp/3.17/specification#notebookDocumentFilterPattern
type NotebookDocumentFilterPattern struct {
	// The type of the enclosing notebook.
	NotebookType string `json:"notebookType,omitempty"`
	// A Uri {@link Uri.scheme scheme}, like `file` or `untitled`.
	Scheme string `json:"scheme,omitempty"`
	// A glob pattern.
	Pattern GlobPattern `json:"pattern"`
}

// A notebook document filter where `scheme` is required field.
//
// @since 3.18.0
//
// See https://microsoft.github.io/language-server-protocol/specifications/lsp/3.17/specification#notebookDocumentFilterScheme
type NotebookDocumentFilterScheme struct {
	// The type of the enclosing notebook.
	NotebookType string `json:"notebookType,omitempty"`
	// A Uri {@link Uri.scheme scheme}, like `file` or `untitled`.
	Scheme string `json:"scheme"`
	// A glob pattern.
	Pattern *GlobPattern `json:"pattern,omitempty"`
}

// @since 3.18.0
//
// See https://microsoft.github.io/language-server-protocol/specifications/lsp/3.17/specification#notebookDocumentFilterWithCells
type NotebookDocumentFilterWithCells struct {
	// The notebook to be synced If a string
	// value is provided it matches against the
	// notebook type. '*' matches every notebook.
	Notebook *Or_NotebookDocumentFilterWithCells_notebook `json:"notebook,omitempty"`
	// The cells of the matching notebook to be synced.
	Cells []NotebookCellLanguage `json:"cells"`
}

// @since 3.18.0
//
// See https://microsoft.github.io/language-server-protocol/specifications/lsp/3.17/specification#notebookDocumentFilterWithNotebook
type NotebookDocumentFilterWithNotebook struct {
	// The notebook to be synced If a string
	// value is provided it matches against the
	// notebook type. '*' matches every notebook.
	Notebook Or_NotebookDocumentFilterWithNotebook_notebook `json:"notebook"`
	// The cells of the matching notebook to be synced.
	Cells []NotebookCellLanguage `json:"cells,omitempty"`
}

// A literal to identify a notebook document in the client.
//
// @since 3.17.0
//
// See https://microsoft.github.io/language-server-protocol/specifications/lsp/3.17/specification#notebookDocumentIdentifier
type NotebookDocumentIdentifier struct {
	// The notebook document's uri.
	URI URI `json:"uri"`
}

// Notebook specific client capabilities.
//
// @since 3.17.0
//
// See https://microsoft.github.io/language-server-protocol/specifications/lsp/3.17/specification#notebookDocumentSyncClientCapabilities
type NotebookDocumentSyncClientCapabilities struct {
	// Whether implementation supports dynamic registration. If this is
	// set to `true` the client supports the new
	// `(TextDocumentRegistrationOptions & StaticRegistrationOptions)`
	// return value for the corresponding server capability as well.
	DynamicRegistration bool `json:"dynamicRegistration,omitempty"`
	// The client supports sending execution summary data per cell.
	ExecutionSummarySupport bool `json:"executionSummarySupport,omitempty"`
}

// Options specific to a notebook plus its cells
// to be synced to the server.
//
// If a selector provides a notebook document
// filter but no cell selector all cells of a
// matching notebook document will be synced.
//
// If a selector provides no notebook document
// filter but only a cell selector all notebook
// document that contain at least one matching
// cell will be synced.
//
// @since 3.17.0
//
// See https://microsoft.github.io/language-server-protocol/specifications/lsp/3.17/specification#notebookDocumentSyncOptions
type NotebookDocumentSyncOptions struct {
	// The notebooks to be synced
	NotebookSelector []Or_NotebookDocumentSyncOptions_notebookSelector_Elem `json:"notebookSelector"`
	// Whether save notification should be forwarded to
	// the server. Will only be honored if mode === `notebook`.
	Save bool `json:"save,omitempty"`
}

// Registration options specific to a notebook.
//
// @since 3.17.0
//
// See https://microsoft.github.io/language-server-protocol/specifications/lsp/3.17/specification#notebookDocumentSyncRegistrationOptions
type NotebookDocumentSyncRegistrationOptions struct {
	NotebookDocumentSyncOptions
	StaticRegistrationOptions
}

// A text document identifier to optionally denote a specific version of a text document.
//
// See https://microsoft.github.io/language-server-protocol/specifications/lsp/3.17/specification#optionalVersionedTextDocumentIdentifier
type OptionalVersionedTextDocumentIdentifier struct {
	// The version number of this document. If a versioned text document identifier
	// is sent from the server to the client and the file is not open in the editor
	// (the server has not received an open notification before) the server can send
	// `null` to indicate that the version is unknown and the content on disk is the
	// truth (as specified with document content ownership).
	Version int32 `json:"version"`
	TextDocumentIdentifier
}

// created for Or [Location LocationUriOnly]
type OrPLocation_workspace_symbol struct {
	Value interface{} `json:"value"`
}

// created for Or [[]string string]
type OrPSection_workspace_didChangeConfiguration struct {
	Value interface{} `json:"value"`
}

// created for Or [MarkupContent string]
type OrPTooltipPLabel struct {
	Value interface{} `json:"value"`
}

// created for Or [MarkupContent string]
type OrPTooltip_textDocument_inlayHint struct {
	Value interface{} `json:"value"`
}

// created for Or [int32 string]
type Or_CancelParams_id struct {
	Value interface{} `json:"value"`
}

// created for Or [ClientSemanticTokensRequestFullDelta bool]
type Or_ClientSemanticTokensRequestOptions_full struct {
	Value interface{} `json:"value"`
}

// created for Or [Lit_ClientSemanticTokensRequestOptions_range_Item1 bool]
type Or_ClientSemanticTokensRequestOptions_range struct {
	Value interface{} `json:"value"`
}

// created for Or [EditRangeWithInsertReplace Range]
type Or_CompletionItemDefaults_editRange struct {
	Value interface{} `json:"value"`
}

// created for Or [MarkupContent string]
type Or_CompletionItem_documentation struct {
	Value interface{} `json:"value"`
}

// created for Or [InsertReplaceEdit TextEdit]
type Or_CompletionItem_textEdit struct {
	Value interface{} `json:"value"`
}

// created for Or [Location []Location]
type Or_Definition struct {
	Value interface{} `json:"value"`
}

// created for Or [int32 string]
type Or_Diagnostic_code struct {
	Value interface{} `json:"value"`
}

// created for Or [RelatedFullDocumentDiagnosticReport RelatedUnchangedDocumentDiagnosticReport]
type Or_DocumentDiagnosticReport struct {
	Value interface{} `json:"value"`
}

// created for Or [FullDocumentDiagnosticReport UnchangedDocumentDiagnosticReport]
type Or_DocumentDiagnosticReportPartialResult_relatedDocuments_Value struct {
	Value interface{} `json:"value"`
}

// created for Or [NotebookCellTextDocumentFilter TextDocumentFilter]
type Or_DocumentFilter struct {
	Value interface{} `json:"value"`
}

// created for Or [Pattern RelativePattern]
type Or_GlobPattern struct {
	Value interface{} `json:"value"`
}

// created for Or [MarkedString MarkupContent []MarkedString]
type Or_Hover_contents struct {
	Value interface{} `json:"value"`
}

// created for Or [[]InlayHintLabelPart string]
type Or_InlayHint_label struct {
	Value interface{} `json:"value"`
}

// created for Or [StringValue string]
type Or_InlineCompletionItem_insertText struct {
	Value interface{} `json:"value"`
}

// created for Or [InlineValueEvaluatableExpression InlineValueText InlineValueVariableLookup]
type Or_InlineValue struct {
	Value interface{} `json:"value"`
}

// created for Or [MarkedStringWithLanguage string]
type Or_MarkedString struct {
	Value interface{} `json:"value"`
}

// created for Or [NotebookDocumentFilter string]
type Or_NotebookCellTextDocumentFilter_notebook struct {
	Value interface{} `json:"value"`
}

// created for Or [NotebookDocumentFilterNotebookType NotebookDocumentFilterPattern NotebookDocumentFilterScheme]
type Or_NotebookDocumentFilter struct {
	Value interface{} `json:"value"`
}

// created for Or [NotebookDocumentFilter string]
type Or_NotebookDocumentFilterWithCells_notebook struct {
	Value interface{} `json:"value"`
}

// created for Or [NotebookDocumentFilter string]
type Or_NotebookDocumentFilterWithNotebook_notebook struct {
	Value interface{} `json:"value"`
}

// created for Or [NotebookDocumentFilterWithCells NotebookDocumentFilterWithNotebook]
type Or_NotebookDocumentSyncOptions_notebookSelector_Elem struct {
	Value interface{} `json:"value"`
}

// created for Or [FullDocumentDiagnosticReport UnchangedDocumentDiagnosticReport]
type Or_RelatedFullDocumentDiagnosticReport_relatedDocuments_Value struct {
	Value interface{} `json:"value"`
}

// created for Or [FullDocumentDiagnosticReport UnchangedDocumentDiagnosticReport]
type Or_RelatedUnchangedDocumentDiagnosticReport_relatedDocuments_Value struct {
	Value interface{} `json:"value"`
}

// created for Or [CodeAction Command]
type Or_Result_textDocument_codeAction_Item0_Elem struct {
	Value interface{} `json:"value"`
}

// created for Or [InlineCompletionList []InlineCompletionItem]
type Or_Result_textDocument_inlineCompletion struct {
	Value interface{} `json:"value"`
}

// created for Or [SemanticTokensFullDelta bool]
type Or_SemanticTokensOptions_full struct {
	Value interface{} `json:"value"`
}

// created for Or [PRangeESemanticTokensOptions bool]
type Or_SemanticTokensOptions_range struct {
	Value interface{} `json:"value"`
}

// created for Or [CallHierarchyOptions CallHierarchyRegistrationOptions bool]
type Or_ServerCapabilities_callHierarchyProvider struct {
	Value interface{} `json:"value"`
}

// created for Or [CodeActionOptions bool]
type Or_ServerCapabilities_codeActionProvider struct {
	Value interface{} `json:"value"`
}

// created for Or [DocumentColorOptions DocumentColorRegistrationOptions bool]
type Or_ServerCapabilities_colorProvider struct {
	Value interface{} `json:"value"`
}

// created for Or [DeclarationOptions DeclarationRegistrationOptions bool]
type Or_ServerCapabilities_declarationProvider struct {
	Value interface{} `json:"value"`
}

// created for Or [DefinitionOptions bool]
type Or_ServerCapabilities_definitionProvider struct {
	Value interface{} `json:"value"`
}

// created for Or [DiagnosticOptions DiagnosticRegistrationOptions]
type Or_ServerCapabilities_diagnosticProvider struct {
	Value interface{} `json:"value"`
}

// created for Or [DocumentFormattingOptions bool]
type Or_ServerCapabilities_documentFormattingProvider struct {
	Value interface{} `json:"value"`
}

// created for Or [DocumentHighlightOptions bool]
type Or_ServerCapabilities_documentHighlightProvider struct {
	Value interface{} `json:"value"`
}

// created for Or [DocumentRangeFormattingOptions bool]
type Or_ServerCapabilities_documentRangeFormattingProvider struct {
	Value interface{} `json:"value"`
}

// created for Or [DocumentSymbolOptions bool]
type Or_ServerCapabilities_documentSymbolProvider struct {
	Value interface{} `json:"value"`
}

// created for Or [FoldingRangeOptions FoldingRangeRegistrationOptions bool]
type Or_ServerCapabilities_foldingRangeProvider struct {
	Value interface{} `json:"value"`
}

// created for Or [HoverOptions bool]
type Or_ServerCapabilities_hoverProvider struct {
	Value interface{} `json:"value"`
}

// created for Or [ImplementationOptions ImplementationRegistrationOptions bool]
type Or_ServerCapabilities_implementationProvider struct {
	Value interface{} `json:"value"`
}

// created for Or [InlayHintOptions InlayHintRegistrationOptions bool]
type Or_ServerCapabilities_inlayHintProvider struct {
	Value interface{} `json:"value"`
}

// created for Or [InlineCompletionOptions bool]
type Or_ServerCapabilities_inlineCompletionProvider struct {
	Value interface{} `json:"value"`
}

// created for Or [InlineValueOptions InlineValueRegistrationOptions bool]
type Or_ServerCapabilities_inlineValueProvider struct {
	Value interface{} `json:"value"`
}

// created for Or [LinkedEditingRangeOptions LinkedEditingRangeRegistrationOptions bool]
type Or_ServerCapabilities_linkedEditingRangeProvider struct {
	Value interface{} `json:"value"`
}

// created for Or [MonikerOptions MonikerRegistrationOptions bool]
type Or_ServerCapabilities_monikerProvider struct {
	Value interface{} `json:"value"`
}

// created for Or [NotebookDocumentSyncOptions NotebookDocumentSyncRegistrationOptions]
type Or_ServerCapabilities_notebookDocumentSync struct {
	Value interface{} `json:"value"`
}

// created for Or [ReferenceOptions bool]
type Or_ServerCapabilities_referencesProvider struct {
	Value interface{} `json:"value"`
}

// created for Or [RenameOptions bool]
type Or_ServerCapabilities_renameProvider struct {
	Value interface{} `json:"value"`
}

// created for Or [SelectionRangeOptions SelectionRangeRegistrationOptions bool]
type Or_ServerCapabilities_selectionRangeProvider struct {
	Value interface{} `json:"value"`
}

// created for Or [SemanticTokensOptions SemanticTokensRegistrationOptions]
type Or_ServerCapabilities_semanticTokensProvider struct {
	Value interface{} `json:"value"`
}

// created for Or [TextDocumentSyncKind TextDocumentSyncOptions]
type Or_ServerCapabilities_textDocumentSync struct {
	Value interface{} `json:"value"`
}

// created for Or [TypeDefinitionOptions TypeDefinitionRegistrationOptions bool]
type Or_ServerCapabilities_typeDefinitionProvider struct {
	Value interface{} `json:"value"`
}

// created for Or [TypeHierarchyOptions TypeHierarchyRegistrationOptions bool]
type Or_ServerCapabilities_typeHierarchyProvider struct {
	Value interface{} `json:"value"`
}

// created for Or [WorkspaceSymbolOptions bool]
type Or_ServerCapabilities_workspaceSymbolProvider struct {
	Value interface{} `json:"value"`
}

// created for Or [MarkupContent string]
type Or_SignatureInformation_documentation struct {
	Value interface{} `json:"value"`
}

// created for Or [AnnotatedTextEdit SnippetTextEdit TextEdit]
type Or_TextDocumentEdit_edits_Elem struct {
	Value interface{} `json:"value"`
}

// created for Or [TextDocumentFilterLanguage TextDocumentFilterPattern TextDocumentFilterScheme]
type Or_TextDocumentFilter struct {
	Value interface{} `json:"value"`
}

// created for Or [SaveOptions bool]
type Or_TextDocumentSyncOptions_save struct {
	Value interface{} `json:"value"`
}

// created for Or [WorkspaceFullDocumentDiagnosticReport WorkspaceUnchangedDocumentDiagnosticReport]
type Or_WorkspaceDocumentDiagnosticReport struct {
	Value interface{} `json:"value"`
}

// created for Or [CreateFile DeleteFile RenameFile TextDocumentEdit]
type Or_WorkspaceEdit_documentChanges_Elem struct {
	Value interface{} `json:"value"`
}

// created for Or [TextDocumentContentOptions TextDocumentContentRegistrationOptions]
type Or_WorkspaceOptions_textDocumentContent struct {
	Value interface{} `json:"value"`
}

// created for Or [Declaration []DeclarationLink]
type Or_textDocument_declaration struct {
	Value interface{} `json:"value"`
}

// created for Literal (Lit_SemanticTokensOptions_range_Item1)
type PRangeESemanticTokensOptions struct{}

// The parameters of a configuration request.
//
// See https://microsoft.github.io/language-server-protocol/specifications/lsp/3.17/specification#configurationParams
type ParamConfiguration struct {
	Items []ConfigurationItem `json:"items"`
}

// See https://microsoft.github.io/language-server-protocol/specifications/lsp/3.17/specification#initializeParams
type ParamInitialize struct {
	XInitializeParams
	WorkspaceFoldersInitializeParams
}

// Represents a parameter of a callable-signature. A parameter can
// have a label and a doc-comment.
//
// See https://microsoft.github.io/language-server-protocol/specifications/lsp/3.17/specification#parameterInformation
type ParameterInformation struct {
	// The label of this parameter information.
	//
	// Either a string or an inclusive start and exclusive end offsets within its containing
	// signature label. (see SignatureInformation.label). The offsets are based on a UTF-16
	// string representation as `Position` and `Range` does.
	//
	// To avoid ambiguities a server should use the [start, end] offset value instead of using
	// a substring. Whether a client support this is controlled via `labelOffsetSupport` client
	// capability.
	//
	// *Note*: a label of type string should be a substring of its containing signature label.
	// Its intended use case is to highlight the parameter label part in the `SignatureInformation.label`.
	Label string `json:"label"`
	// The human-readable doc-comment of this parameter. Will be shown
	// in the UI but can be omitted.
	Documentation string `json:"documentation,omitempty"`
}

// See https://microsoft.github.io/language-server-protocol/specifications/lsp/3.17/specification#partialResultParams
type PartialResultParams struct {
	// An optional token that a server can use to report partial results (e.g. streaming) to
	// the client.
	PartialResultToken *ProgressToken `json:"partialResultToken,omitempty"`
}

// The glob pattern to watch relative to the base path. Glob patterns can have the following syntax:
//
//   - `*` to match one or more characters in a path segment
//   - `?` to match on one character in a path segment
//   - `**` to match any number of path segments, including none
//   - `{}` to group conditions (e.g. `**​/*.{ts,js}` matches all TypeScript and JavaScript files)
//   - `[]` to declare a range of characters to match in a path segment (e.g., `example.[0-9]` to match on `example.0`, `example.1`, …)
//   - `[!...]` to negate a range of characters to match in a path segment (e.g., `example.[!0-9]` to match on `example.a`, `example.b`, but not `example.0`)
//
// @since 3.17.0
//
// See https://microsoft.github.io/language-server-protocol/specifications/lsp/3.17/specification#pattern
type (
	Pattern = string // (alias)
	// Position in a text document expressed as zero-based line and character
	// offset. Prior to 3.17 the offsets were always based on a UTF-16 string
	// representation. So a string of the form `a𐐀b` the character offset of the
	// character `a` is 0, the character offset of `𐐀` is 1 and the character
	// offset of b is 3 since `𐐀` is represented using two code units in UTF-16.
	// Since 3.17 clients and servers can agree on a different string encoding
	// representation (e.g. UTF-8). The client announces it's supported encoding
	// via the client capability [`general.positionEncodings`](https://microsoft.github.io/language-server-protocol/specifications/specification-current/#clientCapabilities).
	// The value is an array of position encodings the client supports, with
	// decreasing preference (e.g. the encoding at index `0` is the most preferred
	// one). To stay backwards compatible the only mandatory encoding is UTF-16
	// represented via the string `utf-16`. The server can pick one of the
	// encodings offered by the client and signals that encoding back to the
	// client via the initialize result's property
	// [`capabilities.positionEncoding`](https://microsoft.github.io/language-server-protocol/specifications/specification-current/#serverCapabilities). If the string value
	// `utf-16` is missing from the client's capability `general.positionEncodings`
	// servers can safely assume that the client supports UTF-16. If the server
	// omits the position encoding in its initialize result the encoding defaults
	// to the string value `utf-16`. Implementation considerations: since the
	// conversion from one encoding into another requires the content of the
	// file / line the conversion is best done where the file is read which is
	// usually on the server side.
	//
	// Positions are line end character agnostic. So you can not specify a position
	// that denotes `\r|\n` or `\n|` where `|` represents the character offset.
	//
	// @since 3.17.0 - support for negotiated position encoding.
	//
	// See https://microsoft.github.io/language-server-protocol/specifications/lsp/3.17/specification#position
	Position struct {
		// Line position in a document (zero-based).
		//
		// If a line number is greater than the number of lines in a document, it defaults back to the number of lines in the document.
		// If a line number is negative, it defaults to 0.
		Line uint32 `json:"line"`
		// Character offset on a line in a document (zero-based).
		//
		// The meaning of this offset is determined by the negotiated
		// `PositionEncodingKind`.
		//
		// If the character value is greater than the line length it defaults back to the
		// line length.
		Character uint32 `json:"character"`
	}
)

// A set of predefined position encoding kinds.
//
// @since 3.17.0
type PositionEncodingKind string

// @since 3.18.0
//
// See https://microsoft.github.io/language-server-protocol/specifications/lsp/3.17/specification#prepareRenameDefaultBehavior
type PrepareRenameDefaultBehavior struct {
	DefaultBehavior bool `json:"defaultBehavior"`
}

// See https://microsoft.github.io/language-server-protocol/specifications/lsp/3.17/specification#prepareRenameParams
type PrepareRenameParams struct {
	TextDocumentPositionParams
	WorkDoneProgressParams
}

// @since 3.18.0
//
// See https://microsoft.github.io/language-server-protocol/specifications/lsp/3.17/specification#prepareRenamePlaceholder
type PrepareRenamePlaceholder struct {
	Range       Range  `json:"range"`
	Placeholder string `json:"placeholder"`
}

// See https://microsoft.github.io/language-server-protocol/specifications/lsp/3.17/specification#prepareRenameResult
type (
	PrepareRenameResult           = PrepareRenamePlaceholder // (alias)
	PrepareSupportDefaultBehavior uint32
)

// A previous result id in a workspace pull request.
//
// @since 3.17.0
//
// See https://microsoft.github.io/language-server-protocol/specifications/lsp/3.17/specification#previousResultId
type PreviousResultID struct {
	// The URI for which the client knowns a
	// result id.
	URI DocumentURI `json:"uri"`
	// The value of the previous result id.
	Value string `json:"value"`
}

// A previous result id in a workspace pull request.
//
// @since 3.17.0
//
// See https://microsoft.github.io/language-server-protocol/specifications/lsp/3.17/specification#previousResultId
type PreviousResultId struct {
	// The URI for which the client knowns a
	// result id.
	URI DocumentURI `json:"uri"`
	// The value of the previous result id.
	Value string `json:"value"`
}

// See https://microsoft.github.io/language-server-protocol/specifications/lsp/3.17/specification#progressParams
type ProgressParams struct {
	// The progress token provided by the client or server.
	Token ProgressToken `json:"token"`
	// The progress data.
	Value interface{} `json:"value"`
}

// See https://microsoft.github.io/language-server-protocol/specifications/lsp/3.17/specification#progressToken
type (
	ProgressToken = interface{} // (alias)
	// The publish diagnostic client capabilities.
	//
	// See https://microsoft.github.io/language-server-protocol/specifications/lsp/3.17/specification#publishDiagnosticsClientCapabilities
	PublishDiagnosticsClientCapabilities struct {
		// Whether the client interprets the version property of the
		// `textDocument/publishDiagnostics` notification's parameter.
		//
		// @since 3.15.0
		VersionSupport bool `json:"versionSupport,omitempty"`
		DiagnosticsCapabilities
	}
)

// The publish diagnostic notification's parameters.
//
// See https://microsoft.github.io/language-server-protocol/specifications/lsp/3.17/specification#publishDiagnosticsParams
type PublishDiagnosticsParams struct {
	// The URI for which diagnostic information is reported.
	URI DocumentURI `json:"uri"`
	// Optional the version number of the document the diagnostics are published for.
	//
	// @since 3.15.0
	Version int32 `json:"version,omitempty"`
	// An array of diagnostic information items.
	Diagnostics []Diagnostic `json:"diagnostics"`
}

// A range in a text document expressed as (zero-based) start and end positions.
//
// If you want to specify a range that contains a line including the line ending
// character(s) then use an end position denoting the start of the next line.
// For example:
// ```ts
//
//	{
//	    start: { line: 5, character: 23 }
//	    end : { line 6, character : 0 }
//	}
//
// ```
//
// See https://microsoft.github.io/language-server-protocol/specifications/lsp/3.17/specification#range
type Range struct {
	// The range's start position.
	Start Position `json:"start"`
	// The range's end position.
	End Position `json:"end"`
}

// Client Capabilities for a {@link ReferencesRequest}.
//
// See https://microsoft.github.io/language-server-protocol/specifications/lsp/3.17/specification#referenceClientCapabilities
type ReferenceClientCapabilities struct {
	// Whether references supports dynamic registration.
	DynamicRegistration bool `json:"dynamicRegistration,omitempty"`
}

// Value-object that contains additional information when
// requesting references.
//
// See https://microsoft.github.io/language-server-protocol/specifications/lsp/3.17/specification#referenceContext
type ReferenceContext struct {
	// Include the declaration of the current symbol.
	IncludeDeclaration bool `json:"includeDeclaration"`
}

// Reference options.
//
// See https://microsoft.github.io/language-server-protocol/specifications/lsp/3.17/specification#referenceOptions
type ReferenceOptions struct {
	WorkDoneProgressOptions
}

// Parameters for a {@link ReferencesRequest}.
//
// See https://microsoft.github.io/language-server-protocol/specifications/lsp/3.17/specification#referenceParams
type ReferenceParams struct {
	Context ReferenceContext `json:"context"`
	TextDocumentPositionParams
	WorkDoneProgressParams
	PartialResultParams
}

// Registration options for a {@link ReferencesRequest}.
//
// See https://microsoft.github.io/language-server-protocol/specifications/lsp/3.17/specification#referenceRegistrationOptions
type ReferenceRegistrationOptions struct {
	TextDocumentRegistrationOptions
	ReferenceOptions
}

// General parameters to register for a notification or to register a provider.
//
// See https://microsoft.github.io/language-server-protocol/specifications/lsp/3.17/specification#registration
type Registration struct {
	// The id used to register the request. The id can be used to deregister
	// the request again.
	ID string `json:"id"`
	// The method / capability to register for.
	Method string `json:"method"`
	// Options necessary for the registration.
	RegisterOptions interface{} `json:"registerOptions,omitempty"`
}

// See https://microsoft.github.io/language-server-protocol/specifications/lsp/3.17/specification#registrationParams
type RegistrationParams struct {
	Registrations []Registration `json:"registrations"`
}

// See https://microsoft.github.io/language-server-protocol/specifications/lsp/3.17/specification#regularExpressionEngineKind
type (
	RegularExpressionEngineKind = string // (alias)
	// Client capabilities specific to regular expressions.
	//
	// @since 3.16.0
	//
	// See https://microsoft.github.io/language-server-protocol/specifications/lsp/3.17/specification#regularExpressionsClientCapabilities
	RegularExpressionsClientCapabilities struct {
		// The engine's name.
		Engine RegularExpressionEngineKind `json:"engine"`
		// The engine's version.
		Version string `json:"version,omitempty"`
	}
)

// A full diagnostic report with a set of related documents.
//
// @since 3.17.0
//
// See https://microsoft.github.io/language-server-protocol/specifications/lsp/3.17/specification#relatedFullDocumentDiagnosticReport
type RelatedFullDocumentDiagnosticReport struct {
	// Diagnostics of related documents. This information is useful
	// in programming languages where code in a file A can generate
	// diagnostics in a file B which A depends on. An example of
	// such a language is C/C++ where marco definitions in a file
	// a.cpp and result in errors in a header file b.hpp.
	//
	// @since 3.17.0
	RelatedDocuments map[DocumentURI]interface{} `json:"relatedDocuments,omitempty"`
	FullDocumentDiagnosticReport
}

// An unchanged diagnostic report with a set of related documents.
//
// @since 3.17.0
//
// See https://microsoft.github.io/language-server-protocol/specifications/lsp/3.17/specification#relatedUnchangedDocumentDiagnosticReport
type RelatedUnchangedDocumentDiagnosticReport struct {
	// Diagnostics of related documents. This information is useful
	// in programming languages where code in a file A can generate
	// diagnostics in a file B which A depends on. An example of
	// such a language is C/C++ where marco definitions in a file
	// a.cpp and result in errors in a header file b.hpp.
	//
	// @since 3.17.0
	RelatedDocuments map[DocumentURI]interface{} `json:"relatedDocuments,omitempty"`
	UnchangedDocumentDiagnosticReport
}

// A relative pattern is a helper to construct glob patterns that are matched
// relatively to a base URI. The common value for a `baseUri` is a workspace
// folder root, but it can be another absolute URI as well.
//
// @since 3.17.0
//
// See https://microsoft.github.io/language-server-protocol/specifications/lsp/3.17/specification#relativePattern
type RelativePattern struct {
	// A workspace folder or a base URI to which this pattern will be matched
	// against relatively.
	BaseURI DocumentURI `json:"baseUri"`
	// The actual glob pattern;
	Pattern Pattern `json:"pattern"`
}

// See https://microsoft.github.io/language-server-protocol/specifications/lsp/3.17/specification#renameClientCapabilities
type RenameClientCapabilities struct {
	// Whether rename supports dynamic registration.
	DynamicRegistration bool `json:"dynamicRegistration,omitempty"`
	// Client supports testing for validity of rename operations
	// before execution.
	//
	// @since 3.12.0
	PrepareSupport bool `json:"prepareSupport,omitempty"`
	// Client supports the default behavior result.
	//
	// The value indicates the default behavior used by the
	// client.
	//
	// @since 3.16.0
	PrepareSupportDefaultBehavior *PrepareSupportDefaultBehavior `json:"prepareSupportDefaultBehavior,omitempty"`
	// Whether the client honors the change annotations in
	// text edits and resource operations returned via the
	// rename request's workspace edit by for example presenting
	// the workspace edit in the user interface and asking
	// for confirmation.
	//
	// @since 3.16.0
	HonorsChangeAnnotations bool `json:"honorsChangeAnnotations,omitempty"`
}

// Rename file operation
//
// See https://microsoft.github.io/language-server-protocol/specifications/lsp/3.17/specification#renameFile
type RenameFile struct {
	// A rename
	Kind string `json:"kind"`
	// The old (existing) location.
	OldURI DocumentURI `json:"oldUri"`
	// The new location.
	NewURI DocumentURI `json:"newUri"`
	// Rename options.
	Options *RenameFileOptions `json:"options,omitempty"`
	ResourceOperation
}

// Rename file options
//
// See https://microsoft.github.io/language-server-protocol/specifications/lsp/3.17/specification#renameFileOptions
type RenameFileOptions struct {
	// Overwrite target if existing. Overwrite wins over `ignoreIfExists`
	Overwrite bool `json:"overwrite,omitempty"`
	// Ignores if target exists.
	IgnoreIfExists bool `json:"ignoreIfExists,omitempty"`
}

// The parameters sent in notifications/requests for user-initiated renames of
// files.
//
// @since 3.16.0
//
// See https://microsoft.github.io/language-server-protocol/specifications/lsp/3.17/specification#renameFilesParams
type RenameFilesParams struct {
	// An array of all files/folders renamed in this operation. When a folder is renamed, only
	// the folder will be included, and not its children.
	Files []FileRename `json:"files"`
}

// Provider options for a {@link RenameRequest}.
//
// See https://microsoft.github.io/language-server-protocol/specifications/lsp/3.17/specification#renameOptions
type RenameOptions struct {
	// Renames should be checked and tested before being executed.
	//
	// @since version 3.12.0
	PrepareProvider bool `json:"prepareProvider,omitempty"`
	WorkDoneProgressOptions
}

// The parameters of a {@link RenameRequest}.
//
// See https://microsoft.github.io/language-server-protocol/specifications/lsp/3.17/specification#renameParams
type RenameParams struct {
	// The document to rename.
	TextDocument TextDocumentIdentifier `json:"textDocument"`
	// The position at which this request was sent.
	Position Position `json:"position"`
	// The new name of the symbol. If the given name is not valid the
	// request must return a {@link ResponseError} with an
	// appropriate message set.
	NewName string `json:"newName"`
	WorkDoneProgressParams
}

// Registration options for a {@link RenameRequest}.
//
// See https://microsoft.github.io/language-server-protocol/specifications/lsp/3.17/specification#renameRegistrationOptions
type RenameRegistrationOptions struct {
	TextDocumentRegistrationOptions
	RenameOptions
}

// A generic resource operation.
//
// See https://microsoft.github.io/language-server-protocol/specifications/lsp/3.17/specification#resourceOperation
type ResourceOperation struct {
	// The resource operation kind.
	Kind string `json:"kind"`
	// An optional annotation identifier describing the operation.
	//
	// @since 3.16.0
	AnnotationID *ChangeAnnotationIdentifier `json:"annotationId,omitempty"`
}
type ResourceOperationKind string

// Save options.
//
// See https://microsoft.github.io/language-server-protocol/specifications/lsp/3.17/specification#saveOptions
type SaveOptions struct {
	// The client is supposed to include the content on save.
	IncludeText bool `json:"includeText,omitempty"`
}

// Describes the currently selected completion item.
//
// @since 3.18.0
// @proposed
//
// See https://microsoft.github.io/language-server-protocol/specifications/lsp/3.17/specification#selectedCompletionInfo
type SelectedCompletionInfo struct {
	// The range that will be replaced if this completion item is accepted.
	Range Range `json:"range"`
	// The text the range will be replaced with if this completion is accepted.
	Text string `json:"text"`
}

// A selection range represents a part of a selection hierarchy. A selection range
// may have a parent selection range that contains it.
//
// See https://microsoft.github.io/language-server-protocol/specifications/lsp/3.17/specification#selectionRange
type SelectionRange struct {
	// The {@link Range range} of this selection range.
	Range Range `json:"range"`
	// The parent selection range containing this range. Therefore `parent.range` must contain `this.range`.
	Parent *SelectionRange `json:"parent,omitempty"`
}

// See https://microsoft.github.io/language-server-protocol/specifications/lsp/3.17/specification#selectionRangeClientCapabilities
type SelectionRangeClientCapabilities struct {
	// Whether implementation supports dynamic registration for selection range providers. If this is set to `true`
	// the client supports the new `SelectionRangeRegistrationOptions` return value for the corresponding server
	// capability as well.
	DynamicRegistration bool `json:"dynamicRegistration,omitempty"`
}

// See https://microsoft.github.io/language-server-protocol/specifications/lsp/3.17/specification#selectionRangeOptions
type SelectionRangeOptions struct {
	WorkDoneProgressOptions
}

// A parameter literal used in selection range requests.
//
// See https://microsoft.github.io/language-server-protocol/specifications/lsp/3.17/specification#selectionRangeParams
type SelectionRangeParams struct {
	// The text document.
	TextDocument TextDocumentIdentifier `json:"textDocument"`
	// The positions inside the text document.
	Positions []Position `json:"positions"`
	WorkDoneProgressParams
	PartialResultParams
}

// See https://microsoft.github.io/language-server-protocol/specifications/lsp/3.17/specification#selectionRangeRegistrationOptions
type SelectionRangeRegistrationOptions struct {
	SelectionRangeOptions
	TextDocumentRegistrationOptions
	StaticRegistrationOptions
}

// A set of predefined token modifiers. This set is not fixed
// an clients can specify additional token types via the
// corresponding client capabilities.
//
// @since 3.16.0
type SemanticTokenModifiers string

// A set of predefined token types. This set is not fixed
// an clients can specify additional token types via the
// corresponding client capabilities.
//
// @since 3.16.0
type SemanticTokenTypes string

// @since 3.16.0
//
// See https://microsoft.github.io/language-server-protocol/specifications/lsp/3.17/specification#semanticTokens
type SemanticTokens struct {
	// An optional result id. If provided and clients support delta updating
	// the client will include the result id in the next semantic token request.
	// A server can then instead of computing all semantic tokens again simply
	// send a delta.
	ResultID string `json:"resultId,omitempty"`
	// The actual tokens.
	Data []uint32 `json:"data"`
}

// @since 3.16.0
//
// See https://microsoft.github.io/language-server-protocol/specifications/lsp/3.17/specification#semanticTokensClientCapabilities
type SemanticTokensClientCapabilities struct {
	// Whether implementation supports dynamic registration. If this is set to `true`
	// the client supports the new `(TextDocumentRegistrationOptions & StaticRegistrationOptions)`
	// return value for the corresponding server capability as well.
	DynamicRegistration bool `json:"dynamicRegistration,omitempty"`
	// Which requests the client supports and might send to the server
	// depending on the server's capability. Please note that clients might not
	// show semantic tokens or degrade some of the user experience if a range
	// or full request is advertised by the client but not provided by the
	// server. If for example the client capability `requests.full` and
	// `request.range` are both set to true but the server only provides a
	// range provider the client might not render a minimap correctly or might
	// even decide to not show any semantic tokens at all.
	Requests ClientSemanticTokensRequestOptions `json:"requests"`
	// The token types that the client supports.
	TokenTypes []string `json:"tokenTypes"`
	// The token modifiers that the client supports.
	TokenModifiers []string `json:"tokenModifiers"`
	// The token formats the clients supports.
	Formats []TokenFormat `json:"formats"`
	// Whether the client supports tokens that can overlap each other.
	OverlappingTokenSupport bool `json:"overlappingTokenSupport,omitempty"`
	// Whether the client supports tokens that can span multiple lines.
	MultilineTokenSupport bool `json:"multilineTokenSupport,omitempty"`
	// Whether the client allows the server to actively cancel a
	// semantic token request, e.g. supports returning
	// LSPErrorCodes.ServerCancelled. If a server does the client
	// needs to retrigger the request.
	//
	// @since 3.17.0
	ServerCancelSupport bool `json:"serverCancelSupport,omitempty"`
	// Whether the client uses semantic tokens to augment existing
	// syntax tokens. If set to `true` client side created syntax
	// tokens and semantic tokens are both used for colorization. If
	// set to `false` the client only uses the returned semantic tokens
	// for colorization.
	//
	// If the value is `undefined` then the client behavior is not
	// specified.
	//
	// @since 3.17.0
	AugmentsSyntaxTokens bool `json:"augmentsSyntaxTokens,omitempty"`
}

// @since 3.16.0
//
// See https://microsoft.github.io/language-server-protocol/specifications/lsp/3.17/specification#semanticTokensDelta
type SemanticTokensDelta struct {
	ResultID string `json:"resultId,omitempty"`
	// The semantic token edits to transform a previous result into a new result.
	Edits []SemanticTokensEdit `json:"edits"`
}

// @since 3.16.0
//
// See https://microsoft.github.io/language-server-protocol/specifications/lsp/3.17/specification#semanticTokensDeltaParams
type SemanticTokensDeltaParams struct {
	// The text document.
	TextDocument TextDocumentIdentifier `json:"textDocument"`
	// The result id of a previous response. The result Id can either point to a full response
	// or a delta response depending on what was received last.
	PreviousResultID string `json:"previousResultId"`
	WorkDoneProgressParams
	PartialResultParams
}

// @since 3.16.0
//
// See https://microsoft.github.io/language-server-protocol/specifications/lsp/3.17/specification#semanticTokensDeltaPartialResult
type SemanticTokensDeltaPartialResult struct {
	Edits []SemanticTokensEdit `json:"edits"`
}

// @since 3.16.0
//
// See https://microsoft.github.io/language-server-protocol/specifications/lsp/3.17/specification#semanticTokensEdit
type SemanticTokensEdit struct {
	// The start offset of the edit.
	Start uint32 `json:"start"`
	// The count of elements to remove.
	DeleteCount uint32 `json:"deleteCount"`
	// The elements to insert.
	Data []uint32 `json:"data,omitempty"`
}

// Semantic tokens options to support deltas for full documents
//
// @since 3.18.0
//
// See https://microsoft.github.io/language-server-protocol/specifications/lsp/3.17/specification#semanticTokensFullDelta
type SemanticTokensFullDelta struct {
	// The server supports deltas for full documents.
	Delta bool `json:"delta,omitempty"`
}

// @since 3.16.0
//
// See https://microsoft.github.io/language-server-protocol/specifications/lsp/3.17/specification#semanticTokensLegend
type SemanticTokensLegend struct {
	// The token types a server uses.
	TokenTypes []string `json:"tokenTypes"`
	// The token modifiers a server uses.
	TokenModifiers []string `json:"tokenModifiers"`
}

// @since 3.16.0
//
// See https://microsoft.github.io/language-server-protocol/specifications/lsp/3.17/specification#semanticTokensOptions
type SemanticTokensOptions struct {
	// The legend used by the server
	Legend SemanticTokensLegend `json:"legend"`
	// Server supports providing semantic tokens for a specific range
	// of a document.
	Range *Or_SemanticTokensOptions_range `json:"range,omitempty"`
	// Server supports providing semantic tokens for a full document.
	Full *Or_SemanticTokensOptions_full `json:"full,omitempty"`
	WorkDoneProgressOptions
}

// @since 3.16.0
//
// See https://microsoft.github.io/language-server-protocol/specifications/lsp/3.17/specification#semanticTokensParams
type SemanticTokensParams struct {
	// The text document.
	TextDocument TextDocumentIdentifier `json:"textDocument"`
	WorkDoneProgressParams
	PartialResultParams
}

// @since 3.16.0
//
// See https://microsoft.github.io/language-server-protocol/specifications/lsp/3.17/specification#semanticTokensPartialResult
type SemanticTokensPartialResult struct {
	Data []uint32 `json:"data"`
}

// @since 3.16.0
//
// See https://microsoft.github.io/language-server-protocol/specifications/lsp/3.17/specification#semanticTokensRangeParams
type SemanticTokensRangeParams struct {
	// The text document.
	TextDocument TextDocumentIdentifier `json:"textDocument"`
	// The range the semantic tokens are requested for.
	Range Range `json:"range"`
	WorkDoneProgressParams
	PartialResultParams
}

// @since 3.16.0
//
// See https://microsoft.github.io/language-server-protocol/specifications/lsp/3.17/specification#semanticTokensRegistrationOptions
type SemanticTokensRegistrationOptions struct {
	TextDocumentRegistrationOptions
	SemanticTokensOptions
	StaticRegistrationOptions
}

// @since 3.16.0
//
// See https://microsoft.github.io/language-server-protocol/specifications/lsp/3.17/specification#semanticTokensWorkspaceClientCapabilities
type SemanticTokensWorkspaceClientCapabilities struct {
	// Whether the client implementation supports a refresh request sent from
	// the server to the client.
	//
	// Note that this event is global and will force the client to refresh all
	// semantic tokens currently shown. It should be used with absolute care
	// and is useful for situation where a server for example detects a project
	// wide change that requires such a calculation.
	RefreshSupport bool `json:"refreshSupport,omitempty"`
}

// Defines the capabilities provided by a language
// server.
//
// See https://microsoft.github.io/language-server-protocol/specifications/lsp/3.17/specification#serverCapabilities
type ServerCapabilities struct {
	// The position encoding the server picked from the encodings offered
	// by the client via the client capability `general.positionEncodings`.
	//
	// If the client didn't provide any position encodings the only valid
	// value that a server can return is 'utf-16'.
	//
	// If omitted it defaults to 'utf-16'.
	//
	// @since 3.17.0
	PositionEncoding *PositionEncodingKind `json:"positionEncoding,omitempty"`
	// Defines how text documents are synced. Is either a detailed structure
	// defining each notification or for backwards compatibility the
	// TextDocumentSyncKind number.
	TextDocumentSync interface{} `json:"textDocumentSync,omitempty"`
	// Defines how notebook documents are synced.
	//
	// @since 3.17.0
	NotebookDocumentSync *Or_ServerCapabilities_notebookDocumentSync `json:"notebookDocumentSync,omitempty"`
	// The server provides completion support.
	CompletionProvider *CompletionOptions `json:"completionProvider,omitempty"`
	// The server provides hover support.
	HoverProvider *Or_ServerCapabilities_hoverProvider `json:"hoverProvider,omitempty"`
	// The server provides signature help support.
	SignatureHelpProvider *SignatureHelpOptions `json:"signatureHelpProvider,omitempty"`
	// The server provides Goto Declaration support.
	DeclarationProvider *Or_ServerCapabilities_declarationProvider `json:"declarationProvider,omitempty"`
	// The server provides goto definition support.
	DefinitionProvider *Or_ServerCapabilities_definitionProvider `json:"definitionProvider,omitempty"`
	// The server provides Goto Type Definition support.
	TypeDefinitionProvider *Or_ServerCapabilities_typeDefinitionProvider `json:"typeDefinitionProvider,omitempty"`
	// The server provides Goto Implementation support.
	ImplementationProvider *Or_ServerCapabilities_implementationProvider `json:"implementationProvider,omitempty"`
	// The server provides find references support.
	ReferencesProvider *Or_ServerCapabilities_referencesProvider `json:"referencesProvider,omitempty"`
	// The server provides document highlight support.
	DocumentHighlightProvider *Or_ServerCapabilities_documentHighlightProvider `json:"documentHighlightProvider,omitempty"`
	// The server provides document symbol support.
	DocumentSymbolProvider *Or_ServerCapabilities_documentSymbolProvider `json:"documentSymbolProvider,omitempty"`
	// The server provides code actions. CodeActionOptions may only be
	// specified if the client states that it supports
	// `codeActionLiteralSupport` in its initial `initialize` request.
	CodeActionProvider interface{} `json:"codeActionProvider,omitempty"`
	// The server provides code lens.
	CodeLensProvider *CodeLensOptions `json:"codeLensProvider,omitempty"`
	// The server provides document link support.
	DocumentLinkProvider *DocumentLinkOptions `json:"documentLinkProvider,omitempty"`
	// The server provides color provider support.
	ColorProvider *Or_ServerCapabilities_colorProvider `json:"colorProvider,omitempty"`
	// The server provides workspace symbol support.
	WorkspaceSymbolProvider *Or_ServerCapabilities_workspaceSymbolProvider `json:"workspaceSymbolProvider,omitempty"`
	// The server provides document formatting.
	DocumentFormattingProvider *Or_ServerCapabilities_documentFormattingProvider `json:"documentFormattingProvider,omitempty"`
	// The server provides document range formatting.
	DocumentRangeFormattingProvider *Or_ServerCapabilities_documentRangeFormattingProvider `json:"documentRangeFormattingProvider,omitempty"`
	// The server provides document formatting on typing.
	DocumentOnTypeFormattingProvider *DocumentOnTypeFormattingOptions `json:"documentOnTypeFormattingProvider,omitempty"`
	// The server provides rename support. RenameOptions may only be
	// specified if the client states that it supports
	// `prepareSupport` in its initial `initialize` request.
	RenameProvider interface{} `json:"renameProvider,omitempty"`
	// The server provides folding provider support.
	FoldingRangeProvider *Or_ServerCapabilities_foldingRangeProvider `json:"foldingRangeProvider,omitempty"`
	// The server provides selection range support.
	SelectionRangeProvider *Or_ServerCapabilities_selectionRangeProvider `json:"selectionRangeProvider,omitempty"`
	// The server provides execute command support.
	ExecuteCommandProvider *ExecuteCommandOptions `json:"executeCommandProvider,omitempty"`
	// The server provides call hierarchy support.
	//
	// @since 3.16.0
	CallHierarchyProvider *Or_ServerCapabilities_callHierarchyProvider `json:"callHierarchyProvider,omitempty"`
	// The server provides linked editing range support.
	//
	// @since 3.16.0
	LinkedEditingRangeProvider *Or_ServerCapabilities_linkedEditingRangeProvider `json:"linkedEditingRangeProvider,omitempty"`
	// The server provides semantic tokens support.
	//
	// @since 3.16.0
	SemanticTokensProvider interface{} `json:"semanticTokensProvider,omitempty"`
	// The server provides moniker support.
	//
	// @since 3.16.0
	MonikerProvider *Or_ServerCapabilities_monikerProvider `json:"monikerProvider,omitempty"`
	// The server provides type hierarchy support.
	//
	// @since 3.17.0
	TypeHierarchyProvider *Or_ServerCapabilities_typeHierarchyProvider `json:"typeHierarchyProvider,omitempty"`
	// The server provides inline values.
	//
	// @since 3.17.0
	InlineValueProvider *Or_ServerCapabilities_inlineValueProvider `json:"inlineValueProvider,omitempty"`
	// The server provides inlay hints.
	//
	// @since 3.17.0
	InlayHintProvider interface{} `json:"inlayHintProvider,omitempty"`
	// The server has support for pull model diagnostics.
	//
	// @since 3.17.0
	DiagnosticProvider *Or_ServerCapabilities_diagnosticProvider `json:"diagnosticProvider,omitempty"`
	// Inline completion options used during static registration.
	//
	// @since 3.18.0
	// @proposed
	InlineCompletionProvider *Or_ServerCapabilities_inlineCompletionProvider `json:"inlineCompletionProvider,omitempty"`
	// Workspace specific server capabilities.
	Workspace *WorkspaceOptions `json:"workspace,omitempty"`
	// Experimental server capabilities.
	Experimental interface{} `json:"experimental,omitempty"`
}

// @since 3.18.0
//
// See https://microsoft.github.io/language-server-protocol/specifications/lsp/3.17/specification#serverCompletionItemOptions
type ServerCompletionItemOptions struct {
	// The server has support for completion item label
	// details (see also `CompletionItemLabelDetails`) when
	// receiving a completion item in a resolve call.
	//
	// @since 3.17.0
	LabelDetailsSupport bool `json:"labelDetailsSupport,omitempty"`
}

// Information about the server
//
// @since 3.15.0
// @since 3.18.0 ServerInfo type name added.
//
// See https://microsoft.github.io/language-server-protocol/specifications/lsp/3.17/specification#serverInfo
type ServerInfo struct {
	// The name of the server as defined by the server.
	Name string `json:"name"`
	// The server's version as defined by the server.
	Version string `json:"version,omitempty"`
}

// See https://microsoft.github.io/language-server-protocol/specifications/lsp/3.17/specification#setTraceParams
type SetTraceParams struct {
	Value TraceValue `json:"value"`
}

// Client capabilities for the showDocument request.
//
// @since 3.16.0
//
// See https://microsoft.github.io/language-server-protocol/specifications/lsp/3.17/specification#showDocumentClientCapabilities
type ShowDocumentClientCapabilities struct {
	// The client has support for the showDocument
	// request.
	Support bool `json:"support"`
}

// Params to show a resource in the UI.
//
// @since 3.16.0
//
// See https://microsoft.github.io/language-server-protocol/specifications/lsp/3.17/specification#showDocumentParams
type ShowDocumentParams struct {
	// The uri to show.
	URI URI `json:"uri"`
	// Indicates to show the resource in an external program.
	// To show, for example, `https://code.visualstudio.com/`
	// in the default WEB browser set `external` to `true`.
	External bool `json:"external,omitempty"`
	// An optional property to indicate whether the editor
	// showing the document should take focus or not.
	// Clients might ignore this property if an external
	// program is started.
	TakeFocus bool `json:"takeFocus,omitempty"`
	// An optional selection range if the document is a text
	// document. Clients might ignore the property if an
	// external program is started or the file is not a text
	// file.
	Selection *Range `json:"selection,omitempty"`
}

// The result of a showDocument request.
//
// @since 3.16.0
//
// See https://microsoft.github.io/language-server-protocol/specifications/lsp/3.17/specification#showDocumentResult
type ShowDocumentResult struct {
	// A boolean indicating if the show was successful.
	Success bool `json:"success"`
}

// The parameters of a notification message.
//
// See https://microsoft.github.io/language-server-protocol/specifications/lsp/3.17/specification#showMessageParams
type ShowMessageParams struct {
	// The message type. See {@link MessageType}
	Type MessageType `json:"type"`
	// The actual message.
	Message string `json:"message"`
}

// Show message request client capabilities
//
// See https://microsoft.github.io/language-server-protocol/specifications/lsp/3.17/specification#showMessageRequestClientCapabilities
type ShowMessageRequestClientCapabilities struct {
	// Capabilities specific to the `MessageActionItem` type.
	MessageActionItem *ClientShowMessageActionItemOptions `json:"messageActionItem,omitempty"`
}

// See https://microsoft.github.io/language-server-protocol/specifications/lsp/3.17/specification#showMessageRequestParams
type ShowMessageRequestParams struct {
	// The message type. See {@link MessageType}
	Type MessageType `json:"type"`
	// The actual message.
	Message string `json:"message"`
	// The message action items to present.
	Actions []MessageActionItem `json:"actions,omitempty"`
}

// Signature help represents the signature of something
// callable. There can be multiple signature but only one
// active and only one active parameter.
//
// See https://microsoft.github.io/language-server-protocol/specifications/lsp/3.17/specification#signatureHelp
type SignatureHelp struct {
	// One or more signatures.
	Signatures []SignatureInformation `json:"signatures"`
	// The active signature. If omitted or the value lies outside the
	// range of `signatures` the value defaults to zero or is ignored if
	// the `SignatureHelp` has no signatures.
	//
	// Whenever possible implementors should make an active decision about
	// the active signature and shouldn't rely on a default value.
	//
	// In future version of the protocol this property might become
	// mandatory to better express this.
	ActiveSignature uint32 `json:"activeSignature,omitempty"`
	// The active parameter of the active signature.
	//
	// If `null`, no parameter of the signature is active (for example a named
	// argument that does not match any declared parameters). This is only valid
	// if the client specifies the client capability
	// `textDocument.signatureHelp.noActiveParameterSupport === true`
	//
	// If omitted or the value lies outside the range of
	// `signatures[activeSignature].parameters` defaults to 0 if the active
	// signature has parameters.
	//
	// If the active signature has no parameters it is ignored.
	//
	// In future version of the protocol this property might become
	// mandatory (but still nullable) to better express the active parameter if
	// the active signature does have any.
	ActiveParameter uint32 `json:"activeParameter,omitempty"`
}

// Client Capabilities for a {@link SignatureHelpRequest}.
//
// See https://microsoft.github.io/language-server-protocol/specifications/lsp/3.17/specification#signatureHelpClientCapabilities
type SignatureHelpClientCapabilities struct {
	// Whether signature help supports dynamic registration.
	DynamicRegistration bool `json:"dynamicRegistration,omitempty"`
	// The client supports the following `SignatureInformation`
	// specific properties.
	SignatureInformation *ClientSignatureInformationOptions `json:"signatureInformation,omitempty"`
	// The client supports to send additional context information for a
	// `textDocument/signatureHelp` request. A client that opts into
	// contextSupport will also support the `retriggerCharacters` on
	// `SignatureHelpOptions`.
	//
	// @since 3.15.0
	ContextSupport bool `json:"contextSupport,omitempty"`
}

// Additional information about the context in which a signature help request was triggered.
//
// @since 3.15.0
//
// See https://microsoft.github.io/language-server-protocol/specifications/lsp/3.17/specification#signatureHelpContext
type SignatureHelpContext struct {
	// Action that caused signature help to be triggered.
	TriggerKind SignatureHelpTriggerKind `json:"triggerKind"`
	// Character that caused signature help to be triggered.
	//
	// This is undefined when `triggerKind !== SignatureHelpTriggerKind.TriggerCharacter`
	TriggerCharacter string `json:"triggerCharacter,omitempty"`
	// `true` if signature help was already showing when it was triggered.
	//
	// Retriggers occurs when the signature help is already active and can be caused by actions such as
	// typing a trigger character, a cursor move, or document content changes.
	IsRetrigger bool `json:"isRetrigger"`
	// The currently active `SignatureHelp`.
	//
	// The `activeSignatureHelp` has its `SignatureHelp.activeSignature` field updated based on
	// the user navigating through available signatures.
	ActiveSignatureHelp *SignatureHelp `json:"activeSignatureHelp,omitempty"`
}

// Server Capabilities for a {@link SignatureHelpRequest}.
//
// See https://microsoft.github.io/language-server-protocol/specifications/lsp/3.17/specification#signatureHelpOptions
type SignatureHelpOptions struct {
	// List of characters that trigger signature help automatically.
	TriggerCharacters []string `json:"triggerCharacters,omitempty"`
	// List of characters that re-trigger signature help.
	//
	// These trigger characters are only active when signature help is already showing. All trigger characters
	// are also counted as re-trigger characters.
	//
	// @since 3.15.0
	RetriggerCharacters []string `json:"retriggerCharacters,omitempty"`
	WorkDoneProgressOptions
}

// Parameters for a {@link SignatureHelpRequest}.
//
// See https://microsoft.github.io/language-server-protocol/specifications/lsp/3.17/specification#signatureHelpParams
type SignatureHelpParams struct {
	// The signature help context. This is only available if the client specifies
	// to send this using the client capability `textDocument.signatureHelp.contextSupport === true`
	//
	// @since 3.15.0
	Context *SignatureHelpContext `json:"context,omitempty"`
	TextDocumentPositionParams
	WorkDoneProgressParams
}

// Registration options for a {@link SignatureHelpRequest}.
//
// See https://microsoft.github.io/language-server-protocol/specifications/lsp/3.17/specification#signatureHelpRegistrationOptions
type SignatureHelpRegistrationOptions struct {
	TextDocumentRegistrationOptions
	SignatureHelpOptions
}

// How a signature help was triggered.
//
// @since 3.15.0
type SignatureHelpTriggerKind uint32

// Represents the signature of something callable. A signature
// can have a label, like a function-name, a doc-comment, and
// a set of parameters.
//
// See https://microsoft.github.io/language-server-protocol/specifications/lsp/3.17/specification#signatureInformation
type SignatureInformation struct {
	// The label of this signature. Will be shown in
	// the UI.
	Label string `json:"label"`
	// The human-readable doc-comment of this signature. Will be shown
	// in the UI but can be omitted.
	Documentation *Or_SignatureInformation_documentation `json:"documentation,omitempty"`
	// The parameters of this signature.
	Parameters []ParameterInformation `json:"parameters,omitempty"`
	// The index of the active parameter.
	//
	// If `null`, no parameter of the signature is active (for example a named
	// argument that does not match any declared parameters). This is only valid
	// if the client specifies the client capability
	// `textDocument.signatureHelp.noActiveParameterSupport === true`
	//
	// If provided (or `null`), this is used in place of
	// `SignatureHelp.activeParameter`.
	//
	// @since 3.16.0
	ActiveParameter uint32 `json:"activeParameter,omitempty"`
}

// An interactive text edit.
//
// @since 3.18.0
// @proposed
//
// See https://microsoft.github.io/language-server-protocol/specifications/lsp/3.17/specification#snippetTextEdit
type SnippetTextEdit struct {
	// The range of the text document to be manipulated.
	Range Range `json:"range"`
	// The snippet to be inserted.
	Snippet StringValue `json:"snippet"`
	// The actual identifier of the snippet edit.
	AnnotationID *ChangeAnnotationIdentifier `json:"annotationId,omitempty"`
}

// @since 3.18.0
//
// See https://microsoft.github.io/language-server-protocol/specifications/lsp/3.17/specification#staleRequestSupportOptions
type StaleRequestSupportOptions struct {
	// The client will actively cancel the request.
	Cancel bool `json:"cancel"`
	// The list of requests for which the client
	// will retry the request if it receives a
	// response with error code `ContentModified`
	RetryOnContentModified []string `json:"retryOnContentModified"`
}

// Static registration options to be returned in the initialize
// request.
//
// See https://microsoft.github.io/language-server-protocol/specifications/lsp/3.17/specification#staticRegistrationOptions
type StaticRegistrationOptions struct {
	// The id used to register the request. The id can be used to deregister
	// the request again. See also Registration#id.
	ID string `json:"id,omitempty"`
}

// A string value used as a snippet is a template which allows to insert text
// and to control the editor cursor when insertion happens.
//
// A snippet can define tab stops and placeholders with `$1`, `$2`
// and `${3:foo}`. `$0` defines the final tab stop, it defaults to
// the end of the snippet. Variables are defined with `$name` and
// `${name:default value}`.
//
// @since 3.18.0
// @proposed
//
// See https://microsoft.github.io/language-server-protocol/specifications/lsp/3.17/specification#stringValue
type StringValue struct {
	// The kind of string value.
	Kind string `json:"kind"`
	// The snippet string.
	Value string `json:"value"`
}

// Represents information about programming constructs like variables, classes,
// interfaces etc.
//
// See https://microsoft.github.io/language-server-protocol/specifications/lsp/3.17/specification#symbolInformation
type SymbolInformation struct {
	// extends BaseSymbolInformation
	// Indicates if this symbol is deprecated.
	//
	// @deprecated Use tags instead
	Deprecated bool `json:"deprecated,omitempty"`
	// The location of this symbol. The location's range is used by a tool
	// to reveal the location in the editor. If the symbol is selected in the
	// tool the range's start information is used to position the cursor. So
	// the range usually spans more than the actual symbol's name and does
	// normally include things like visibility modifiers.
	//
	// The range doesn't have to denote a node range in the sense of an abstract
	// syntax tree. It can therefore not be used to re-construct a hierarchy of
	// the symbols.
	Location Location `json:"location"`
	// The name of this symbol.
	Name string `json:"name"`
	// The kind of this symbol.
	Kind SymbolKind `json:"kind"`
	// Tags for this symbol.
	//
	// @since 3.16.0
	Tags []SymbolTag `json:"tags,omitempty"`
	// The name of the symbol containing this symbol. This information is for
	// user interface purposes (e.g. to render a qualifier in the user interface
	// if necessary). It can't be used to re-infer a hierarchy for the document
	// symbols.
	ContainerName string `json:"containerName,omitempty"`
}

// A symbol kind.
type SymbolKind uint32

// Symbol tags are extra annotations that tweak the rendering of a symbol.
//
// @since 3.16
type SymbolTag uint32

// Describe options to be used when registered for text document change events.
//
// See https://microsoft.github.io/language-server-protocol/specifications/lsp/3.17/specification#textDocumentChangeRegistrationOptions
type TextDocumentChangeRegistrationOptions struct {
	// How documents are synced to the server.
	SyncKind TextDocumentSyncKind `json:"syncKind"`
	TextDocumentRegistrationOptions
}

// Text document specific client capabilities.
//
// See https://microsoft.github.io/language-server-protocol/specifications/lsp/3.17/specification#textDocumentClientCapabilities
type TextDocumentClientCapabilities struct {
	// Defines which synchronization capabilities the client supports.
	Synchronization *TextDocumentSyncClientCapabilities `json:"synchronization,omitempty"`
	// Capabilities specific to the `textDocument/completion` request.
	Completion CompletionClientCapabilities `json:"completion,omitempty"`
	// Capabilities specific to the `textDocument/hover` request.
	Hover *HoverClientCapabilities `json:"hover,omitempty"`
	// Capabilities specific to the `textDocument/signatureHelp` request.
	SignatureHelp *SignatureHelpClientCapabilities `json:"signatureHelp,omitempty"`
	// Capabilities specific to the `textDocument/declaration` request.
	//
	// @since 3.14.0
	Declaration *DeclarationClientCapabilities `json:"declaration,omitempty"`
	// Capabilities specific to the `textDocument/definition` request.
	Definition *DefinitionClientCapabilities `json:"definition,omitempty"`
	// Capabilities specific to the `textDocument/typeDefinition` request.
	//
	// @since 3.6.0
	TypeDefinition *TypeDefinitionClientCapabilities `json:"typeDefinition,omitempty"`
	// Capabilities specific to the `textDocument/implementation` request.
	//
	// @since 3.6.0
	Implementation *ImplementationClientCapabilities `json:"implementation,omitempty"`
	// Capabilities specific to the `textDocument/references` request.
	References *ReferenceClientCapabilities `json:"references,omitempty"`
	// Capabilities specific to the `textDocument/documentHighlight` request.
	DocumentHighlight *DocumentHighlightClientCapabilities `json:"documentHighlight,omitempty"`
	// Capabilities specific to the `textDocument/documentSymbol` request.
	DocumentSymbol DocumentSymbolClientCapabilities `json:"documentSymbol,omitempty"`
	// Capabilities specific to the `textDocument/codeAction` request.
	CodeAction CodeActionClientCapabilities `json:"codeAction,omitempty"`
	// Capabilities specific to the `textDocument/codeLens` request.
	CodeLens *CodeLensClientCapabilities `json:"codeLens,omitempty"`
	// Capabilities specific to the `textDocument/documentLink` request.
	DocumentLink *DocumentLinkClientCapabilities `json:"documentLink,omitempty"`
	// Capabilities specific to the `textDocument/documentColor` and the
	// `textDocument/colorPresentation` request.
	//
	// @since 3.6.0
	ColorProvider *DocumentColorClientCapabilities `json:"colorProvider,omitempty"`
	// Capabilities specific to the `textDocument/formatting` request.
	Formatting *DocumentFormattingClientCapabilities `json:"formatting,omitempty"`
	// Capabilities specific to the `textDocument/rangeFormatting` request.
	RangeFormatting *DocumentRangeFormattingClientCapabilities `json:"rangeFormatting,omitempty"`
	// Capabilities specific to the `textDocument/onTypeFormatting` request.
	OnTypeFormatting *DocumentOnTypeFormattingClientCapabilities `json:"onTypeFormatting,omitempty"`
	// Capabilities specific to the `textDocument/rename` request.
	Rename *RenameClientCapabilities `json:"rename,omitempty"`
	// Capabilities specific to the `textDocument/foldingRange` request.
	//
	// @since 3.10.0
	FoldingRange *FoldingRangeClientCapabilities `json:"foldingRange,omitempty"`
	// Capabilities specific to the `textDocument/selectionRange` request.
	//
	// @since 3.15.0
	SelectionRange *SelectionRangeClientCapabilities `json:"selectionRange,omitempty"`
	// Capabilities specific to the `textDocument/publishDiagnostics` notification.
	PublishDiagnostics PublishDiagnosticsClientCapabilities `json:"publishDiagnostics,omitempty"`
	// Capabilities specific to the various call hierarchy requests.
	//
	// @since 3.16.0
	CallHierarchy *CallHierarchyClientCapabilities `json:"callHierarchy,omitempty"`
	// Capabilities specific to the various semantic token request.
	//
	// @since 3.16.0
	SemanticTokens SemanticTokensClientCapabilities `json:"semanticTokens,omitempty"`
	// Capabilities specific to the `textDocument/linkedEditingRange` request.
	//
	// @since 3.16.0
	LinkedEditingRange *LinkedEditingRangeClientCapabilities `json:"linkedEditingRange,omitempty"`
	// Client capabilities specific to the `textDocument/moniker` request.
	//
	// @since 3.16.0
	Moniker *MonikerClientCapabilities `json:"moniker,omitempty"`
	// Capabilities specific to the various type hierarchy requests.
	//
	// @since 3.17.0
	TypeHierarchy *TypeHierarchyClientCapabilities `json:"typeHierarchy,omitempty"`
	// Capabilities specific to the `textDocument/inlineValue` request.
	//
	// @since 3.17.0
	InlineValue *InlineValueClientCapabilities `json:"inlineValue,omitempty"`
	// Capabilities specific to the `textDocument/inlayHint` request.
	//
	// @since 3.17.0
	InlayHint *InlayHintClientCapabilities `json:"inlayHint,omitempty"`
	// Capabilities specific to the diagnostic pull model.
	//
	// @since 3.17.0
	Diagnostic *DiagnosticClientCapabilities `json:"diagnostic,omitempty"`
	// Client capabilities specific to inline completions.
	//
	// @since 3.18.0
	// @proposed
	InlineCompletion *InlineCompletionClientCapabilities `json:"inlineCompletion,omitempty"`
}

// An event describing a change to a text document. If only a text is provided
// it is considered to be the full content of the document.
//
// See https://microsoft.github.io/language-server-protocol/specifications/lsp/3.17/specification#textDocumentContentChangeEvent
type (
	TextDocumentContentChangeEvent = TextDocumentContentChangePartial // (alias)
	// @since 3.18.0
	//
	// See https://microsoft.github.io/language-server-protocol/specifications/lsp/3.17/specification#textDocumentContentChangePartial
	TextDocumentContentChangePartial struct {
		// The range of the document that changed.
		Range *Range `json:"range,omitempty"`
		// The optional length of the range that got replaced.
		//
		// @deprecated use range instead.
		RangeLength uint32 `json:"rangeLength,omitempty"`
		// The new text for the provided range.
		Text string `json:"text"`
	}
)

// @since 3.18.0
//
// See https://microsoft.github.io/language-server-protocol/specifications/lsp/3.17/specification#textDocumentContentChangeWholeDocument
type TextDocumentContentChangeWholeDocument struct {
	// The new text of the whole document.
	Text string `json:"text"`
}

// Client capabilities for a text document content provider.
//
// @since 3.18.0
// @proposed
//
// See https://microsoft.github.io/language-server-protocol/specifications/lsp/3.17/specification#textDocumentContentClientCapabilities
type TextDocumentContentClientCapabilities struct {
	// Text document content provider supports dynamic registration.
	DynamicRegistration bool `json:"dynamicRegistration,omitempty"`
}

// Text document content provider options.
//
// @since 3.18.0
// @proposed
//
// See https://microsoft.github.io/language-server-protocol/specifications/lsp/3.17/specification#textDocumentContentOptions
type TextDocumentContentOptions struct {
	// The scheme for which the server provides content.
	Scheme string `json:"scheme"`
}

// Parameters for the `workspace/textDocumentContent` request.
//
// @since 3.18.0
// @proposed
//
// See https://microsoft.github.io/language-server-protocol/specifications/lsp/3.17/specification#textDocumentContentParams
type TextDocumentContentParams struct {
	// The uri of the text document.
	URI DocumentURI `json:"uri"`
}

// Parameters for the `workspace/textDocumentContent/refresh` request.
//
// @since 3.18.0
// @proposed
//
// See https://microsoft.github.io/language-server-protocol/specifications/lsp/3.17/specification#textDocumentContentRefreshParams
type TextDocumentContentRefreshParams struct {
	// The uri of the text document to refresh.
	URI DocumentURI `json:"uri"`
}

// Text document content provider registration options.
//
// @since 3.18.0
// @proposed
//
// See https://microsoft.github.io/language-server-protocol/specifications/lsp/3.17/specification#textDocumentContentRegistrationOptions
type TextDocumentContentRegistrationOptions struct {
	TextDocumentContentOptions
	StaticRegistrationOptions
}

// Describes textual changes on a text document. A TextDocumentEdit describes all changes
// on a document version Si and after they are applied move the document to version Si+1.
// So the creator of a TextDocumentEdit doesn't need to sort the array of edits or do any
// kind of ordering. However the edits must be non overlapping.
//
// See https://microsoft.github.io/language-server-protocol/specifications/lsp/3.17/specification#textDocumentEdit
type TextDocumentEdit struct {
	// The text document to change.
	TextDocument OptionalVersionedTextDocumentIdentifier `json:"textDocument"`
	// The edits to be applied.
	//
	// @since 3.16.0 - support for AnnotatedTextEdit. This is guarded using a
	// client capability.
	//
	// @since 3.18.0 - support for SnippetTextEdit. This is guarded using a
	// client capability.
	Edits []Or_TextDocumentEdit_edits_Elem `json:"edits"`
}

// A document filter denotes a document by different properties like
// the {@link TextDocument.languageId language}, the {@link Uri.scheme scheme} of
// its resource, or a glob-pattern that is applied to the {@link TextDocument.fileName path}.
//
// Glob patterns can have the following syntax:
//
//   - `*` to match one or more characters in a path segment
//   - `?` to match on one character in a path segment
//   - `**` to match any number of path segments, including none
//   - `{}` to group sub patterns into an OR expression. (e.g. `**​/*.{ts,js}` matches all TypeScript and JavaScript files)
//   - `[]` to declare a range of characters to match in a path segment (e.g., `example.[0-9]` to match on `example.0`, `example.1`, …)
//   - `[!...]` to negate a range of characters to match in a path segment (e.g., `example.[!0-9]` to match on `example.a`, `example.b`, but not `example.0`)
//
// @sample A language filter that applies to typescript files on disk: `{ language: 'typescript', scheme: 'file' }`
// @sample A language filter that applies to all package.json paths: `{ language: 'json', pattern: '**package.json' }`
//
// @since 3.17.0
//
// See https://microsoft.github.io/language-server-protocol/specifications/lsp/3.17/specification#textDocumentFilter
type (
	TextDocumentFilter = Or_TextDocumentFilter // (alias)
	// A document filter where `language` is required field.
	//
	// @since 3.18.0
	//
	// See https://microsoft.github.io/language-server-protocol/specifications/lsp/3.17/specification#textDocumentFilterLanguage
	TextDocumentFilterLanguage struct {
		// A language id, like `typescript`.
		Language string `json:"language"`
		// A Uri {@link Uri.scheme scheme}, like `file` or `untitled`.
		Scheme string `json:"scheme,omitempty"`
		// A glob pattern, like **​/*.{ts,js}. See TextDocumentFilter for examples.
		//
		// @since 3.18.0 - support for relative patterns.
		Pattern *GlobPattern `json:"pattern,omitempty"`
	}
)

// A document filter where `pattern` is required field.
//
// @since 3.18.0
//
// See https://microsoft.github.io/language-server-protocol/specifications/lsp/3.17/specification#textDocumentFilterPattern
type TextDocumentFilterPattern struct {
	// A language id, like `typescript`.
	Language string `json:"language,omitempty"`
	// A Uri {@link Uri.scheme scheme}, like `file` or `untitled`.
	Scheme string `json:"scheme,omitempty"`
	// A glob pattern, like **​/*.{ts,js}. See TextDocumentFilter for examples.
	//
	// @since 3.18.0 - support for relative patterns.
	Pattern GlobPattern `json:"pattern"`
}

// A document filter where `scheme` is required field.
//
// @since 3.18.0
//
// See https://microsoft.github.io/language-server-protocol/specifications/lsp/3.17/specification#textDocumentFilterScheme
type TextDocumentFilterScheme struct {
	// A language id, like `typescript`.
	Language string `json:"language,omitempty"`
	// A Uri {@link Uri.scheme scheme}, like `file` or `untitled`.
	Scheme string `json:"scheme"`
	// A glob pattern, like **​/*.{ts,js}. See TextDocumentFilter for examples.
	//
	// @since 3.18.0 - support for relative patterns.
	Pattern *GlobPattern `json:"pattern,omitempty"`
}

// A literal to identify a text document in the client.
//
// See https://microsoft.github.io/language-server-protocol/specifications/lsp/3.17/specification#textDocumentIdentifier
type TextDocumentIdentifier struct {
	// The text document's uri.
	URI DocumentURI `json:"uri"`
}

// An item to transfer a text document from the client to the
// server.
//
// See https://microsoft.github.io/language-server-protocol/specifications/lsp/3.17/specification#textDocumentItem
type TextDocumentItem struct {
	// The text document's uri.
	URI DocumentURI `json:"uri"`
	// The text document's language identifier.
	LanguageID LanguageKind `json:"languageId"`
	// The version number of this document (it will increase after each
	// change, including undo/redo).
	Version int32 `json:"version"`
	// The content of the opened text document.
	Text string `json:"text"`
}

// A parameter literal used in requests to pass a text document and a position inside that
// document.
//
// See https://microsoft.github.io/language-server-protocol/specifications/lsp/3.17/specification#textDocumentPositionParams
type TextDocumentPositionParams struct {
	// The text document.
	TextDocument TextDocumentIdentifier `json:"textDocument"`
	// The position inside the text document.
	Position Position `json:"position"`
}

// General text document registration options.
//
// See https://microsoft.github.io/language-server-protocol/specifications/lsp/3.17/specification#textDocumentRegistrationOptions
type TextDocumentRegistrationOptions struct {
	// A document selector to identify the scope of the registration. If set to null
	// the document selector provided on the client side will be used.
	DocumentSelector DocumentSelector `json:"documentSelector"`
}

// Represents reasons why a text document is saved.
type TextDocumentSaveReason uint32

// Save registration options.
//
// See https://microsoft.github.io/language-server-protocol/specifications/lsp/3.17/specification#textDocumentSaveRegistrationOptions
type TextDocumentSaveRegistrationOptions struct {
	TextDocumentRegistrationOptions
	SaveOptions
}

// See https://microsoft.github.io/language-server-protocol/specifications/lsp/3.17/specification#textDocumentSyncClientCapabilities
type TextDocumentSyncClientCapabilities struct {
	// Whether text document synchronization supports dynamic registration.
	DynamicRegistration bool `json:"dynamicRegistration,omitempty"`
	// The client supports sending will save notifications.
	WillSave bool `json:"willSave,omitempty"`
	// The client supports sending a will save request and
	// waits for a response providing text edits which will
	// be applied to the document before it is saved.
	WillSaveWaitUntil bool `json:"willSaveWaitUntil,omitempty"`
	// The client supports did save notifications.
	DidSave bool `json:"didSave,omitempty"`
}

// Defines how the host (editor) should sync
// document changes to the language server.
type TextDocumentSyncKind uint32

// See https://microsoft.github.io/language-server-protocol/specifications/lsp/3.17/specification#textDocumentSyncOptions
type TextDocumentSyncOptions struct {
	// Open and close notifications are sent to the server. If omitted open close notification should not
	// be sent.
	OpenClose bool `json:"openClose,omitempty"`
	// Change notifications are sent to the server. See TextDocumentSyncKind.None, TextDocumentSyncKind.Full
	// and TextDocumentSyncKind.Incremental. If omitted it defaults to TextDocumentSyncKind.None.
	Change TextDocumentSyncKind `json:"change,omitempty"`
	// If present will save notifications are sent to the server. If omitted the notification should not be
	// sent.
	WillSave bool `json:"willSave,omitempty"`
	// If present will save wait until requests are sent to the server. If omitted the request should not be
	// sent.
	WillSaveWaitUntil bool `json:"willSaveWaitUntil,omitempty"`
	// If present save notifications are sent to the server. If omitted the notification should not be
	// sent.
	Save *SaveOptions `json:"save,omitempty"`
}

// A text edit applicable to a text document.
//
// See https://microsoft.github.io/language-server-protocol/specifications/lsp/3.17/specification#textEdit
type TextEdit struct {
	// The range of the text document to be manipulated. To insert
	// text into a document create a range where start === end.
	Range Range `json:"range"`
	// The string to be inserted. For delete operations use an
	// empty string.
	NewText string `json:"newText"`
}
type (
	TokenFormat string
	TraceValue  string
)

// Since 3.6.0
//
// See https://microsoft.github.io/language-server-protocol/specifications/lsp/3.17/specification#typeDefinitionClientCapabilities
type TypeDefinitionClientCapabilities struct {
	// Whether implementation supports dynamic registration. If this is set to `true`
	// the client supports the new `TypeDefinitionRegistrationOptions` return value
	// for the corresponding server capability as well.
	DynamicRegistration bool `json:"dynamicRegistration,omitempty"`
	// The client supports additional metadata in the form of definition links.
	//
	// Since 3.14.0
	LinkSupport bool `json:"linkSupport,omitempty"`
}

// See https://microsoft.github.io/language-server-protocol/specifications/lsp/3.17/specification#typeDefinitionOptions
type TypeDefinitionOptions struct {
	WorkDoneProgressOptions
}

// See https://microsoft.github.io/language-server-protocol/specifications/lsp/3.17/specification#typeDefinitionParams
type TypeDefinitionParams struct {
	TextDocumentPositionParams
	WorkDoneProgressParams
	PartialResultParams
}

// See https://microsoft.github.io/language-server-protocol/specifications/lsp/3.17/specification#typeDefinitionRegistrationOptions
type TypeDefinitionRegistrationOptions struct {
	TextDocumentRegistrationOptions
	TypeDefinitionOptions
	StaticRegistrationOptions
}

// @since 3.17.0
//
// See https://microsoft.github.io/language-server-protocol/specifications/lsp/3.17/specification#typeHierarchyClientCapabilities
type TypeHierarchyClientCapabilities struct {
	// Whether implementation supports dynamic registration. If this is set to `true`
	// the client supports the new `(TextDocumentRegistrationOptions & StaticRegistrationOptions)`
	// return value for the corresponding server capability as well.
	DynamicRegistration bool `json:"dynamicRegistration,omitempty"`
}

// @since 3.17.0
//
// See https://microsoft.github.io/language-server-protocol/specifications/lsp/3.17/specification#typeHierarchyItem
type TypeHierarchyItem struct {
	// The name of this item.
	Name string `json:"name"`
	// The kind of this item.
	Kind SymbolKind `json:"kind"`
	// Tags for this item.
	Tags []SymbolTag `json:"tags,omitempty"`
	// More detail for this item, e.g. the signature of a function.
	Detail string `json:"detail,omitempty"`
	// The resource identifier of this item.
	URI DocumentURI `json:"uri"`
	// The range enclosing this symbol not including leading/trailing whitespace
	// but everything else, e.g. comments and code.
	Range Range `json:"range"`
	// The range that should be selected and revealed when this symbol is being
	// picked, e.g. the name of a function. Must be contained by the
	// {@link TypeHierarchyItem.range `range`}.
	SelectionRange Range `json:"selectionRange"`
	// A data entry field that is preserved between a type hierarchy prepare and
	// supertypes or subtypes requests. It could also be used to identify the
	// type hierarchy in the server, helping improve the performance on
	// resolving supertypes and subtypes.
	Data interface{} `json:"data,omitempty"`
}

// Type hierarchy options used during static registration.
//
// @since 3.17.0
//
// See https://microsoft.github.io/language-server-protocol/specifications/lsp/3.17/specification#typeHierarchyOptions
type TypeHierarchyOptions struct {
	WorkDoneProgressOptions
}

// The parameter of a `textDocument/prepareTypeHierarchy` request.
//
// @since 3.17.0
//
// See https://microsoft.github.io/language-server-protocol/specifications/lsp/3.17/specification#typeHierarchyPrepareParams
type TypeHierarchyPrepareParams struct {
	TextDocumentPositionParams
	WorkDoneProgressParams
}

// Type hierarchy options used during static or dynamic registration.
//
// @since 3.17.0
//
// See https://microsoft.github.io/language-server-protocol/specifications/lsp/3.17/specification#typeHierarchyRegistrationOptions
type TypeHierarchyRegistrationOptions struct {
	TextDocumentRegistrationOptions
	TypeHierarchyOptions
	StaticRegistrationOptions
}

// The parameter of a `typeHierarchy/subtypes` request.
//
// @since 3.17.0
//
// See https://microsoft.github.io/language-server-protocol/specifications/lsp/3.17/specification#typeHierarchySubtypesParams
type TypeHierarchySubtypesParams struct {
	Item TypeHierarchyItem `json:"item"`
	WorkDoneProgressParams
	PartialResultParams
}

// The parameter of a `typeHierarchy/supertypes` request.
//
// @since 3.17.0
//
// See https://microsoft.github.io/language-server-protocol/specifications/lsp/3.17/specification#typeHierarchySupertypesParams
type TypeHierarchySupertypesParams struct {
	Item TypeHierarchyItem `json:"item"`
	WorkDoneProgressParams
	PartialResultParams
}

// created for Tuple
type UIntCommaUInt struct {
	Fld0 uint32 `json:"fld0"`
	Fld1 uint32 `json:"fld1"`
}

// A diagnostic report indicating that the last returned
// report is still accurate.
//
// @since 3.17.0
//
// See https://microsoft.github.io/language-server-protocol/specifications/lsp/3.17/specification#unchangedDocumentDiagnosticReport
type UnchangedDocumentDiagnosticReport struct {
	// A document diagnostic report indicating
	// no changes to the last result. A server can
	// only return `unchanged` if result ids are
	// provided.
	Kind string `json:"kind"`
	// A result id which will be sent on the next
	// diagnostic request for the same document.
	ResultID string `json:"resultId"`
}

// Moniker uniqueness level to define scope of the moniker.
//
// @since 3.16.0
type UniquenessLevel string

// General parameters to unregister a request or notification.
//
// See https://microsoft.github.io/language-server-protocol/specifications/lsp/3.17/specification#unregistration
type Unregistration struct {
	// The id used to unregister the request or notification. Usually an id
	// provided during the register request.
	ID string `json:"id"`
	// The method to unregister for.
	Method string `json:"method"`
}

// See https://microsoft.github.io/language-server-protocol/specifications/lsp/3.17/specification#unregistrationParams
type UnregistrationParams struct {
	Unregisterations []Unregistration `json:"unregisterations"`
}

// A versioned notebook document identifier.
//
// @since 3.17.0
//
// See https://microsoft.github.io/language-server-protocol/specifications/lsp/3.17/specification#versionedNotebookDocumentIdentifier
type VersionedNotebookDocumentIdentifier struct {
	// The version number of this notebook document.
	Version int32 `json:"version"`
	// The notebook document's uri.
	URI URI `json:"uri"`
}

// A text document identifier to denote a specific version of a text document.
//
// See https://microsoft.github.io/language-server-protocol/specifications/lsp/3.17/specification#versionedTextDocumentIdentifier
type VersionedTextDocumentIdentifier struct {
	// The version number of this document.
	Version int32 `json:"version"`
	TextDocumentIdentifier
}
type (
	WatchKind = uint32 // The parameters sent in a will save text document notification.
	// See https://microsoft.github.io/language-server-protocol/specifications/lsp/3.17/specification#willSaveTextDocumentParams
	WillSaveTextDocumentParams struct {
		// The document that will be saved.
		TextDocument TextDocumentIdentifier `json:"textDocument"`
		// The 'TextDocumentSaveReason'.
		Reason TextDocumentSaveReason `json:"reason"`
	}
)

// See https://microsoft.github.io/language-server-protocol/specifications/lsp/3.17/specification#windowClientCapabilities
type WindowClientCapabilities struct {
	// It indicates whether the client supports server initiated
	// progress using the `window/workDoneProgress/create` request.
	//
	// The capability also controls Whether client supports handling
	// of progress notifications. If set servers are allowed to report a
	// `workDoneProgress` property in the request specific server
	// capabilities.
	//
	// @since 3.15.0
	WorkDoneProgress bool `json:"workDoneProgress,omitempty"`
	// Capabilities specific to the showMessage request.
	//
	// @since 3.16.0
	ShowMessage *ShowMessageRequestClientCapabilities `json:"showMessage,omitempty"`
	// Capabilities specific to the showDocument request.
	//
	// @since 3.16.0
	ShowDocument *ShowDocumentClientCapabilities `json:"showDocument,omitempty"`
}

// See https://microsoft.github.io/language-server-protocol/specifications/lsp/3.17/specification#workDoneProgressBegin
type WorkDoneProgressBegin struct {
	Kind string `json:"kind"`
	// Mandatory title of the progress operation. Used to briefly inform about
	// the kind of operation being performed.
	//
	// Examples: "Indexing" or "Linking dependencies".
	Title string `json:"title"`
	// Controls if a cancel button should show to allow the user to cancel the
	// long running operation. Clients that don't support cancellation are allowed
	// to ignore the setting.
	Cancellable bool `json:"cancellable,omitempty"`
	// Optional, more detailed associated progress message. Contains
	// complementary information to the `title`.
	//
	// Examples: "3/25 files", "project/src/module2", "node_modules/some_dep".
	// If unset, the previous progress message (if any) is still valid.
	Message string `json:"message,omitempty"`
	// Optional progress percentage to display (value 100 is considered 100%).
	// If not provided infinite progress is assumed and clients are allowed
	// to ignore the `percentage` value in subsequent in report notifications.
	//
	// The value should be steadily rising. Clients are free to ignore values
	// that are not following this rule. The value range is [0, 100].
	Percentage uint32 `json:"percentage,omitempty"`
}

// See https://microsoft.github.io/language-server-protocol/specifications/lsp/3.17/specification#workDoneProgressCancelParams
type WorkDoneProgressCancelParams struct {
	// The token to be used to report progress.
	Token ProgressToken `json:"token"`
}

// See https://microsoft.github.io/language-server-protocol/specifications/lsp/3.17/specification#workDoneProgressCreateParams
type WorkDoneProgressCreateParams struct {
	// The token to be used to report progress.
	Token ProgressToken `json:"token"`
}

// See https://microsoft.github.io/language-server-protocol/specifications/lsp/3.17/specification#workDoneProgressEnd
type WorkDoneProgressEnd struct {
	Kind string `json:"kind"`
	// Optional, a final message indicating to for example indicate the outcome
	// of the operation.
	Message string `json:"message,omitempty"`
}

// See https://microsoft.github.io/language-server-protocol/specifications/lsp/3.17/specification#workDoneProgressOptions
type WorkDoneProgressOptions struct {
	WorkDoneProgress bool `json:"workDoneProgress,omitempty"`
}

// created for And
type WorkDoneProgressOptionsAndTextDocumentRegistrationOptions struct {
	WorkDoneProgressOptions
	TextDocumentRegistrationOptions
}

// See https://microsoft.github.io/language-server-protocol/specifications/lsp/3.17/specification#workDoneProgressParams
type WorkDoneProgressParams struct {
	// An optional token that a server can use to report work done progress.
	WorkDoneToken ProgressToken `json:"workDoneToken,omitempty"`
}

// See https://microsoft.github.io/language-server-protocol/specifications/lsp/3.17/specification#workDoneProgressReport
type WorkDoneProgressReport struct {
	Kind string `json:"kind"`
	// Controls enablement state of a cancel button.
	//
	// Clients that don't support cancellation or don't support controlling the button's
	// enablement state are allowed to ignore the property.
	Cancellable bool `json:"cancellable,omitempty"`
	// Optional, more detailed associated progress message. Contains
	// complementary information to the `title`.
	//
	// Examples: "3/25 files", "project/src/module2", "node_modules/some_dep".
	// If unset, the previous progress message (if any) is still valid.
	Message string `json:"message,omitempty"`
	// Optional progress percentage to display (value 100 is considered 100%).
	// If not provided infinite progress is assumed and clients are allowed
	// to ignore the `percentage` value in subsequent in report notifications.
	//
	// The value should be steadily rising. Clients are free to ignore values
	// that are not following this rule. The value range is [0, 100]
	Percentage uint32 `json:"percentage,omitempty"`
}

// Workspace specific client capabilities.
//
// See https://microsoft.github.io/language-server-protocol/specifications/lsp/3.17/specification#workspaceClientCapabilities
type WorkspaceClientCapabilities struct {
	// The client supports applying batch edits
	// to the workspace by supporting the request
	// 'workspace/applyEdit'
	ApplyEdit bool `json:"applyEdit,omitempty"`
	// Capabilities specific to `WorkspaceEdit`s.
	WorkspaceEdit *WorkspaceEditClientCapabilities `json:"workspaceEdit,omitempty"`
	// Capabilities specific to the `workspace/didChangeConfiguration` notification.
	DidChangeConfiguration DidChangeConfigurationClientCapabilities `json:"didChangeConfiguration,omitempty"`
	// Capabilities specific to the `workspace/didChangeWatchedFiles` notification.
	DidChangeWatchedFiles DidChangeWatchedFilesClientCapabilities `json:"didChangeWatchedFiles,omitempty"`
	// Capabilities specific to the `workspace/symbol` request.
	Symbol *WorkspaceSymbolClientCapabilities `json:"symbol,omitempty"`
	// Capabilities specific to the `workspace/executeCommand` request.
	ExecuteCommand *ExecuteCommandClientCapabilities `json:"executeCommand,omitempty"`
	// The client has support for workspace folders.
	//
	// @since 3.6.0
	WorkspaceFolders bool `json:"workspaceFolders,omitempty"`
	// The client supports `workspace/configuration` requests.
	//
	// @since 3.6.0
	Configuration bool `json:"configuration,omitempty"`
	// Capabilities specific to the semantic token requests scoped to the
	// workspace.
	//
	// @since 3.16.0.
	SemanticTokens *SemanticTokensWorkspaceClientCapabilities `json:"semanticTokens,omitempty"`
	// Capabilities specific to the code lens requests scoped to the
	// workspace.
	//
	// @since 3.16.0.
	CodeLens *CodeLensWorkspaceClientCapabilities `json:"codeLens,omitempty"`
	// The client has support for file notifications/requests for user operations on files.
	//
	// Since 3.16.0
	FileOperations *FileOperationClientCapabilities `json:"fileOperations,omitempty"`
	// Capabilities specific to the inline values requests scoped to the
	// workspace.
	//
	// @since 3.17.0.
	InlineValue *InlineValueWorkspaceClientCapabilities `json:"inlineValue,omitempty"`
	// Capabilities specific to the inlay hint requests scoped to the
	// workspace.
	//
	// @since 3.17.0.
	InlayHint *InlayHintWorkspaceClientCapabilities `json:"inlayHint,omitempty"`
	// Capabilities specific to the diagnostic requests scoped to the
	// workspace.
	//
	// @since 3.17.0.
	Diagnostics *DiagnosticWorkspaceClientCapabilities `json:"diagnostics,omitempty"`
	// Capabilities specific to the folding range requests scoped to the workspace.
	//
	// @since 3.18.0
	// @proposed
	FoldingRange *FoldingRangeWorkspaceClientCapabilities `json:"foldingRange,omitempty"`
	// Capabilities specific to the `workspace/textDocumentContent` request.
	//
	// @since 3.18.0
	// @proposed
	TextDocumentContent *TextDocumentContentClientCapabilities `json:"textDocumentContent,omitempty"`
}

// Parameters of the workspace diagnostic request.
//
// @since 3.17.0
//
// See https://microsoft.github.io/language-server-protocol/specifications/lsp/3.17/specification#workspaceDiagnosticParams
type WorkspaceDiagnosticParams struct {
	// The additional identifier provided during registration.
	Identifier string `json:"identifier,omitempty"`
	// The currently known diagnostic reports with their
	// previous result ids.
	PreviousResultIds []PreviousResultID `json:"previousResultIds"`
	WorkDoneProgressParams
	PartialResultParams
}

// A workspace diagnostic report.
//
// @since 3.17.0
//
// See https://microsoft.github.io/language-server-protocol/specifications/lsp/3.17/specification#workspaceDiagnosticReport
type WorkspaceDiagnosticReport struct {
	Items []WorkspaceDocumentDiagnosticReport `json:"items"`
}

// A partial result for a workspace diagnostic report.
//
// @since 3.17.0
//
// See https://microsoft.github.io/language-server-protocol/specifications/lsp/3.17/specification#workspaceDiagnosticReportPartialResult
type WorkspaceDiagnosticReportPartialResult struct {
	Items []WorkspaceDocumentDiagnosticReport `json:"items"`
}

// A workspace diagnostic document report.
//
// @since 3.17.0
//
// See https://microsoft.github.io/language-server-protocol/specifications/lsp/3.17/specification#workspaceDocumentDiagnosticReport
type (
	WorkspaceDocumentDiagnosticReport = Or_WorkspaceDocumentDiagnosticReport // (alias)
	// A workspace edit represents changes to many resources managed in the workspace. The edit
	// should either provide `changes` or `documentChanges`. If documentChanges are present
	// they are preferred over `changes` if the client can handle versioned document edits.
	//
	// Since version 3.13.0 a workspace edit can contain resource operations as well. If resource
	// operations are present clients need to execute the operations in the order in which they
	// are provided. So a workspace edit for example can consist of the following two changes:
	// (1) a create file a.txt and (2) a text document edit which insert text into file a.txt.
	//
	// An invalid sequence (e.g. (1) delete file a.txt and (2) insert text into file a.txt) will
	// cause failure of the operation. How the client recovers from the failure is described by
	// the client capability: `workspace.workspaceEdit.failureHandling`
	//
	// See https://microsoft.github.io/language-server-protocol/specifications/lsp/3.17/specification#workspaceEdit
	WorkspaceEdit struct {
		// Holds changes to existing resources.
		Changes map[DocumentURI][]TextEdit `json:"changes,omitempty"`
		// Depending on the client capability `workspace.workspaceEdit.resourceOperations` document changes
		// are either an array of `TextDocumentEdit`s to express changes to n different text documents
		// where each text document edit addresses a specific version of a text document. Or it can contain
		// above `TextDocumentEdit`s mixed with create, rename and delete file / folder operations.
		//
		// Whether a client supports versioned document edits is expressed via
		// `workspace.workspaceEdit.documentChanges` client capability.
		//
		// If a client neither supports `documentChanges` nor `workspace.workspaceEdit.resourceOperations` then
		// only plain `TextEdit`s using the `changes` property are supported.
		DocumentChanges []DocumentChange `json:"documentChanges,omitempty"`
		// A map of change annotations that can be referenced in `AnnotatedTextEdit`s or create, rename and
		// delete file / folder operations.
		//
		// Whether clients honor this property depends on the client capability `workspace.changeAnnotationSupport`.
		//
		// @since 3.16.0
		ChangeAnnotations map[ChangeAnnotationIdentifier]ChangeAnnotation `json:"changeAnnotations,omitempty"`
	}
)

// See https://microsoft.github.io/language-server-protocol/specifications/lsp/3.17/specification#workspaceEditClientCapabilities
type WorkspaceEditClientCapabilities struct {
	// The client supports versioned document changes in `WorkspaceEdit`s
	DocumentChanges bool `json:"documentChanges,omitempty"`
	// The resource operations the client supports. Clients should at least
	// support 'create', 'rename' and 'delete' files and folders.
	//
	// @since 3.13.0
	ResourceOperations []ResourceOperationKind `json:"resourceOperations,omitempty"`
	// The failure handling strategy of a client if applying the workspace edit
	// fails.
	//
	// @since 3.13.0
	FailureHandling *FailureHandlingKind `json:"failureHandling,omitempty"`
	// Whether the client normalizes line endings to the client specific
	// setting.
	// If set to `true` the client will normalize line ending characters
	// in a workspace edit to the client-specified new line
	// character.
	//
	// @since 3.16.0
	NormalizesLineEndings bool `json:"normalizesLineEndings,omitempty"`
	// Whether the client in general supports change annotations on text edits,
	// create file, rename file and delete file changes.
	//
	// @since 3.16.0
	ChangeAnnotationSupport *ChangeAnnotationsSupportOptions `json:"changeAnnotationSupport,omitempty"`
	// Whether the client supports `WorkspaceEditMetadata` in `WorkspaceEdit`s.
	//
	// @since 3.18.0
	// @proposed
	MetadataSupport bool `json:"metadataSupport,omitempty"`
	// Whether the client supports snippets as text edits.
	//
	// @since 3.18.0
	// @proposed
	SnippetEditSupport bool `json:"snippetEditSupport,omitempty"`
}

// Additional data about a workspace edit.
//
// @since 3.18.0
// @proposed
//
// See https://microsoft.github.io/language-server-protocol/specifications/lsp/3.17/specification#workspaceEditMetadata
type WorkspaceEditMetadata struct {
	// Signal to the editor that this edit is a refactoring.
	IsRefactoring bool `json:"isRefactoring,omitempty"`
}

// A workspace folder inside a client.
//
// See https://microsoft.github.io/language-server-protocol/specifications/lsp/3.17/specification#workspaceFolder
type WorkspaceFolder struct {
	// The associated URI for this workspace folder.
	URI URI `json:"uri"`
	// The name of the workspace folder. Used to refer to this
	// workspace folder in the user interface.
	Name string `json:"name"`
}

// See https://microsoft.github.io/language-server-protocol/specifications/lsp/3.17/specification#workspaceFoldersServerCapabilities
type WorkspaceFolders5Gn struct {
	// The server has support for workspace folders
	Supported bool `json:"supported,omitempty"`
	// Whether the server wants to receive workspace folder
	// change notifications.
	//
	// If a string is provided the string is treated as an ID
	// under which the notification is registered on the client
	// side. The ID can be used to unregister for these events
	// using the `client/unregisterCapability` request.
	ChangeNotifications string `json:"changeNotifications,omitempty"`
}

// The workspace folder change event.
//
// See https://microsoft.github.io/language-server-protocol/specifications/lsp/3.17/specification#workspaceFoldersChangeEvent
type WorkspaceFoldersChangeEvent struct {
	// The array of added workspace folders
	Added []WorkspaceFolder `json:"added"`
	// The array of the removed workspace folders
	Removed []WorkspaceFolder `json:"removed"`
}

// See https://microsoft.github.io/language-server-protocol/specifications/lsp/3.17/specification#workspaceFoldersInitializeParams
type WorkspaceFoldersInitializeParams struct {
	// The workspace folders configured in the client when the server starts.
	//
	// This property is only available if the client supports workspace folders.
	// It can be `null` if the client supports workspace folders but none are
	// configured.
	//
	// @since 3.6.0
	WorkspaceFolders []WorkspaceFolder `json:"workspaceFolders,omitempty"`
}

// See https://microsoft.github.io/language-server-protocol/specifications/lsp/3.17/specification#workspaceFoldersServerCapabilities
type WorkspaceFoldersServerCapabilities struct {
	// The server has support for workspace folders
	Supported bool `json:"supported,omitempty"`
	// Whether the server wants to receive workspace folder
	// change notifications.
	//
	// If a string is provided the string is treated as an ID
	// under which the notification is registered on the client
	// side. The ID can be used to unregister for these events
	// using the `client/unregisterCapability` request.
	ChangeNotifications string `json:"changeNotifications,omitempty"`
}

// A full document diagnostic report for a workspace diagnostic result.
//
// @since 3.17.0
//
// See https://microsoft.github.io/language-server-protocol/specifications/lsp/3.17/specification#workspaceFullDocumentDiagnosticReport
type WorkspaceFullDocumentDiagnosticReport struct {
	// The URI for which diagnostic information is reported.
	URI DocumentURI `json:"uri"`
	// The version number for which the diagnostics are reported.
	// If the document is not marked as open `null` can be provided.
	Version int32 `json:"version"`
	FullDocumentDiagnosticReport
}

// Defines workspace specific capabilities of the server.
//
// @since 3.18.0
//
// See https://microsoft.github.io/language-server-protocol/specifications/lsp/3.17/specification#workspaceOptions
type WorkspaceOptions struct {
	// The server supports workspace folder.
	//
	// @since 3.6.0
	WorkspaceFolders *WorkspaceFolders5Gn `json:"workspaceFolders,omitempty"`
	// The server is interested in notifications/requests for operations on files.
	//
	// @since 3.16.0
	FileOperations *FileOperationOptions `json:"fileOperations,omitempty"`
	// The server supports the `workspace/textDocumentContent` request.
	//
	// @since 3.18.0
	// @proposed
	TextDocumentContent *Or_WorkspaceOptions_textDocumentContent `json:"textDocumentContent,omitempty"`
}

// A special workspace symbol that supports locations without a range.
//
// See also SymbolInformation.
//
// @since 3.17.0
//
// See https://microsoft.github.io/language-server-protocol/specifications/lsp/3.17/specification#workspaceSymbol
type WorkspaceSymbol struct {
	// The location of the symbol. Whether a server is allowed to
	// return a location without a range depends on the client
	// capability `workspace.symbol.resolveSupport`.
	//
	// See SymbolInformation#location for more details.
	Location OrPLocation_workspace_symbol `json:"location"`
	// A data entry field that is preserved on a workspace symbol between a
	// workspace symbol request and a workspace symbol resolve request.
	Data interface{} `json:"data,omitempty"`
	BaseSymbolInformation
}

// Client capabilities for a {@link WorkspaceSymbolRequest}.
//
// See https://microsoft.github.io/language-server-protocol/specifications/lsp/3.17/specification#workspaceSymbolClientCapabilities
type WorkspaceSymbolClientCapabilities struct {
	// Symbol request supports dynamic registration.
	DynamicRegistration bool `json:"dynamicRegistration,omitempty"`
	// Specific capabilities for the `SymbolKind` in the `workspace/symbol` request.
	SymbolKind *ClientSymbolKindOptions `json:"symbolKind,omitempty"`
	// The client supports tags on `SymbolInformation`.
	// Clients supporting tags have to handle unknown tags gracefully.
	//
	// @since 3.16.0
	TagSupport *ClientSymbolTagOptions `json:"tagSupport,omitempty"`
	// The client support partial workspace symbols. The client will send the
	// request `workspaceSymbol/resolve` to the server to resolve additional
	// properties.
	//
	// @since 3.17.0
	ResolveSupport *ClientSymbolResolveOptions `json:"resolveSupport,omitempty"`
}

// Server capabilities for a {@link WorkspaceSymbolRequest}.
//
// See https://microsoft.github.io/language-server-protocol/specifications/lsp/3.17/specification#workspaceSymbolOptions
type WorkspaceSymbolOptions struct {
	// The server provides support to resolve additional
	// information for a workspace symbol.
	//
	// @since 3.17.0
	ResolveProvider bool `json:"resolveProvider,omitempty"`
	WorkDoneProgressOptions
}

// The parameters of a {@link WorkspaceSymbolRequest}.
//
// See https://microsoft.github.io/language-server-protocol/specifications/lsp/3.17/specification#workspaceSymbolParams
type WorkspaceSymbolParams struct {
	// A query string to filter symbols by. Clients may send an empty
	// string here to request all symbols.
	//
	// The `query`-parameter should be interpreted in a *relaxed way* as editors
	// will apply their own highlighting and scoring on the results. A good rule
	// of thumb is to match case-insensitive and to simply check that the
	// characters of *query* appear in their order in a candidate symbol.
	// Servers shouldn't use prefix, substring, or similar strict matching.
	Query string `json:"query"`
	WorkDoneProgressParams
	PartialResultParams
}

// Registration options for a {@link WorkspaceSymbolRequest}.
//
// See https://microsoft.github.io/language-server-protocol/specifications/lsp/3.17/specification#workspaceSymbolRegistrationOptions
type WorkspaceSymbolRegistrationOptions struct {
	WorkspaceSymbolOptions
}

// An unchanged document diagnostic report for a workspace diagnostic result.
//
// @since 3.17.0
//
// See https://microsoft.github.io/language-server-protocol/specifications/lsp/3.17/specification#workspaceUnchangedDocumentDiagnosticReport
type WorkspaceUnchangedDocumentDiagnosticReport struct {
	// The URI for which diagnostic information is reported.
	URI DocumentURI `json:"uri"`
	// The version number for which the diagnostics are reported.
	// If the document is not marked as open `null` can be provided.
	Version int32 `json:"version"`
	UnchangedDocumentDiagnosticReport
}

// The initialize parameters
//
// See https://microsoft.github.io/language-server-protocol/specifications/lsp/3.17/specification#_InitializeParams
type XInitializeParams struct {
	// The process Id of the parent process that started
	// the server.
	//
	// Is `null` if the process has not been started by another process.
	// If the parent process is not alive then the server should exit.
	ProcessID int32 `json:"processId"`
	// Information about the client
	//
	// @since 3.15.0
	ClientInfo *ClientInfo `json:"clientInfo,omitempty"`
	// The locale the client is currently showing the user interface
	// in. This must not necessarily be the locale of the operating
	// system.
	//
	// Uses IETF language tags as the value's syntax
	// (See https://en.wikipedia.org/wiki/IETF_language_tag)
	//
	// @since 3.16.0
	Locale string `json:"locale,omitempty"`
	// The rootPath of the workspace. Is null
	// if no folder is open.
	//
	// @deprecated in favour of rootUri.
	RootPath string `json:"rootPath,omitempty"`
	// The rootUri of the workspace. Is null if no
	// folder is open. If both `rootPath` and `rootUri` are set
	// `rootUri` wins.
	//
	// @deprecated in favour of workspaceFolders.
	RootURI DocumentURI `json:"rootUri"`
	// The capabilities provided by the client (editor or tool)
	Capabilities ClientCapabilities `json:"capabilities"`
	// User provided initialization options.
	InitializationOptions interface{} `json:"initializationOptions,omitempty"`
	// The initial trace setting. If omitted trace is disabled ('off').
	Trace *TraceValue `json:"trace,omitempty"`
	WorkDoneProgressParams
}

// The initialize parameters
//
// See https://microsoft.github.io/language-server-protocol/specifications/lsp/3.17/specification#_InitializeParams
type _InitializeParams struct {
	// The process Id of the parent process that started
	// the server.
	//
	// Is `null` if the process has not been started by another process.
	// If the parent process is not alive then the server should exit.
	ProcessID int32 `json:"processId"`
	// Information about the client
	//
	// @since 3.15.0
	ClientInfo *ClientInfo `json:"clientInfo,omitempty"`
	// The locale the client is currently showing the user interface
	// in. This must not necessarily be the locale of the operating
	// system.
	//
	// Uses IETF language tags as the value's syntax
	// (See https://en.wikipedia.org/wiki/IETF_language_tag)
	//
	// @since 3.16.0
	Locale string `json:"locale,omitempty"`
	// The rootPath of the workspace. Is null
	// if no folder is open.
	//
	// @deprecated in favour of rootUri.
	RootPath string `json:"rootPath,omitempty"`
	// The rootUri of the workspace. Is null if no
	// folder is open. If both `rootPath` and `rootUri` are set
	// `rootUri` wins.
	//
	// @deprecated in favour of workspaceFolders.
	RootURI DocumentURI `json:"rootUri"`
	// The capabilities provided by the client (editor or tool)
	Capabilities ClientCapabilities `json:"capabilities"`
	// User provided initialization options.
	InitializationOptions interface{} `json:"initializationOptions,omitempty"`
	// The initial trace setting. If omitted trace is disabled ('off').
	Trace *TraceValue `json:"trace,omitempty"`
	WorkDoneProgressParams
}

const (
	// A set of predefined code action kinds
	// Empty kind.
	Empty CodeActionKind = ""
	// Base kind for quickfix actions: 'quickfix'
	QuickFix CodeActionKind = "quickfix"
	// Base kind for refactoring actions: 'refactor'
	Refactor CodeActionKind = "refactor"
	// Base kind for refactoring extraction actions: 'refactor.extract'
	//
	// Example extract actions:
	//
	//
	//  - Extract method
	//  - Extract function
	//  - Extract variable
	//  - Extract interface from class
	//  - ...
	RefactorExtract CodeActionKind = "refactor.extract"
	// Base kind for refactoring inline actions: 'refactor.inline'
	//
	// Example inline actions:
	//
	//
	//  - Inline function
	//  - Inline variable
	//  - Inline constant
	//  - ...
	RefactorInline CodeActionKind = "refactor.inline"
	// Base kind for refactoring move actions: `refactor.move`
	//
	// Example move actions:
	//
	//
	//  - Move a function to a new file
	//  - Move a property between classes
	//  - Move method to base class
	//  - ...
	//
	// @since 3.18.0
	// @proposed
	RefactorMove CodeActionKind = "refactor.move"
	// Base kind for refactoring rewrite actions: 'refactor.rewrite'
	//
	// Example rewrite actions:
	//
	//
	//  - Convert JavaScript function to class
	//  - Add or remove parameter
	//  - Encapsulate field
	//  - Make method static
	//  - Move method to base class
	//  - ...
	RefactorRewrite CodeActionKind = "refactor.rewrite"
	// Base kind for source actions: `source`
	//
	// Source code actions apply to the entire file.
	Source CodeActionKind = "source"
	// Base kind for an organize imports source action: `source.organizeImports`
	SourceOrganizeImports CodeActionKind = "source.organizeImports"
	// Base kind for auto-fix source actions: `source.fixAll`.
	//
	// Fix all actions automatically fix errors that have a clear fix that do not require user input.
	// They should not suppress errors or perform unsafe fixes such as generating new types or classes.
	//
	// @since 3.15.0
	SourceFixAll CodeActionKind = "source.fixAll"
	// Base kind for all code actions applying to the entire notebook's scope. CodeActionKinds using
	// this should always begin with `notebook.`
	//
	// @since 3.18.0
	Notebook CodeActionKind = "notebook"
	// The reason why code actions were requested.
	//
	// @since 3.17.0
	// Code actions were explicitly requested by the user or by an extension.
	CodeActionInvoked CodeActionTriggerKind = 1
	// Code actions were requested automatically.
	//
	// This typically happens when current selection in a file changes, but can
	// also be triggered when file content changes.
	CodeActionAutomatic CodeActionTriggerKind = 2
	// The kind of a completion entry.
	TextCompletion          CompletionItemKind = 1
	MethodCompletion        CompletionItemKind = 2
	FunctionCompletion      CompletionItemKind = 3
	ConstructorCompletion   CompletionItemKind = 4
	FieldCompletion         CompletionItemKind = 5
	VariableCompletion      CompletionItemKind = 6
	ClassCompletion         CompletionItemKind = 7
	InterfaceCompletion     CompletionItemKind = 8
	ModuleCompletion        CompletionItemKind = 9
	PropertyCompletion      CompletionItemKind = 10
	UnitCompletion          CompletionItemKind = 11
	ValueCompletion         CompletionItemKind = 12
	EnumCompletion          CompletionItemKind = 13
	KeywordCompletion       CompletionItemKind = 14
	SnippetCompletion       CompletionItemKind = 15
	ColorCompletion         CompletionItemKind = 16
	FileCompletion          CompletionItemKind = 17
	ReferenceCompletion     CompletionItemKind = 18
	FolderCompletion        CompletionItemKind = 19
	EnumMemberCompletion    CompletionItemKind = 20
	ConstantCompletion      CompletionItemKind = 21
	StructCompletion        CompletionItemKind = 22
	EventCompletion         CompletionItemKind = 23
	OperatorCompletion      CompletionItemKind = 24
	TypeParameterCompletion CompletionItemKind = 25
	// Completion item tags are extra annotations that tweak the rendering of a completion
	// item.
	//
	// @since 3.15.0
	// Render a completion as obsolete, usually using a strike-out.
	ComplDeprecated CompletionItemTag = 1
	// How a completion was triggered
	// Completion was triggered by typing an identifier (24x7 code
	// complete), manual invocation (e.g Ctrl+Space) or via API.
	Invoked CompletionTriggerKind = 1
	// Completion was triggered by a trigger character specified by
	// the `triggerCharacters` properties of the `CompletionRegistrationOptions`.
	TriggerCharacter CompletionTriggerKind = 2
	// Completion was re-triggered as current completion list is incomplete
	TriggerForIncompleteCompletions CompletionTriggerKind = 3
	// The diagnostic's severity.
	// Reports an error.
	SeverityError DiagnosticSeverity = 1
	// Reports a warning.
	SeverityWarning DiagnosticSeverity = 2
	// Reports an information.
	SeverityInformation DiagnosticSeverity = 3
	// Reports a hint.
	SeverityHint DiagnosticSeverity = 4
	// The diagnostic tags.
	//
	// @since 3.15.0
	// Unused or unnecessary code.
	//
	// Clients are allowed to render diagnostics with this tag faded out instead of having
	// an error squiggle.
	Unnecessary DiagnosticTag = 1
	// Deprecated or obsolete code.
	//
	// Clients are allowed to rendered diagnostics with this tag strike through.
	Deprecated DiagnosticTag = 2
	// The document diagnostic report kinds.
	//
	// @since 3.17.0
	// A diagnostic report with a full
	// set of problems.
	DiagnosticFull DocumentDiagnosticReportKind = "full"
	// A report indicating that the last
	// returned report is still accurate.
	DiagnosticUnchanged DocumentDiagnosticReportKind = "unchanged"
	// A document highlight kind.
	// A textual occurrence.
	Text DocumentHighlightKind = 1
	// Read-access of a symbol, like reading a variable.
	Read DocumentHighlightKind = 2
	// Write-access of a symbol, like writing to a variable.
	Write DocumentHighlightKind = 3
	// Predefined error codes.
	ParseError     ErrorCodes = -32700
	InvalidRequest ErrorCodes = -32600
	MethodNotFound ErrorCodes = -32601
	InvalidParams  ErrorCodes = -32602
	InternalError  ErrorCodes = -32603
	// Error code indicating that a server received a notification or
	// request before the server has received the `initialize` request.
	ServerNotInitialized ErrorCodes = -32002
	UnknownErrorCode     ErrorCodes = -32001
	// Applying the workspace change is simply aborted if one of the changes provided
	// fails. All operations executed before the failing operation stay executed.
	Abort FailureHandlingKind = "abort"
	// All operations are executed transactional. That means they either all
	// succeed or no changes at all are applied to the workspace.
	Transactional FailureHandlingKind = "transactional"
	// If the workspace edit contains only textual file changes they are executed transactional.
	// If resource changes (create, rename or delete file) are part of the change the failure
	// handling strategy is abort.
	TextOnlyTransactional FailureHandlingKind = "textOnlyTransactional"
	// The client tries to undo the operations already executed. But there is no
	// guarantee that this is succeeding.
	Undo FailureHandlingKind = "undo"
	// The file event type
	// The file got created.
	Created FileChangeType = 1
	// The file got changed.
	Changed FileChangeType = 2
	// The file got deleted.
	Deleted FileChangeType = 3
	// A pattern kind describing if a glob pattern matches a file a folder or
	// both.
	//
	// @since 3.16.0
	// The pattern matches a file only.
	FilePattern FileOperationPatternKind = "file"
	// The pattern matches a folder only.
	FolderPattern FileOperationPatternKind = "folder"
	// A set of predefined range kinds.
	// Folding range for a comment
	Comment FoldingRangeKind = "comment"
	// Folding range for an import or include
	Imports FoldingRangeKind = "imports"
	// Folding range for a region (e.g. `#region`)
	Region FoldingRangeKind = "region"
	// Inlay hint kinds.
	//
	// @since 3.17.0
	// An inlay hint that for a type annotation.
	Type InlayHintKind = 1
	// An inlay hint that is for a parameter.
	Parameter InlayHintKind = 2
	// Describes how an {@link InlineCompletionItemProvider inline completion provider} was triggered.
	//
	// @since 3.18.0
	// @proposed
	// Completion was triggered explicitly by a user gesture.
	InlineInvoked InlineCompletionTriggerKind = 1
	// Completion was triggered automatically while editing.
	InlineAutomatic InlineCompletionTriggerKind = 2
	// Defines whether the insert text in a completion item should be interpreted as
	// plain text or a snippet.
	// The primary text to be inserted is treated as a plain string.
	PlainTextTextFormat InsertTextFormat = 1
	// The primary text to be inserted is treated as a snippet.
	//
	// A snippet can define tab stops and placeholders with `$1`, `$2`
	// and `${3:foo}`. `$0` defines the final tab stop, it defaults to
	// the end of the snippet. Placeholders with equal identifiers are linked,
	// that is typing in one will update others too.
	//
	// See also: https://microsoft.github.io/language-server-protocol/specifications/specification-current/#snippet_syntax
	SnippetTextFormat InsertTextFormat = 2
	// How whitespace and indentation is handled during completion
	// item insertion.
	//
	// @since 3.16.0
	// The insertion or replace strings is taken as it is. If the
	// value is multi line the lines below the cursor will be
	// inserted using the indentation defined in the string value.
	// The client will not apply any kind of adjustments to the
	// string.
	AsIs InsertTextMode = 1
	// The editor adjusts leading whitespace of new lines so that
	// they match the indentation up to the cursor of the line for
	// which the item is accepted.
	//
	// Consider a line like this: <2tabs><cursor><3tabs>foo. Accepting a
	// multi line completion item is indented using 2 tabs and all
	// following lines inserted will be indented using 2 tabs as well.
	AdjustIndentation InsertTextMode = 2
	// A request failed but it was syntactically correct, e.g the
	// method name was known and the parameters were valid. The error
	// message should contain human readable information about why
	// the request failed.
	//
	// @since 3.17.0
	RequestFailed LSPErrorCodes = -32803
	// The server cancelled the request. This error code should
	// only be used for requests that explicitly support being
	// server cancellable.
	//
	// @since 3.17.0
	ServerCancelled LSPErrorCodes = -32802
	// The server detected that the content of a document got
	// modified outside normal conditions. A server should
	// NOT send this error code if it detects a content change
	// in it unprocessed messages. The result even computed
	// on an older state might still be useful for the client.
	//
	// If a client decides that a result is not of any use anymore
	// the client should cancel the request.
	ContentModified LSPErrorCodes = -32801
	// The client has canceled a request and a server has detected
	// the cancel.
	RequestCancelled LSPErrorCodes = -32800
	// Predefined Language kinds
	// @since 3.18.0
	// @proposed
	LangABAP         LanguageKind = "abap"
	LangWindowsBat   LanguageKind = "bat"
	LangBibTeX       LanguageKind = "bibtex"
	LangClojure      LanguageKind = "clojure"
	LangCoffeescript LanguageKind = "coffeescript"
	LangC            LanguageKind = "c"
	LangCPP          LanguageKind = "cpp"
	LangCSharp       LanguageKind = "csharp"
	LangCSS          LanguageKind = "css"
	// @since 3.18.0
	// @proposed
	LangD LanguageKind = "d"
	// @since 3.18.0
	// @proposed
	LangDelphi          LanguageKind = "pascal"
	LangDiff            LanguageKind = "diff"
	LangDart            LanguageKind = "dart"
	LangDockerfile      LanguageKind = "dockerfile"
	LangElixir          LanguageKind = "elixir"
	LangErlang          LanguageKind = "erlang"
	LangFSharp          LanguageKind = "fsharp"
	LangGitCommit       LanguageKind = "git-commit"
	LangGitRebase       LanguageKind = "rebase"
	LangGo              LanguageKind = "go"
	LangGroovy          LanguageKind = "groovy"
	LangHandlebars      LanguageKind = "handlebars"
	LangHaskell         LanguageKind = "haskell"
	LangHTML            LanguageKind = "html"
	LangIni             LanguageKind = "ini"
	LangJava            LanguageKind = "java"
	LangJavaScript      LanguageKind = "javascript"
	LangJavaScriptReact LanguageKind = "javascriptreact"
	LangJSON            LanguageKind = "json"
	LangLaTeX           LanguageKind = "latex"
	LangLess            LanguageKind = "less"
	LangLua             LanguageKind = "lua"
	LangMakefile        LanguageKind = "makefile"
	LangMarkdown        LanguageKind = "markdown"
	LangObjectiveC      LanguageKind = "objective-c"
	LangObjectiveCPP    LanguageKind = "objective-cpp"
	// @since 3.18.0
	// @proposed
	LangPascal          LanguageKind = "pascal"
	LangPerl            LanguageKind = "perl"
	LangPerl6           LanguageKind = "perl6"
	LangPHP             LanguageKind = "php"
	LangPowershell      LanguageKind = "powershell"
	LangPug             LanguageKind = "jade"
	LangPython          LanguageKind = "python"
	LangR               LanguageKind = "r"
	LangRazor           LanguageKind = "razor"
	LangRuby            LanguageKind = "ruby"
	LangRust            LanguageKind = "rust"
	LangSCSS            LanguageKind = "scss"
	LangSASS            LanguageKind = "sass"
	LangScala           LanguageKind = "scala"
	LangShaderLab       LanguageKind = "shaderlab"
	LangShellScript     LanguageKind = "shellscript"
	LangSQL             LanguageKind = "sql"
	LangSwift           LanguageKind = "swift"
	LangTypeScript      LanguageKind = "typescript"
	LangTypeScriptReact LanguageKind = "typescriptreact"
	LangTeX             LanguageKind = "tex"
	LangVisualBasic     LanguageKind = "vb"
	LangXML             LanguageKind = "xml"
	LangXSL             LanguageKind = "xsl"
	LangYAML            LanguageKind = "yaml"
	// Describes the content type that a client supports in various
	// result literals like `Hover`, `ParameterInfo` or `CompletionItem`.
	//
	// Please note that `MarkupKinds` must not start with a `$`. This kinds
	// are reserved for internal usage.
	// Plain text is supported as a content format
	PlainText MarkupKind = "plaintext"
	// Markdown is supported as a content format
	Markdown MarkupKind = "markdown"
	// The message type
	// An error message.
	Error MessageType = 1
	// A warning message.
	Warning MessageType = 2
	// An information message.
	Info MessageType = 3
	// A log message.
	Log MessageType = 4
	// A debug message.
	//
	// @since 3.18.0
	// @proposed
	Debug MessageType = 5
	// The moniker kind.
	//
	// @since 3.16.0
	// The moniker represent a symbol that is imported into a project
	Import MonikerKind = "import"
	// The moniker represents a symbol that is exported from a project
	Export MonikerKind = "export"
	// The moniker represents a symbol that is local to a project (e.g. a local
	// variable of a function, a class not visible outside the project, ...)
	Local MonikerKind = "local"
	// A notebook cell kind.
	//
	// @since 3.17.0
	// A markup-cell is formatted source that is used for display.
	Markup NotebookCellKind = 1
	// A code-cell is source code.
	Code NotebookCellKind = 2
	// A set of predefined position encoding kinds.
	//
	// @since 3.17.0
	// Character offsets count UTF-8 code units (e.g. bytes).
	UTF8 PositionEncodingKind = "utf-8"
	// Character offsets count UTF-16 code units.
	//
	// This is the default and must always be supported
	// by servers
	UTF16 PositionEncodingKind = "utf-16"
	// Character offsets count UTF-32 code units.
	//
	// Implementation note: these are the same as Unicode codepoints,
	// so this `PositionEncodingKind` may also be used for an
	// encoding-agnostic representation of character offsets.
	UTF32 PositionEncodingKind = "utf-32"
	// The client's default behavior is to select the identifier
	// according the to language's syntax rule.
	Identifier PrepareSupportDefaultBehavior = 1
	// Supports creating new files and folders.
	Create ResourceOperationKind = "create"
	// Supports renaming existing files and folders.
	Rename ResourceOperationKind = "rename"
	// Supports deleting existing files and folders.
	Delete ResourceOperationKind = "delete"
	// A set of predefined token modifiers. This set is not fixed
	// an clients can specify additional token types via the
	// corresponding client capabilities.
	//
	// @since 3.16.0
	ModDeclaration    SemanticTokenModifiers = "declaration"
	ModDefinition     SemanticTokenModifiers = "definition"
	ModReadonly       SemanticTokenModifiers = "readonly"
	ModStatic         SemanticTokenModifiers = "static"
	ModDeprecated     SemanticTokenModifiers = "deprecated"
	ModAbstract       SemanticTokenModifiers = "abstract"
	ModAsync          SemanticTokenModifiers = "async"
	ModModification   SemanticTokenModifiers = "modification"
	ModDocumentation  SemanticTokenModifiers = "documentation"
	ModDefaultLibrary SemanticTokenModifiers = "defaultLibrary"
	// A set of predefined token types. This set is not fixed
	// an clients can specify additional token types via the
	// corresponding client capabilities.
	//
	// @since 3.16.0
	NamespaceType SemanticTokenTypes = "namespace"
	// Represents a generic type. Acts as a fallback for types which can't be mapped to
	// a specific type like class or enum.
	TypeType          SemanticTokenTypes = "type"
	ClassType         SemanticTokenTypes = "class"
	EnumType          SemanticTokenTypes = "enum"
	InterfaceType     SemanticTokenTypes = "interface"
	StructType        SemanticTokenTypes = "struct"
	TypeParameterType SemanticTokenTypes = "typeParameter"
	ParameterType     SemanticTokenTypes = "parameter"
	VariableType      SemanticTokenTypes = "variable"
	PropertyType      SemanticTokenTypes = "property"
	EnumMemberType    SemanticTokenTypes = "enumMember"
	EventType         SemanticTokenTypes = "event"
	FunctionType      SemanticTokenTypes = "function"
	MethodType        SemanticTokenTypes = "method"
	MacroType         SemanticTokenTypes = "macro"
	KeywordType       SemanticTokenTypes = "keyword"
	ModifierType      SemanticTokenTypes = "modifier"
	CommentType       SemanticTokenTypes = "comment"
	StringType        SemanticTokenTypes = "string"
	NumberType        SemanticTokenTypes = "number"
	RegexpType        SemanticTokenTypes = "regexp"
	OperatorType      SemanticTokenTypes = "operator"
	// @since 3.17.0
	DecoratorType SemanticTokenTypes = "decorator"
	// @since 3.18.0
	LabelType SemanticTokenTypes = "label"
	// How a signature help was triggered.
	//
	// @since 3.15.0
	// Signature help was invoked manually by the user or by a command.
	SigInvoked SignatureHelpTriggerKind = 1
	// Signature help was triggered by a trigger character.
	SigTriggerCharacter SignatureHelpTriggerKind = 2
	// Signature help was triggered by the cursor moving or by the document content changing.
	SigContentChange SignatureHelpTriggerKind = 3
	// A symbol kind.
	File          SymbolKind = 1
	Module        SymbolKind = 2
	Namespace     SymbolKind = 3
	Package       SymbolKind = 4
	Class         SymbolKind = 5
	Method        SymbolKind = 6
	Property      SymbolKind = 7
	Field         SymbolKind = 8
	Constructor   SymbolKind = 9
	Enum          SymbolKind = 10
	Interface     SymbolKind = 11
	Function      SymbolKind = 12
	Variable      SymbolKind = 13
	Constant      SymbolKind = 14
	String        SymbolKind = 15
	Number        SymbolKind = 16
	Boolean       SymbolKind = 17
	Array         SymbolKind = 18
	Object        SymbolKind = 19
	Key           SymbolKind = 20
	Null          SymbolKind = 21
	EnumMember    SymbolKind = 22
	Struct        SymbolKind = 23
	Event         SymbolKind = 24
	Operator      SymbolKind = 25
	TypeParameter SymbolKind = 26
	// Symbol tags are extra annotations that tweak the rendering of a symbol.
	//
	// @since 3.16
	// Render a symbol as obsolete, usually using a strike-out.
	DeprecatedSymbol SymbolTag = 1
	// Represents reasons why a text document is saved.
	// Manually triggered, e.g. by the user pressing save, by starting debugging,
	// or by an API call.
	Manual TextDocumentSaveReason = 1
	// Automatic after a delay.
	AfterDelay TextDocumentSaveReason = 2
	// When the editor lost focus.
	FocusOut TextDocumentSaveReason = 3
	// Defines how the host (editor) should sync
	// document changes to the language server.
	// Documents should not be synced at all.
	None TextDocumentSyncKind = 0
	// Documents are synced by always sending the full content
	// of the document.
	Full TextDocumentSyncKind = 1
	// Documents are synced by sending the full content on open.
	// After that only incremental updates to the document are
	// send.
	Incremental TextDocumentSyncKind = 2
	Relative    TokenFormat          = "relative"
	// Turn tracing off.
	Off TraceValue = "off"
	// Trace messages only.
	Messages TraceValue = "messages"
	// Verbose message tracing.
	Verbose TraceValue = "verbose"
	// Moniker uniqueness level to define scope of the moniker.
	//
	// @since 3.16.0
	// The moniker is only unique inside a document
	Document UniquenessLevel = "document"
	// The moniker is unique inside a project for which a dump got created
	Project UniquenessLevel = "project"
	// The moniker is unique inside the group to which a project belongs
	Group UniquenessLevel = "group"
	// The moniker is unique inside the moniker scheme.
	Scheme UniquenessLevel = "scheme"
	// The moniker is globally unique
	Global UniquenessLevel = "global"
	// Interested in create events.
	WatchCreate WatchKind = 1
	// Interested in change events
	WatchChange WatchKind = 2
	// Interested in delete events
	WatchDelete WatchKind = 4
)

// DocumentChange is a union of various file edit operations.
//
// Exactly one field of this struct is non-nil; see [DocumentChange.Valid].
//
// See https://microsoft.github.io/language-server-protocol/specifications/lsp/3.17/specification/#resourceChanges
type DocumentChange struct {
	TextDocumentEdit *TextDocumentEdit
	CreateFile       *CreateFile
	RenameFile       *RenameFile
	DeleteFile       *DeleteFile
}

// Valid reports whether the DocumentChange sum-type value is valid,
// that is, exactly one of create, delete, edit, or rename.
func (ch DocumentChange) Valid() bool {
	n := 0
	if ch.TextDocumentEdit != nil {
		n++
	}
	if ch.CreateFile != nil {
		n++
	}
	if ch.RenameFile != nil {
		n++
	}
	if ch.DeleteFile != nil {
		n++
	}
	return n == 1
}

func (d *DocumentChange) UnmarshalJSON(data []byte) error {
	var m map[string]any
	if err := json.Unmarshal(data, &m); err != nil {
		return err
	}

	if _, ok := m["textDocument"]; ok {
		d.TextDocumentEdit = new(TextDocumentEdit)
		return json.Unmarshal(data, d.TextDocumentEdit)
	}

	// The {Create,Rename,Delete}File types all share a 'kind' field.
	kind := m["kind"]
	switch kind {
	case "create":
		d.CreateFile = new(CreateFile)
		return json.Unmarshal(data, d.CreateFile)
	case "rename":
		d.RenameFile = new(RenameFile)
		return json.Unmarshal(data, d.RenameFile)
	case "delete":
		d.DeleteFile = new(DeleteFile)
		return json.Unmarshal(data, d.DeleteFile)
	}
	return fmt.Errorf("DocumentChanges: unexpected kind: %q", kind)
}

func (d *DocumentChange) MarshalJSON() ([]byte, error) {
	if d.TextDocumentEdit != nil {
		return json.Marshal(d.TextDocumentEdit)
	} else if d.CreateFile != nil {
		return json.Marshal(d.CreateFile)
	} else if d.RenameFile != nil {
		return json.Marshal(d.RenameFile)
	} else if d.DeleteFile != nil {
		return json.Marshal(d.DeleteFile)
	}
	return nil, fmt.Errorf("empty DocumentChanges union value")
}

////////////////////////////////////////////////////////////////////////////////

// UnmarshalError indicates that a JSON value did not conform to
// one of the expected cases of an LSP union type.
type UnmarshalError struct {
	msg string
}

func (e UnmarshalError) Error() string {
	return e.msg
}

func (t OrPLocation_workspace_symbol) MarshalJSON() ([]byte, error) {
	switch x := t.Value.(type) {
	case Location:
		return json.Marshal(x)
	case LocationUriOnly:
		return json.Marshal(x)
	case nil:
		return []byte("null"), nil
	}
	return nil, fmt.Errorf("type %T not one of [Location LocationUriOnly]", t)
}

func (t *OrPLocation_workspace_symbol) UnmarshalJSON(x []byte) error {
	if string(x) == "null" {
		t.Value = nil
		return nil
	}
	var h0 Location
	if err := json.Unmarshal(x, &h0); err == nil {
		t.Value = h0
		return nil
	}
	var h1 LocationUriOnly
	if err := json.Unmarshal(x, &h1); err == nil {
		t.Value = h1
		return nil
	}
	return &UnmarshalError{"unmarshal failed to match one of [Location LocationUriOnly]"}
}

func (t OrPSection_workspace_didChangeConfiguration) MarshalJSON() ([]byte, error) {
	switch x := t.Value.(type) {
	case []string:
		return json.Marshal(x)
	case string:
		return json.Marshal(x)
	case nil:
		return []byte("null"), nil
	}
	return nil, fmt.Errorf("type %T not one of [[]string string]", t)
}

func (t *OrPSection_workspace_didChangeConfiguration) UnmarshalJSON(x []byte) error {
	if string(x) == "null" {
		t.Value = nil
		return nil
	}
	var h0 []string
	if err := json.Unmarshal(x, &h0); err == nil {
		t.Value = h0
		return nil
	}
	var h1 string
	if err := json.Unmarshal(x, &h1); err == nil {
		t.Value = h1
		return nil
	}
	return &UnmarshalError{"unmarshal failed to match one of [[]string string]"}
}

func (t OrPTooltipPLabel) MarshalJSON() ([]byte, error) {
	switch x := t.Value.(type) {
	case MarkupContent:
		return json.Marshal(x)
	case string:
		return json.Marshal(x)
	case nil:
		return []byte("null"), nil
	}
	return nil, fmt.Errorf("type %T not one of [MarkupContent string]", t)
}

func (t *OrPTooltipPLabel) UnmarshalJSON(x []byte) error {
	if string(x) == "null" {
		t.Value = nil
		return nil
	}
	var h0 MarkupContent
	if err := json.Unmarshal(x, &h0); err == nil {
		t.Value = h0
		return nil
	}
	var h1 string
	if err := json.Unmarshal(x, &h1); err == nil {
		t.Value = h1
		return nil
	}
	return &UnmarshalError{"unmarshal failed to match one of [MarkupContent string]"}
}

func (t OrPTooltip_textDocument_inlayHint) MarshalJSON() ([]byte, error) {
	switch x := t.Value.(type) {
	case MarkupContent:
		return json.Marshal(x)
	case string:
		return json.Marshal(x)
	case nil:
		return []byte("null"), nil
	}
	return nil, fmt.Errorf("type %T not one of [MarkupContent string]", t)
}

func (t *OrPTooltip_textDocument_inlayHint) UnmarshalJSON(x []byte) error {
	if string(x) == "null" {
		t.Value = nil
		return nil
	}
	var h0 MarkupContent
	if err := json.Unmarshal(x, &h0); err == nil {
		t.Value = h0
		return nil
	}
	var h1 string
	if err := json.Unmarshal(x, &h1); err == nil {
		t.Value = h1
		return nil
	}
	return &UnmarshalError{"unmarshal failed to match one of [MarkupContent string]"}
}

func (t Or_CancelParams_id) MarshalJSON() ([]byte, error) {
	switch x := t.Value.(type) {
	case int32:
		return json.Marshal(x)
	case string:
		return json.Marshal(x)
	case nil:
		return []byte("null"), nil
	}
	return nil, fmt.Errorf("type %T not one of [int32 string]", t)
}

func (t *Or_CancelParams_id) UnmarshalJSON(x []byte) error {
	if string(x) == "null" {
		t.Value = nil
		return nil
	}
	var h0 int32
	if err := json.Unmarshal(x, &h0); err == nil {
		t.Value = h0
		return nil
	}
	var h1 string
	if err := json.Unmarshal(x, &h1); err == nil {
		t.Value = h1
		return nil
	}
	return &UnmarshalError{"unmarshal failed to match one of [int32 string]"}
}

func (t Or_ClientSemanticTokensRequestOptions_full) MarshalJSON() ([]byte, error) {
	switch x := t.Value.(type) {
	case ClientSemanticTokensRequestFullDelta:
		return json.Marshal(x)
	case bool:
		return json.Marshal(x)
	case nil:
		return []byte("null"), nil
	}
	return nil, fmt.Errorf("type %T not one of [ClientSemanticTokensRequestFullDelta bool]", t)
}

func (t *Or_ClientSemanticTokensRequestOptions_full) UnmarshalJSON(x []byte) error {
	if string(x) == "null" {
		t.Value = nil
		return nil
	}
	var h0 ClientSemanticTokensRequestFullDelta
	if err := json.Unmarshal(x, &h0); err == nil {
		t.Value = h0
		return nil
	}
	var h1 bool
	if err := json.Unmarshal(x, &h1); err == nil {
		t.Value = h1
		return nil
	}
	return &UnmarshalError{"unmarshal failed to match one of [ClientSemanticTokensRequestFullDelta bool]"}
}

func (t Or_ClientSemanticTokensRequestOptions_range) MarshalJSON() ([]byte, error) {
	switch x := t.Value.(type) {
	case Lit_ClientSemanticTokensRequestOptions_range_Item1:
		return json.Marshal(x)
	case bool:
		return json.Marshal(x)
	case nil:
		return []byte("null"), nil
	}
	return nil, fmt.Errorf("type %T not one of [Lit_ClientSemanticTokensRequestOptions_range_Item1 bool]", t)
}

func (t *Or_ClientSemanticTokensRequestOptions_range) UnmarshalJSON(x []byte) error {
	if string(x) == "null" {
		t.Value = nil
		return nil
	}
	var h0 Lit_ClientSemanticTokensRequestOptions_range_Item1
	if err := json.Unmarshal(x, &h0); err == nil {
		t.Value = h0
		return nil
	}
	var h1 bool
	if err := json.Unmarshal(x, &h1); err == nil {
		t.Value = h1
		return nil
	}
	return &UnmarshalError{"unmarshal failed to match one of [Lit_ClientSemanticTokensRequestOptions_range_Item1 bool]"}
}

func (t Or_CompletionItemDefaults_editRange) MarshalJSON() ([]byte, error) {
	switch x := t.Value.(type) {
	case EditRangeWithInsertReplace:
		return json.Marshal(x)
	case Range:
		return json.Marshal(x)
	case nil:
		return []byte("null"), nil
	}
	return nil, fmt.Errorf("type %T not one of [EditRangeWithInsertReplace Range]", t)
}

func (t *Or_CompletionItemDefaults_editRange) UnmarshalJSON(x []byte) error {
	if string(x) == "null" {
		t.Value = nil
		return nil
	}
	var h0 EditRangeWithInsertReplace
	if err := json.Unmarshal(x, &h0); err == nil {
		t.Value = h0
		return nil
	}
	var h1 Range
	if err := json.Unmarshal(x, &h1); err == nil {
		t.Value = h1
		return nil
	}
	return &UnmarshalError{"unmarshal failed to match one of [EditRangeWithInsertReplace Range]"}
}

func (t Or_CompletionItem_documentation) MarshalJSON() ([]byte, error) {
	switch x := t.Value.(type) {
	case MarkupContent:
		return json.Marshal(x)
	case string:
		return json.Marshal(x)
	case nil:
		return []byte("null"), nil
	}
	return nil, fmt.Errorf("type %T not one of [MarkupContent string]", t)
}

func (t *Or_CompletionItem_documentation) UnmarshalJSON(x []byte) error {
	if string(x) == "null" {
		t.Value = nil
		return nil
	}
	var h0 MarkupContent
	if err := json.Unmarshal(x, &h0); err == nil {
		t.Value = h0
		return nil
	}
	var h1 string
	if err := json.Unmarshal(x, &h1); err == nil {
		t.Value = h1
		return nil
	}
	return &UnmarshalError{"unmarshal failed to match one of [MarkupContent string]"}
}

func (t Or_CompletionItem_textEdit) MarshalJSON() ([]byte, error) {
	switch x := t.Value.(type) {
	case InsertReplaceEdit:
		return json.Marshal(x)
	case TextEdit:
		return json.Marshal(x)
	case nil:
		return []byte("null"), nil
	}
	return nil, fmt.Errorf("type %T not one of [InsertReplaceEdit TextEdit]", t)
}

func (t *Or_CompletionItem_textEdit) UnmarshalJSON(x []byte) error {
	if string(x) == "null" {
		t.Value = nil
		return nil
	}
	var h0 InsertReplaceEdit
	if err := json.Unmarshal(x, &h0); err == nil {
		t.Value = h0
		return nil
	}
	var h1 TextEdit
	if err := json.Unmarshal(x, &h1); err == nil {
		t.Value = h1
		return nil
	}
	return &UnmarshalError{"unmarshal failed to match one of [InsertReplaceEdit TextEdit]"}
}

func (t Or_Definition) MarshalJSON() ([]byte, error) {
	switch x := t.Value.(type) {
	case Location:
		return json.Marshal(x)
	case []Location:
		return json.Marshal(x)
	case nil:
		return []byte("null"), nil
	}
	return nil, fmt.Errorf("type %T not one of [Location []Location]", t)
}

func (t *Or_Definition) UnmarshalJSON(x []byte) error {
	if string(x) == "null" {
		t.Value = nil
		return nil
	}
	var h0 Location
	if err := json.Unmarshal(x, &h0); err == nil {
		t.Value = h0
		return nil
	}
	var h1 []Location
	if err := json.Unmarshal(x, &h1); err == nil {
		t.Value = h1
		return nil
	}
	return &UnmarshalError{"unmarshal failed to match one of [Location []Location]"}
}

func (t Or_Diagnostic_code) MarshalJSON() ([]byte, error) {
	switch x := t.Value.(type) {
	case int32:
		return json.Marshal(x)
	case string:
		return json.Marshal(x)
	case nil:
		return []byte("null"), nil
	}
	return nil, fmt.Errorf("type %T not one of [int32 string]", t)
}

func (t *Or_Diagnostic_code) UnmarshalJSON(x []byte) error {
	if string(x) == "null" {
		t.Value = nil
		return nil
	}
	var h0 int32
	if err := json.Unmarshal(x, &h0); err == nil {
		t.Value = h0
		return nil
	}
	var h1 string
	if err := json.Unmarshal(x, &h1); err == nil {
		t.Value = h1
		return nil
	}
	return &UnmarshalError{"unmarshal failed to match one of [int32 string]"}
}

func (t Or_DocumentDiagnosticReport) MarshalJSON() ([]byte, error) {
	switch x := t.Value.(type) {
	case RelatedFullDocumentDiagnosticReport:
		return json.Marshal(x)
	case RelatedUnchangedDocumentDiagnosticReport:
		return json.Marshal(x)
	case nil:
		return []byte("null"), nil
	}
	return nil, fmt.Errorf("type %T not one of [RelatedFullDocumentDiagnosticReport RelatedUnchangedDocumentDiagnosticReport]", t)
}

func (t *Or_DocumentDiagnosticReport) UnmarshalJSON(x []byte) error {
	if string(x) == "null" {
		t.Value = nil
		return nil
	}
	var h0 RelatedFullDocumentDiagnosticReport
	if err := json.Unmarshal(x, &h0); err == nil {
		t.Value = h0
		return nil
	}
	var h1 RelatedUnchangedDocumentDiagnosticReport
	if err := json.Unmarshal(x, &h1); err == nil {
		t.Value = h1
		return nil
	}
	return &UnmarshalError{"unmarshal failed to match one of [RelatedFullDocumentDiagnosticReport RelatedUnchangedDocumentDiagnosticReport]"}
}

func (t Or_DocumentDiagnosticReportPartialResult_relatedDocuments_Value) MarshalJSON() ([]byte, error) {
	switch x := t.Value.(type) {
	case FullDocumentDiagnosticReport:
		return json.Marshal(x)
	case UnchangedDocumentDiagnosticReport:
		return json.Marshal(x)
	case nil:
		return []byte("null"), nil
	}
	return nil, fmt.Errorf("type %T not one of [FullDocumentDiagnosticReport UnchangedDocumentDiagnosticReport]", t)
}

func (t *Or_DocumentDiagnosticReportPartialResult_relatedDocuments_Value) UnmarshalJSON(x []byte) error {
	if string(x) == "null" {
		t.Value = nil
		return nil
	}
	var h0 FullDocumentDiagnosticReport
	if err := json.Unmarshal(x, &h0); err == nil {
		t.Value = h0
		return nil
	}
	var h1 UnchangedDocumentDiagnosticReport
	if err := json.Unmarshal(x, &h1); err == nil {
		t.Value = h1
		return nil
	}
	return &UnmarshalError{"unmarshal failed to match one of [FullDocumentDiagnosticReport UnchangedDocumentDiagnosticReport]"}
}

func (t Or_DocumentFilter) MarshalJSON() ([]byte, error) {
	switch x := t.Value.(type) {
	case NotebookCellTextDocumentFilter:
		return json.Marshal(x)
	case TextDocumentFilter:
		return json.Marshal(x)
	case nil:
		return []byte("null"), nil
	}
	return nil, fmt.Errorf("type %T not one of [NotebookCellTextDocumentFilter TextDocumentFilter]", t)
}

func (t *Or_DocumentFilter) UnmarshalJSON(x []byte) error {
	if string(x) == "null" {
		t.Value = nil
		return nil
	}
	var h0 NotebookCellTextDocumentFilter
	if err := json.Unmarshal(x, &h0); err == nil {
		t.Value = h0
		return nil
	}
	var h1 TextDocumentFilter
	if err := json.Unmarshal(x, &h1); err == nil {
		t.Value = h1
		return nil
	}
	return &UnmarshalError{"unmarshal failed to match one of [NotebookCellTextDocumentFilter TextDocumentFilter]"}
}

func (t Or_GlobPattern) MarshalJSON() ([]byte, error) {
	switch x := t.Value.(type) {
	case Pattern:
		return json.Marshal(x)
	case RelativePattern:
		return json.Marshal(x)
	case nil:
		return []byte("null"), nil
	}
	return nil, fmt.Errorf("type %T not one of [Pattern RelativePattern]", t)
}

func (t *Or_GlobPattern) UnmarshalJSON(x []byte) error {
	if string(x) == "null" {
		t.Value = nil
		return nil
	}
	var h0 Pattern
	if err := json.Unmarshal(x, &h0); err == nil {
		t.Value = h0
		return nil
	}
	var h1 RelativePattern
	if err := json.Unmarshal(x, &h1); err == nil {
		t.Value = h1
		return nil
	}
	return &UnmarshalError{"unmarshal failed to match one of [Pattern RelativePattern]"}
}

func (t Or_Hover_contents) MarshalJSON() ([]byte, error) {
	switch x := t.Value.(type) {
	case MarkedString:
		return json.Marshal(x)
	case MarkupContent:
		return json.Marshal(x)
	case []MarkedString:
		return json.Marshal(x)
	case nil:
		return []byte("null"), nil
	}
	return nil, fmt.Errorf("type %T not one of [MarkedString MarkupContent []MarkedString]", t)
}

func (t *Or_Hover_contents) UnmarshalJSON(x []byte) error {
	if string(x) == "null" {
		t.Value = nil
		return nil
	}
	var h0 MarkedString
	if err := json.Unmarshal(x, &h0); err == nil {
		t.Value = h0
		return nil
	}
	var h1 MarkupContent
	if err := json.Unmarshal(x, &h1); err == nil {
		t.Value = h1
		return nil
	}
	var h2 []MarkedString
	if err := json.Unmarshal(x, &h2); err == nil {
		t.Value = h2
		return nil
	}
	return &UnmarshalError{"unmarshal failed to match one of [MarkedString MarkupContent []MarkedString]"}
}

func (t Or_InlayHint_label) MarshalJSON() ([]byte, error) {
	switch x := t.Value.(type) {
	case []InlayHintLabelPart:
		return json.Marshal(x)
	case string:
		return json.Marshal(x)
	case nil:
		return []byte("null"), nil
	}
	return nil, fmt.Errorf("type %T not one of [[]InlayHintLabelPart string]", t)
}

func (t *Or_InlayHint_label) UnmarshalJSON(x []byte) error {
	if string(x) == "null" {
		t.Value = nil
		return nil
	}
	var h0 []InlayHintLabelPart
	if err := json.Unmarshal(x, &h0); err == nil {
		t.Value = h0
		return nil
	}
	var h1 string
	if err := json.Unmarshal(x, &h1); err == nil {
		t.Value = h1
		return nil
	}
	return &UnmarshalError{"unmarshal failed to match one of [[]InlayHintLabelPart string]"}
}

func (t Or_InlineCompletionItem_insertText) MarshalJSON() ([]byte, error) {
	switch x := t.Value.(type) {
	case StringValue:
		return json.Marshal(x)
	case string:
		return json.Marshal(x)
	case nil:
		return []byte("null"), nil
	}
	return nil, fmt.Errorf("type %T not one of [StringValue string]", t)
}

func (t *Or_InlineCompletionItem_insertText) UnmarshalJSON(x []byte) error {
	if string(x) == "null" {
		t.Value = nil
		return nil
	}
	var h0 StringValue
	if err := json.Unmarshal(x, &h0); err == nil {
		t.Value = h0
		return nil
	}
	var h1 string
	if err := json.Unmarshal(x, &h1); err == nil {
		t.Value = h1
		return nil
	}
	return &UnmarshalError{"unmarshal failed to match one of [StringValue string]"}
}

func (t Or_InlineValue) MarshalJSON() ([]byte, error) {
	switch x := t.Value.(type) {
	case InlineValueEvaluatableExpression:
		return json.Marshal(x)
	case InlineValueText:
		return json.Marshal(x)
	case InlineValueVariableLookup:
		return json.Marshal(x)
	case nil:
		return []byte("null"), nil
	}
	return nil, fmt.Errorf("type %T not one of [InlineValueEvaluatableExpression InlineValueText InlineValueVariableLookup]", t)
}

func (t *Or_InlineValue) UnmarshalJSON(x []byte) error {
	if string(x) == "null" {
		t.Value = nil
		return nil
	}
	var h0 InlineValueEvaluatableExpression
	if err := json.Unmarshal(x, &h0); err == nil {
		t.Value = h0
		return nil
	}
	var h1 InlineValueText
	if err := json.Unmarshal(x, &h1); err == nil {
		t.Value = h1
		return nil
	}
	var h2 InlineValueVariableLookup
	if err := json.Unmarshal(x, &h2); err == nil {
		t.Value = h2
		return nil
	}
	return &UnmarshalError{"unmarshal failed to match one of [InlineValueEvaluatableExpression InlineValueText InlineValueVariableLookup]"}
}

func (t Or_MarkedString) MarshalJSON() ([]byte, error) {
	switch x := t.Value.(type) {
	case MarkedStringWithLanguage:
		return json.Marshal(x)
	case string:
		return json.Marshal(x)
	case nil:
		return []byte("null"), nil
	}
	return nil, fmt.Errorf("type %T not one of [MarkedStringWithLanguage string]", t)
}

func (t *Or_MarkedString) UnmarshalJSON(x []byte) error {
	if string(x) == "null" {
		t.Value = nil
		return nil
	}
	var h0 MarkedStringWithLanguage
	if err := json.Unmarshal(x, &h0); err == nil {
		t.Value = h0
		return nil
	}
	var h1 string
	if err := json.Unmarshal(x, &h1); err == nil {
		t.Value = h1
		return nil
	}
	return &UnmarshalError{"unmarshal failed to match one of [MarkedStringWithLanguage string]"}
}

func (t Or_NotebookCellTextDocumentFilter_notebook) MarshalJSON() ([]byte, error) {
	switch x := t.Value.(type) {
	case NotebookDocumentFilter:
		return json.Marshal(x)
	case string:
		return json.Marshal(x)
	case nil:
		return []byte("null"), nil
	}
	return nil, fmt.Errorf("type %T not one of [NotebookDocumentFilter string]", t)
}

func (t *Or_NotebookCellTextDocumentFilter_notebook) UnmarshalJSON(x []byte) error {
	if string(x) == "null" {
		t.Value = nil
		return nil
	}
	var h0 NotebookDocumentFilter
	if err := json.Unmarshal(x, &h0); err == nil {
		t.Value = h0
		return nil
	}
	var h1 string
	if err := json.Unmarshal(x, &h1); err == nil {
		t.Value = h1
		return nil
	}
	return &UnmarshalError{"unmarshal failed to match one of [NotebookDocumentFilter string]"}
}

func (t Or_NotebookDocumentFilter) MarshalJSON() ([]byte, error) {
	switch x := t.Value.(type) {
	case NotebookDocumentFilterNotebookType:
		return json.Marshal(x)
	case NotebookDocumentFilterPattern:
		return json.Marshal(x)
	case NotebookDocumentFilterScheme:
		return json.Marshal(x)
	case nil:
		return []byte("null"), nil
	}
	return nil, fmt.Errorf("type %T not one of [NotebookDocumentFilterNotebookType NotebookDocumentFilterPattern NotebookDocumentFilterScheme]", t)
}

func (t *Or_NotebookDocumentFilter) UnmarshalJSON(x []byte) error {
	if string(x) == "null" {
		t.Value = nil
		return nil
	}
	var h0 NotebookDocumentFilterNotebookType
	if err := json.Unmarshal(x, &h0); err == nil {
		t.Value = h0
		return nil
	}
	var h1 NotebookDocumentFilterPattern
	if err := json.Unmarshal(x, &h1); err == nil {
		t.Value = h1
		return nil
	}
	var h2 NotebookDocumentFilterScheme
	if err := json.Unmarshal(x, &h2); err == nil {
		t.Value = h2
		return nil
	}
	return &UnmarshalError{"unmarshal failed to match one of [NotebookDocumentFilterNotebookType NotebookDocumentFilterPattern NotebookDocumentFilterScheme]"}
}

func (t Or_NotebookDocumentFilterWithCells_notebook) MarshalJSON() ([]byte, error) {
	switch x := t.Value.(type) {
	case NotebookDocumentFilter:
		return json.Marshal(x)
	case string:
		return json.Marshal(x)
	case nil:
		return []byte("null"), nil
	}
	return nil, fmt.Errorf("type %T not one of [NotebookDocumentFilter string]", t)
}

func (t *Or_NotebookDocumentFilterWithCells_notebook) UnmarshalJSON(x []byte) error {
	if string(x) == "null" {
		t.Value = nil
		return nil
	}
	var h0 NotebookDocumentFilter
	if err := json.Unmarshal(x, &h0); err == nil {
		t.Value = h0
		return nil
	}
	var h1 string
	if err := json.Unmarshal(x, &h1); err == nil {
		t.Value = h1
		return nil
	}
	return &UnmarshalError{"unmarshal failed to match one of [NotebookDocumentFilter string]"}
}

func (t Or_NotebookDocumentFilterWithNotebook_notebook) MarshalJSON() ([]byte, error) {
	switch x := t.Value.(type) {
	case NotebookDocumentFilter:
		return json.Marshal(x)
	case string:
		return json.Marshal(x)
	case nil:
		return []byte("null"), nil
	}
	return nil, fmt.Errorf("type %T not one of [NotebookDocumentFilter string]", t)
}

func (t *Or_NotebookDocumentFilterWithNotebook_notebook) UnmarshalJSON(x []byte) error {
	if string(x) == "null" {
		t.Value = nil
		return nil
	}
	var h0 NotebookDocumentFilter
	if err := json.Unmarshal(x, &h0); err == nil {
		t.Value = h0
		return nil
	}
	var h1 string
	if err := json.Unmarshal(x, &h1); err == nil {
		t.Value = h1
		return nil
	}
	return &UnmarshalError{"unmarshal failed to match one of [NotebookDocumentFilter string]"}
}

func (t Or_NotebookDocumentSyncOptions_notebookSelector_Elem) MarshalJSON() ([]byte, error) {
	switch x := t.Value.(type) {
	case NotebookDocumentFilterWithCells:
		return json.Marshal(x)
	case NotebookDocumentFilterWithNotebook:
		return json.Marshal(x)
	case nil:
		return []byte("null"), nil
	}
	return nil, fmt.Errorf("type %T not one of [NotebookDocumentFilterWithCells NotebookDocumentFilterWithNotebook]", t)
}

func (t *Or_NotebookDocumentSyncOptions_notebookSelector_Elem) UnmarshalJSON(x []byte) error {
	if string(x) == "null" {
		t.Value = nil
		return nil
	}
	var h0 NotebookDocumentFilterWithCells
	if err := json.Unmarshal(x, &h0); err == nil {
		t.Value = h0
		return nil
	}
	var h1 NotebookDocumentFilterWithNotebook
	if err := json.Unmarshal(x, &h1); err == nil {
		t.Value = h1
		return nil
	}
	return &UnmarshalError{"unmarshal failed to match one of [NotebookDocumentFilterWithCells NotebookDocumentFilterWithNotebook]"}
}

func (t Or_RelatedFullDocumentDiagnosticReport_relatedDocuments_Value) MarshalJSON() ([]byte, error) {
	switch x := t.Value.(type) {
	case FullDocumentDiagnosticReport:
		return json.Marshal(x)
	case UnchangedDocumentDiagnosticReport:
		return json.Marshal(x)
	case nil:
		return []byte("null"), nil
	}
	return nil, fmt.Errorf("type %T not one of [FullDocumentDiagnosticReport UnchangedDocumentDiagnosticReport]", t)
}

func (t *Or_RelatedFullDocumentDiagnosticReport_relatedDocuments_Value) UnmarshalJSON(x []byte) error {
	if string(x) == "null" {
		t.Value = nil
		return nil
	}
	var h0 FullDocumentDiagnosticReport
	if err := json.Unmarshal(x, &h0); err == nil {
		t.Value = h0
		return nil
	}
	var h1 UnchangedDocumentDiagnosticReport
	if err := json.Unmarshal(x, &h1); err == nil {
		t.Value = h1
		return nil
	}
	return &UnmarshalError{"unmarshal failed to match one of [FullDocumentDiagnosticReport UnchangedDocumentDiagnosticReport]"}
}

func (t Or_RelatedUnchangedDocumentDiagnosticReport_relatedDocuments_Value) MarshalJSON() ([]byte, error) {
	switch x := t.Value.(type) {
	case FullDocumentDiagnosticReport:
		return json.Marshal(x)
	case UnchangedDocumentDiagnosticReport:
		return json.Marshal(x)
	case nil:
		return []byte("null"), nil
	}
	return nil, fmt.Errorf("type %T not one of [FullDocumentDiagnosticReport UnchangedDocumentDiagnosticReport]", t)
}

func (t *Or_RelatedUnchangedDocumentDiagnosticReport_relatedDocuments_Value) UnmarshalJSON(x []byte) error {
	if string(x) == "null" {
		t.Value = nil
		return nil
	}
	var h0 FullDocumentDiagnosticReport
	if err := json.Unmarshal(x, &h0); err == nil {
		t.Value = h0
		return nil
	}
	var h1 UnchangedDocumentDiagnosticReport
	if err := json.Unmarshal(x, &h1); err == nil {
		t.Value = h1
		return nil
	}
	return &UnmarshalError{"unmarshal failed to match one of [FullDocumentDiagnosticReport UnchangedDocumentDiagnosticReport]"}
}

func (t Or_Result_textDocument_codeAction_Item0_Elem) MarshalJSON() ([]byte, error) {
	switch x := t.Value.(type) {
	case CodeAction:
		return json.Marshal(x)
	case Command:
		return json.Marshal(x)
	case nil:
		return []byte("null"), nil
	}
	return nil, fmt.Errorf("type %T not one of [CodeAction Command]", t)
}

func (t *Or_Result_textDocument_codeAction_Item0_Elem) UnmarshalJSON(x []byte) error {
	if string(x) == "null" {
		t.Value = nil
		return nil
	}
	var h0 CodeAction
	if err := json.Unmarshal(x, &h0); err == nil {
		t.Value = h0
		return nil
	}
	var h1 Command
	if err := json.Unmarshal(x, &h1); err == nil {
		t.Value = h1
		return nil
	}
	return &UnmarshalError{"unmarshal failed to match one of [CodeAction Command]"}
}

func (t Or_Result_textDocument_inlineCompletion) MarshalJSON() ([]byte, error) {
	switch x := t.Value.(type) {
	case InlineCompletionList:
		return json.Marshal(x)
	case []InlineCompletionItem:
		return json.Marshal(x)
	case nil:
		return []byte("null"), nil
	}
	return nil, fmt.Errorf("type %T not one of [InlineCompletionList []InlineCompletionItem]", t)
}

func (t *Or_Result_textDocument_inlineCompletion) UnmarshalJSON(x []byte) error {
	if string(x) == "null" {
		t.Value = nil
		return nil
	}
	var h0 InlineCompletionList
	if err := json.Unmarshal(x, &h0); err == nil {
		t.Value = h0
		return nil
	}
	var h1 []InlineCompletionItem
	if err := json.Unmarshal(x, &h1); err == nil {
		t.Value = h1
		return nil
	}
	return &UnmarshalError{"unmarshal failed to match one of [InlineCompletionList []InlineCompletionItem]"}
}

func (t Or_SemanticTokensOptions_full) MarshalJSON() ([]byte, error) {
	switch x := t.Value.(type) {
	case SemanticTokensFullDelta:
		return json.Marshal(x)
	case bool:
		return json.Marshal(x)
	case nil:
		return []byte("null"), nil
	}
	return nil, fmt.Errorf("type %T not one of [SemanticTokensFullDelta bool]", t)
}

func (t *Or_SemanticTokensOptions_full) UnmarshalJSON(x []byte) error {
	if string(x) == "null" {
		t.Value = nil
		return nil
	}
	var h0 SemanticTokensFullDelta
	if err := json.Unmarshal(x, &h0); err == nil {
		t.Value = h0
		return nil
	}
	var h1 bool
	if err := json.Unmarshal(x, &h1); err == nil {
		t.Value = h1
		return nil
	}
	return &UnmarshalError{"unmarshal failed to match one of [SemanticTokensFullDelta bool]"}
}

func (t Or_SemanticTokensOptions_range) MarshalJSON() ([]byte, error) {
	switch x := t.Value.(type) {
	case PRangeESemanticTokensOptions:
		return json.Marshal(x)
	case bool:
		return json.Marshal(x)
	case nil:
		return []byte("null"), nil
	}
	return nil, fmt.Errorf("type %T not one of [PRangeESemanticTokensOptions bool]", t)
}

func (t *Or_SemanticTokensOptions_range) UnmarshalJSON(x []byte) error {
	if string(x) == "null" {
		t.Value = nil
		return nil
	}
	var h0 PRangeESemanticTokensOptions
	if err := json.Unmarshal(x, &h0); err == nil {
		t.Value = h0
		return nil
	}
	var h1 bool
	if err := json.Unmarshal(x, &h1); err == nil {
		t.Value = h1
		return nil
	}
	return &UnmarshalError{"unmarshal failed to match one of [PRangeESemanticTokensOptions bool]"}
}

func (t Or_ServerCapabilities_callHierarchyProvider) MarshalJSON() ([]byte, error) {
	switch x := t.Value.(type) {
	case CallHierarchyOptions:
		return json.Marshal(x)
	case CallHierarchyRegistrationOptions:
		return json.Marshal(x)
	case bool:
		return json.Marshal(x)
	case nil:
		return []byte("null"), nil
	}
	return nil, fmt.Errorf("type %T not one of [CallHierarchyOptions CallHierarchyRegistrationOptions bool]", t)
}

func (t *Or_ServerCapabilities_callHierarchyProvider) UnmarshalJSON(x []byte) error {
	if string(x) == "null" {
		t.Value = nil
		return nil
	}
	var h0 CallHierarchyOptions
	if err := json.Unmarshal(x, &h0); err == nil {
		t.Value = h0
		return nil
	}
	var h1 CallHierarchyRegistrationOptions
	if err := json.Unmarshal(x, &h1); err == nil {
		t.Value = h1
		return nil
	}
	var h2 bool
	if err := json.Unmarshal(x, &h2); err == nil {
		t.Value = h2
		return nil
	}
	return &UnmarshalError{"unmarshal failed to match one of [CallHierarchyOptions CallHierarchyRegistrationOptions bool]"}
}

func (t Or_ServerCapabilities_codeActionProvider) MarshalJSON() ([]byte, error) {
	switch x := t.Value.(type) {
	case CodeActionOptions:
		return json.Marshal(x)
	case bool:
		return json.Marshal(x)
	case nil:
		return []byte("null"), nil
	}
	return nil, fmt.Errorf("type %T not one of [CodeActionOptions bool]", t)
}

func (t *Or_ServerCapabilities_codeActionProvider) UnmarshalJSON(x []byte) error {
	if string(x) == "null" {
		t.Value = nil
		return nil
	}
	var h0 CodeActionOptions
	if err := json.Unmarshal(x, &h0); err == nil {
		t.Value = h0
		return nil
	}
	var h1 bool
	if err := json.Unmarshal(x, &h1); err == nil {
		t.Value = h1
		return nil
	}
	return &UnmarshalError{"unmarshal failed to match one of [CodeActionOptions bool]"}
}

func (t Or_ServerCapabilities_colorProvider) MarshalJSON() ([]byte, error) {
	switch x := t.Value.(type) {
	case DocumentColorOptions:
		return json.Marshal(x)
	case DocumentColorRegistrationOptions:
		return json.Marshal(x)
	case bool:
		return json.Marshal(x)
	case nil:
		return []byte("null"), nil
	}
	return nil, fmt.Errorf("type %T not one of [DocumentColorOptions DocumentColorRegistrationOptions bool]", t)
}

func (t *Or_ServerCapabilities_colorProvider) UnmarshalJSON(x []byte) error {
	if string(x) == "null" {
		t.Value = nil
		return nil
	}
	var h0 DocumentColorOptions
	if err := json.Unmarshal(x, &h0); err == nil {
		t.Value = h0
		return nil
	}
	var h1 DocumentColorRegistrationOptions
	if err := json.Unmarshal(x, &h1); err == nil {
		t.Value = h1
		return nil
	}
	var h2 bool
	if err := json.Unmarshal(x, &h2); err == nil {
		t.Value = h2
		return nil
	}
	return &UnmarshalError{"unmarshal failed to match one of [DocumentColorOptions DocumentColorRegistrationOptions bool]"}
}

func (t Or_ServerCapabilities_declarationProvider) MarshalJSON() ([]byte, error) {
	switch x := t.Value.(type) {
	case DeclarationOptions:
		return json.Marshal(x)
	case DeclarationRegistrationOptions:
		return json.Marshal(x)
	case bool:
		return json.Marshal(x)
	case nil:
		return []byte("null"), nil
	}
	return nil, fmt.Errorf("type %T not one of [DeclarationOptions DeclarationRegistrationOptions bool]", t)
}

func (t *Or_ServerCapabilities_declarationProvider) UnmarshalJSON(x []byte) error {
	if string(x) == "null" {
		t.Value = nil
		return nil
	}
	var h0 DeclarationOptions
	if err := json.Unmarshal(x, &h0); err == nil {
		t.Value = h0
		return nil
	}
	var h1 DeclarationRegistrationOptions
	if err := json.Unmarshal(x, &h1); err == nil {
		t.Value = h1
		return nil
	}
	var h2 bool
	if err := json.Unmarshal(x, &h2); err == nil {
		t.Value = h2
		return nil
	}
	return &UnmarshalError{"unmarshal failed to match one of [DeclarationOptions DeclarationRegistrationOptions bool]"}
}

func (t Or_ServerCapabilities_definitionProvider) MarshalJSON() ([]byte, error) {
	switch x := t.Value.(type) {
	case DefinitionOptions:
		return json.Marshal(x)
	case bool:
		return json.Marshal(x)
	case nil:
		return []byte("null"), nil
	}
	return nil, fmt.Errorf("type %T not one of [DefinitionOptions bool]", t)
}

func (t *Or_ServerCapabilities_definitionProvider) UnmarshalJSON(x []byte) error {
	if string(x) == "null" {
		t.Value = nil
		return nil
	}
	var h0 DefinitionOptions
	if err := json.Unmarshal(x, &h0); err == nil {
		t.Value = h0
		return nil
	}
	var h1 bool
	if err := json.Unmarshal(x, &h1); err == nil {
		t.Value = h1
		return nil
	}
	return &UnmarshalError{"unmarshal failed to match one of [DefinitionOptions bool]"}
}

func (t Or_ServerCapabilities_diagnosticProvider) MarshalJSON() ([]byte, error) {
	switch x := t.Value.(type) {
	case DiagnosticOptions:
		return json.Marshal(x)
	case DiagnosticRegistrationOptions:
		return json.Marshal(x)
	case nil:
		return []byte("null"), nil
	}
	return nil, fmt.Errorf("type %T not one of [DiagnosticOptions DiagnosticRegistrationOptions]", t)
}

func (t *Or_ServerCapabilities_diagnosticProvider) UnmarshalJSON(x []byte) error {
	if string(x) == "null" {
		t.Value = nil
		return nil
	}
	var h0 DiagnosticOptions
	if err := json.Unmarshal(x, &h0); err == nil {
		t.Value = h0
		return nil
	}
	var h1 DiagnosticRegistrationOptions
	if err := json.Unmarshal(x, &h1); err == nil {
		t.Value = h1
		return nil
	}
	return &UnmarshalError{"unmarshal failed to match one of [DiagnosticOptions DiagnosticRegistrationOptions]"}
}

func (t Or_ServerCapabilities_documentFormattingProvider) MarshalJSON() ([]byte, error) {
	switch x := t.Value.(type) {
	case DocumentFormattingOptions:
		return json.Marshal(x)
	case bool:
		return json.Marshal(x)
	case nil:
		return []byte("null"), nil
	}
	return nil, fmt.Errorf("type %T not one of [DocumentFormattingOptions bool]", t)
}

func (t *Or_ServerCapabilities_documentFormattingProvider) UnmarshalJSON(x []byte) error {
	if string(x) == "null" {
		t.Value = nil
		return nil
	}
	var h0 DocumentFormattingOptions
	if err := json.Unmarshal(x, &h0); err == nil {
		t.Value = h0
		return nil
	}
	var h1 bool
	if err := json.Unmarshal(x, &h1); err == nil {
		t.Value = h1
		return nil
	}
	return &UnmarshalError{"unmarshal failed to match one of [DocumentFormattingOptions bool]"}
}

func (t Or_ServerCapabilities_documentHighlightProvider) MarshalJSON() ([]byte, error) {
	switch x := t.Value.(type) {
	case DocumentHighlightOptions:
		return json.Marshal(x)
	case bool:
		return json.Marshal(x)
	case nil:
		return []byte("null"), nil
	}
	return nil, fmt.Errorf("type %T not one of [DocumentHighlightOptions bool]", t)
}

func (t *Or_ServerCapabilities_documentHighlightProvider) UnmarshalJSON(x []byte) error {
	if string(x) == "null" {
		t.Value = nil
		return nil
	}
	var h0 DocumentHighlightOptions
	if err := json.Unmarshal(x, &h0); err == nil {
		t.Value = h0
		return nil
	}
	var h1 bool
	if err := json.Unmarshal(x, &h1); err == nil {
		t.Value = h1
		return nil
	}
	return &UnmarshalError{"unmarshal failed to match one of [DocumentHighlightOptions bool]"}
}

func (t Or_ServerCapabilities_documentRangeFormattingProvider) MarshalJSON() ([]byte, error) {
	switch x := t.Value.(type) {
	case DocumentRangeFormattingOptions:
		return json.Marshal(x)
	case bool:
		return json.Marshal(x)
	case nil:
		return []byte("null"), nil
	}
	return nil, fmt.Errorf("type %T not one of [DocumentRangeFormattingOptions bool]", t)
}

func (t *Or_ServerCapabilities_documentRangeFormattingProvider) UnmarshalJSON(x []byte) error {
	if string(x) == "null" {
		t.Value = nil
		return nil
	}
	var h0 DocumentRangeFormattingOptions
	if err := json.Unmarshal(x, &h0); err == nil {
		t.Value = h0
		return nil
	}
	var h1 bool
	if err := json.Unmarshal(x, &h1); err == nil {
		t.Value = h1
		return nil
	}
	return &UnmarshalError{"unmarshal failed to match one of [DocumentRangeFormattingOptions bool]"}
}

func (t Or_ServerCapabilities_documentSymbolProvider) MarshalJSON() ([]byte, error) {
	switch x := t.Value.(type) {
	case DocumentSymbolOptions:
		return json.Marshal(x)
	case bool:
		return json.Marshal(x)
	case nil:
		return []byte("null"), nil
	}
	return nil, fmt.Errorf("type %T not one of [DocumentSymbolOptions bool]", t)
}

func (t *Or_ServerCapabilities_documentSymbolProvider) UnmarshalJSON(x []byte) error {
	if string(x) == "null" {
		t.Value = nil
		return nil
	}
	var h0 DocumentSymbolOptions
	if err := json.Unmarshal(x, &h0); err == nil {
		t.Value = h0
		return nil
	}
	var h1 bool
	if err := json.Unmarshal(x, &h1); err == nil {
		t.Value = h1
		return nil
	}
	return &UnmarshalError{"unmarshal failed to match one of [DocumentSymbolOptions bool]"}
}

func (t Or_ServerCapabilities_foldingRangeProvider) MarshalJSON() ([]byte, error) {
	switch x := t.Value.(type) {
	case FoldingRangeOptions:
		return json.Marshal(x)
	case FoldingRangeRegistrationOptions:
		return json.Marshal(x)
	case bool:
		return json.Marshal(x)
	case nil:
		return []byte("null"), nil
	}
	return nil, fmt.Errorf("type %T not one of [FoldingRangeOptions FoldingRangeRegistrationOptions bool]", t)
}

func (t *Or_ServerCapabilities_foldingRangeProvider) UnmarshalJSON(x []byte) error {
	if string(x) == "null" {
		t.Value = nil
		return nil
	}
	var h0 FoldingRangeOptions
	if err := json.Unmarshal(x, &h0); err == nil {
		t.Value = h0
		return nil
	}
	var h1 FoldingRangeRegistrationOptions
	if err := json.Unmarshal(x, &h1); err == nil {
		t.Value = h1
		return nil
	}
	var h2 bool
	if err := json.Unmarshal(x, &h2); err == nil {
		t.Value = h2
		return nil
	}
	return &UnmarshalError{"unmarshal failed to match one of [FoldingRangeOptions FoldingRangeRegistrationOptions bool]"}
}

func (t Or_ServerCapabilities_hoverProvider) MarshalJSON() ([]byte, error) {
	switch x := t.Value.(type) {
	case HoverOptions:
		return json.Marshal(x)
	case bool:
		return json.Marshal(x)
	case nil:
		return []byte("null"), nil
	}
	return nil, fmt.Errorf("type %T not one of [HoverOptions bool]", t)
}

func (t *Or_ServerCapabilities_hoverProvider) UnmarshalJSON(x []byte) error {
	if string(x) == "null" {
		t.Value = nil
		return nil
	}
	var h0 HoverOptions
	if err := json.Unmarshal(x, &h0); err == nil {
		t.Value = h0
		return nil
	}
	var h1 bool
	if err := json.Unmarshal(x, &h1); err == nil {
		t.Value = h1
		return nil
	}
	return &UnmarshalError{"unmarshal failed to match one of [HoverOptions bool]"}
}

func (t Or_ServerCapabilities_implementationProvider) MarshalJSON() ([]byte, error) {
	switch x := t.Value.(type) {
	case ImplementationOptions:
		return json.Marshal(x)
	case ImplementationRegistrationOptions:
		return json.Marshal(x)
	case bool:
		return json.Marshal(x)
	case nil:
		return []byte("null"), nil
	}
	return nil, fmt.Errorf("type %T not one of [ImplementationOptions ImplementationRegistrationOptions bool]", t)
}

func (t *Or_ServerCapabilities_implementationProvider) UnmarshalJSON(x []byte) error {
	if string(x) == "null" {
		t.Value = nil
		return nil
	}
	var h0 ImplementationOptions
	if err := json.Unmarshal(x, &h0); err == nil {
		t.Value = h0
		return nil
	}
	var h1 ImplementationRegistrationOptions
	if err := json.Unmarshal(x, &h1); err == nil {
		t.Value = h1
		return nil
	}
	var h2 bool
	if err := json.Unmarshal(x, &h2); err == nil {
		t.Value = h2
		return nil
	}
	return &UnmarshalError{"unmarshal failed to match one of [ImplementationOptions ImplementationRegistrationOptions bool]"}
}

func (t Or_ServerCapabilities_inlayHintProvider) MarshalJSON() ([]byte, error) {
	switch x := t.Value.(type) {
	case InlayHintOptions:
		return json.Marshal(x)
	case InlayHintRegistrationOptions:
		return json.Marshal(x)
	case bool:
		return json.Marshal(x)
	case nil:
		return []byte("null"), nil
	}
	return nil, fmt.Errorf("type %T not one of [InlayHintOptions InlayHintRegistrationOptions bool]", t)
}

func (t *Or_ServerCapabilities_inlayHintProvider) UnmarshalJSON(x []byte) error {
	if string(x) == "null" {
		t.Value = nil
		return nil
	}
	var h0 InlayHintOptions
	if err := json.Unmarshal(x, &h0); err == nil {
		t.Value = h0
		return nil
	}
	var h1 InlayHintRegistrationOptions
	if err := json.Unmarshal(x, &h1); err == nil {
		t.Value = h1
		return nil
	}
	var h2 bool
	if err := json.Unmarshal(x, &h2); err == nil {
		t.Value = h2
		return nil
	}
	return &UnmarshalError{"unmarshal failed to match one of [InlayHintOptions InlayHintRegistrationOptions bool]"}
}

func (t Or_ServerCapabilities_inlineCompletionProvider) MarshalJSON() ([]byte, error) {
	switch x := t.Value.(type) {
	case InlineCompletionOptions:
		return json.Marshal(x)
	case bool:
		return json.Marshal(x)
	case nil:
		return []byte("null"), nil
	}
	return nil, fmt.Errorf("type %T not one of [InlineCompletionOptions bool]", t)
}

func (t *Or_ServerCapabilities_inlineCompletionProvider) UnmarshalJSON(x []byte) error {
	if string(x) == "null" {
		t.Value = nil
		return nil
	}
	var h0 InlineCompletionOptions
	if err := json.Unmarshal(x, &h0); err == nil {
		t.Value = h0
		return nil
	}
	var h1 bool
	if err := json.Unmarshal(x, &h1); err == nil {
		t.Value = h1
		return nil
	}
	return &UnmarshalError{"unmarshal failed to match one of [InlineCompletionOptions bool]"}
}

func (t Or_ServerCapabilities_inlineValueProvider) MarshalJSON() ([]byte, error) {
	switch x := t.Value.(type) {
	case InlineValueOptions:
		return json.Marshal(x)
	case InlineValueRegistrationOptions:
		return json.Marshal(x)
	case bool:
		return json.Marshal(x)
	case nil:
		return []byte("null"), nil
	}
	return nil, fmt.Errorf("type %T not one of [InlineValueOptions InlineValueRegistrationOptions bool]", t)
}

func (t *Or_ServerCapabilities_inlineValueProvider) UnmarshalJSON(x []byte) error {
	if string(x) == "null" {
		t.Value = nil
		return nil
	}
	var h0 InlineValueOptions
	if err := json.Unmarshal(x, &h0); err == nil {
		t.Value = h0
		return nil
	}
	var h1 InlineValueRegistrationOptions
	if err := json.Unmarshal(x, &h1); err == nil {
		t.Value = h1
		return nil
	}
	var h2 bool
	if err := json.Unmarshal(x, &h2); err == nil {
		t.Value = h2
		return nil
	}
	return &UnmarshalError{"unmarshal failed to match one of [InlineValueOptions InlineValueRegistrationOptions bool]"}
}

func (t Or_ServerCapabilities_linkedEditingRangeProvider) MarshalJSON() ([]byte, error) {
	switch x := t.Value.(type) {
	case LinkedEditingRangeOptions:
		return json.Marshal(x)
	case LinkedEditingRangeRegistrationOptions:
		return json.Marshal(x)
	case bool:
		return json.Marshal(x)
	case nil:
		return []byte("null"), nil
	}
	return nil, fmt.Errorf("type %T not one of [LinkedEditingRangeOptions LinkedEditingRangeRegistrationOptions bool]", t)
}

func (t *Or_ServerCapabilities_linkedEditingRangeProvider) UnmarshalJSON(x []byte) error {
	if string(x) == "null" {
		t.Value = nil
		return nil
	}
	var h0 LinkedEditingRangeOptions
	if err := json.Unmarshal(x, &h0); err == nil {
		t.Value = h0
		return nil
	}
	var h1 LinkedEditingRangeRegistrationOptions
	if err := json.Unmarshal(x, &h1); err == nil {
		t.Value = h1
		return nil
	}
	var h2 bool
	if err := json.Unmarshal(x, &h2); err == nil {
		t.Value = h2
		return nil
	}
	return &UnmarshalError{"unmarshal failed to match one of [LinkedEditingRangeOptions LinkedEditingRangeRegistrationOptions bool]"}
}

func (t Or_ServerCapabilities_monikerProvider) MarshalJSON() ([]byte, error) {
	switch x := t.Value.(type) {
	case MonikerOptions:
		return json.Marshal(x)
	case MonikerRegistrationOptions:
		return json.Marshal(x)
	case bool:
		return json.Marshal(x)
	case nil:
		return []byte("null"), nil
	}
	return nil, fmt.Errorf("type %T not one of [MonikerOptions MonikerRegistrationOptions bool]", t)
}

func (t *Or_ServerCapabilities_monikerProvider) UnmarshalJSON(x []byte) error {
	if string(x) == "null" {
		t.Value = nil
		return nil
	}
	var h0 MonikerOptions
	if err := json.Unmarshal(x, &h0); err == nil {
		t.Value = h0
		return nil
	}
	var h1 MonikerRegistrationOptions
	if err := json.Unmarshal(x, &h1); err == nil {
		t.Value = h1
		return nil
	}
	var h2 bool
	if err := json.Unmarshal(x, &h2); err == nil {
		t.Value = h2
		return nil
	}
	return &UnmarshalError{"unmarshal failed to match one of [MonikerOptions MonikerRegistrationOptions bool]"}
}

func (t Or_ServerCapabilities_notebookDocumentSync) MarshalJSON() ([]byte, error) {
	switch x := t.Value.(type) {
	case NotebookDocumentSyncOptions:
		return json.Marshal(x)
	case NotebookDocumentSyncRegistrationOptions:
		return json.Marshal(x)
	case nil:
		return []byte("null"), nil
	}
	return nil, fmt.Errorf("type %T not one of [NotebookDocumentSyncOptions NotebookDocumentSyncRegistrationOptions]", t)
}

func (t *Or_ServerCapabilities_notebookDocumentSync) UnmarshalJSON(x []byte) error {
	if string(x) == "null" {
		t.Value = nil
		return nil
	}
	var h0 NotebookDocumentSyncOptions
	if err := json.Unmarshal(x, &h0); err == nil {
		t.Value = h0
		return nil
	}
	var h1 NotebookDocumentSyncRegistrationOptions
	if err := json.Unmarshal(x, &h1); err == nil {
		t.Value = h1
		return nil
	}
	return &UnmarshalError{"unmarshal failed to match one of [NotebookDocumentSyncOptions NotebookDocumentSyncRegistrationOptions]"}
}

func (t Or_ServerCapabilities_referencesProvider) MarshalJSON() ([]byte, error) {
	switch x := t.Value.(type) {
	case ReferenceOptions:
		return json.Marshal(x)
	case bool:
		return json.Marshal(x)
	case nil:
		return []byte("null"), nil
	}
	return nil, fmt.Errorf("type %T not one of [ReferenceOptions bool]", t)
}

func (t *Or_ServerCapabilities_referencesProvider) UnmarshalJSON(x []byte) error {
	if string(x) == "null" {
		t.Value = nil
		return nil
	}
	var h0 ReferenceOptions
	if err := json.Unmarshal(x, &h0); err == nil {
		t.Value = h0
		return nil
	}
	var h1 bool
	if err := json.Unmarshal(x, &h1); err == nil {
		t.Value = h1
		return nil
	}
	return &UnmarshalError{"unmarshal failed to match one of [ReferenceOptions bool]"}
}

func (t Or_ServerCapabilities_renameProvider) MarshalJSON() ([]byte, error) {
	switch x := t.Value.(type) {
	case RenameOptions:
		return json.Marshal(x)
	case bool:
		return json.Marshal(x)
	case nil:
		return []byte("null"), nil
	}
	return nil, fmt.Errorf("type %T not one of [RenameOptions bool]", t)
}

func (t *Or_ServerCapabilities_renameProvider) UnmarshalJSON(x []byte) error {
	if string(x) == "null" {
		t.Value = nil
		return nil
	}
	var h0 RenameOptions
	if err := json.Unmarshal(x, &h0); err == nil {
		t.Value = h0
		return nil
	}
	var h1 bool
	if err := json.Unmarshal(x, &h1); err == nil {
		t.Value = h1
		return nil
	}
	return &UnmarshalError{"unmarshal failed to match one of [RenameOptions bool]"}
}

func (t Or_ServerCapabilities_selectionRangeProvider) MarshalJSON() ([]byte, error) {
	switch x := t.Value.(type) {
	case SelectionRangeOptions:
		return json.Marshal(x)
	case SelectionRangeRegistrationOptions:
		return json.Marshal(x)
	case bool:
		return json.Marshal(x)
	case nil:
		return []byte("null"), nil
	}
	return nil, fmt.Errorf("type %T not one of [SelectionRangeOptions SelectionRangeRegistrationOptions bool]", t)
}

func (t *Or_ServerCapabilities_selectionRangeProvider) UnmarshalJSON(x []byte) error {
	if string(x) == "null" {
		t.Value = nil
		return nil
	}
	var h0 SelectionRangeOptions
	if err := json.Unmarshal(x, &h0); err == nil {
		t.Value = h0
		return nil
	}
	var h1 SelectionRangeRegistrationOptions
	if err := json.Unmarshal(x, &h1); err == nil {
		t.Value = h1
		return nil
	}
	var h2 bool
	if err := json.Unmarshal(x, &h2); err == nil {
		t.Value = h2
		return nil
	}
	return &UnmarshalError{"unmarshal failed to match one of [SelectionRangeOptions SelectionRangeRegistrationOptions bool]"}
}

func (t Or_ServerCapabilities_semanticTokensProvider) MarshalJSON() ([]byte, error) {
	switch x := t.Value.(type) {
	case SemanticTokensOptions:
		return json.Marshal(x)
	case SemanticTokensRegistrationOptions:
		return json.Marshal(x)
	case nil:
		return []byte("null"), nil
	}
	return nil, fmt.Errorf("type %T not one of [SemanticTokensOptions SemanticTokensRegistrationOptions]", t)
}

func (t *Or_ServerCapabilities_semanticTokensProvider) UnmarshalJSON(x []byte) error {
	if string(x) == "null" {
		t.Value = nil
		return nil
	}
	var h0 SemanticTokensOptions
	if err := json.Unmarshal(x, &h0); err == nil {
		t.Value = h0
		return nil
	}
	var h1 SemanticTokensRegistrationOptions
	if err := json.Unmarshal(x, &h1); err == nil {
		t.Value = h1
		return nil
	}
	return &UnmarshalError{"unmarshal failed to match one of [SemanticTokensOptions SemanticTokensRegistrationOptions]"}
}

func (t Or_ServerCapabilities_textDocumentSync) MarshalJSON() ([]byte, error) {
	switch x := t.Value.(type) {
	case TextDocumentSyncKind:
		return json.Marshal(x)
	case TextDocumentSyncOptions:
		return json.Marshal(x)
	case nil:
		return []byte("null"), nil
	}
	return nil, fmt.Errorf("type %T not one of [TextDocumentSyncKind TextDocumentSyncOptions]", t)
}

func (t *Or_ServerCapabilities_textDocumentSync) UnmarshalJSON(x []byte) error {
	if string(x) == "null" {
		t.Value = nil
		return nil
	}
	var h0 TextDocumentSyncKind
	if err := json.Unmarshal(x, &h0); err == nil {
		t.Value = h0
		return nil
	}
	var h1 TextDocumentSyncOptions
	if err := json.Unmarshal(x, &h1); err == nil {
		t.Value = h1
		return nil
	}
	return &UnmarshalError{"unmarshal failed to match one of [TextDocumentSyncKind TextDocumentSyncOptions]"}
}

func (t Or_ServerCapabilities_typeDefinitionProvider) MarshalJSON() ([]byte, error) {
	switch x := t.Value.(type) {
	case TypeDefinitionOptions:
		return json.Marshal(x)
	case TypeDefinitionRegistrationOptions:
		return json.Marshal(x)
	case bool:
		return json.Marshal(x)
	case nil:
		return []byte("null"), nil
	}
	return nil, fmt.Errorf("type %T not one of [TypeDefinitionOptions TypeDefinitionRegistrationOptions bool]", t)
}

func (t *Or_ServerCapabilities_typeDefinitionProvider) UnmarshalJSON(x []byte) error {
	if string(x) == "null" {
		t.Value = nil
		return nil
	}
	var h0 TypeDefinitionOptions
	if err := json.Unmarshal(x, &h0); err == nil {
		t.Value = h0
		return nil
	}
	var h1 TypeDefinitionRegistrationOptions
	if err := json.Unmarshal(x, &h1); err == nil {
		t.Value = h1
		return nil
	}
	var h2 bool
	if err := json.Unmarshal(x, &h2); err == nil {
		t.Value = h2
		return nil
	}
	return &UnmarshalError{"unmarshal failed to match one of [TypeDefinitionOptions TypeDefinitionRegistrationOptions bool]"}
}

func (t Or_ServerCapabilities_typeHierarchyProvider) MarshalJSON() ([]byte, error) {
	switch x := t.Value.(type) {
	case TypeHierarchyOptions:
		return json.Marshal(x)
	case TypeHierarchyRegistrationOptions:
		return json.Marshal(x)
	case bool:
		return json.Marshal(x)
	case nil:
		return []byte("null"), nil
	}
	return nil, fmt.Errorf("type %T not one of [TypeHierarchyOptions TypeHierarchyRegistrationOptions bool]", t)
}

func (t *Or_ServerCapabilities_typeHierarchyProvider) UnmarshalJSON(x []byte) error {
	if string(x) == "null" {
		t.Value = nil
		return nil
	}
	var h0 TypeHierarchyOptions
	if err := json.Unmarshal(x, &h0); err == nil {
		t.Value = h0
		return nil
	}
	var h1 TypeHierarchyRegistrationOptions
	if err := json.Unmarshal(x, &h1); err == nil {
		t.Value = h1
		return nil
	}
	var h2 bool
	if err := json.Unmarshal(x, &h2); err == nil {
		t.Value = h2
		return nil
	}
	return &UnmarshalError{"unmarshal failed to match one of [TypeHierarchyOptions TypeHierarchyRegistrationOptions bool]"}
}

func (t Or_ServerCapabilities_workspaceSymbolProvider) MarshalJSON() ([]byte, error) {
	switch x := t.Value.(type) {
	case WorkspaceSymbolOptions:
		return json.Marshal(x)
	case bool:
		return json.Marshal(x)
	case nil:
		return []byte("null"), nil
	}
	return nil, fmt.Errorf("type %T not one of [WorkspaceSymbolOptions bool]", t)
}

func (t *Or_ServerCapabilities_workspaceSymbolProvider) UnmarshalJSON(x []byte) error {
	if string(x) == "null" {
		t.Value = nil
		return nil
	}
	var h0 WorkspaceSymbolOptions
	if err := json.Unmarshal(x, &h0); err == nil {
		t.Value = h0
		return nil
	}
	var h1 bool
	if err := json.Unmarshal(x, &h1); err == nil {
		t.Value = h1
		return nil
	}
	return &UnmarshalError{"unmarshal failed to match one of [WorkspaceSymbolOptions bool]"}
}

func (t Or_SignatureInformation_documentation) MarshalJSON() ([]byte, error) {
	switch x := t.Value.(type) {
	case MarkupContent:
		return json.Marshal(x)
	case string:
		return json.Marshal(x)
	case nil:
		return []byte("null"), nil
	}
	return nil, fmt.Errorf("type %T not one of [MarkupContent string]", t)
}

func (t *Or_SignatureInformation_documentation) UnmarshalJSON(x []byte) error {
	if string(x) == "null" {
		t.Value = nil
		return nil
	}
	var h0 MarkupContent
	if err := json.Unmarshal(x, &h0); err == nil {
		t.Value = h0
		return nil
	}
	var h1 string
	if err := json.Unmarshal(x, &h1); err == nil {
		t.Value = h1
		return nil
	}
	return &UnmarshalError{"unmarshal failed to match one of [MarkupContent string]"}
}

func (t Or_TextDocumentEdit_edits_Elem) MarshalJSON() ([]byte, error) {
	switch x := t.Value.(type) {
	case AnnotatedTextEdit:
		return json.Marshal(x)
	case SnippetTextEdit:
		return json.Marshal(x)
	case TextEdit:
		return json.Marshal(x)
	case nil:
		return []byte("null"), nil
	}
	return nil, fmt.Errorf("type %T not one of [AnnotatedTextEdit SnippetTextEdit TextEdit]", t)
}

func (t *Or_TextDocumentEdit_edits_Elem) UnmarshalJSON(x []byte) error {
	if string(x) == "null" {
		t.Value = nil
		return nil
	}
	var h0 AnnotatedTextEdit
	if err := json.Unmarshal(x, &h0); err == nil {
		t.Value = h0
		return nil
	}
	var h1 SnippetTextEdit
	if err := json.Unmarshal(x, &h1); err == nil {
		t.Value = h1
		return nil
	}
	var h2 TextEdit
	if err := json.Unmarshal(x, &h2); err == nil {
		t.Value = h2
		return nil
	}
	return &UnmarshalError{"unmarshal failed to match one of [AnnotatedTextEdit SnippetTextEdit TextEdit]"}
}

func (t Or_TextDocumentFilter) MarshalJSON() ([]byte, error) {
	switch x := t.Value.(type) {
	case TextDocumentFilterLanguage:
		return json.Marshal(x)
	case TextDocumentFilterPattern:
		return json.Marshal(x)
	case TextDocumentFilterScheme:
		return json.Marshal(x)
	case nil:
		return []byte("null"), nil
	}
	return nil, fmt.Errorf("type %T not one of [TextDocumentFilterLanguage TextDocumentFilterPattern TextDocumentFilterScheme]", t)
}

func (t *Or_TextDocumentFilter) UnmarshalJSON(x []byte) error {
	if string(x) == "null" {
		t.Value = nil
		return nil
	}
	var h0 TextDocumentFilterLanguage
	if err := json.Unmarshal(x, &h0); err == nil {
		t.Value = h0
		return nil
	}
	var h1 TextDocumentFilterPattern
	if err := json.Unmarshal(x, &h1); err == nil {
		t.Value = h1
		return nil
	}
	var h2 TextDocumentFilterScheme
	if err := json.Unmarshal(x, &h2); err == nil {
		t.Value = h2
		return nil
	}
	return &UnmarshalError{"unmarshal failed to match one of [TextDocumentFilterLanguage TextDocumentFilterPattern TextDocumentFilterScheme]"}
}

func (t Or_TextDocumentSyncOptions_save) MarshalJSON() ([]byte, error) {
	switch x := t.Value.(type) {
	case SaveOptions:
		return json.Marshal(x)
	case bool:
		return json.Marshal(x)
	case nil:
		return []byte("null"), nil
	}
	return nil, fmt.Errorf("type %T not one of [SaveOptions bool]", t)
}

func (t *Or_TextDocumentSyncOptions_save) UnmarshalJSON(x []byte) error {
	if string(x) == "null" {
		t.Value = nil
		return nil
	}
	var h0 SaveOptions
	if err := json.Unmarshal(x, &h0); err == nil {
		t.Value = h0
		return nil
	}
	var h1 bool
	if err := json.Unmarshal(x, &h1); err == nil {
		t.Value = h1
		return nil
	}
	return &UnmarshalError{"unmarshal failed to match one of [SaveOptions bool]"}
}

func (t Or_WorkspaceDocumentDiagnosticReport) MarshalJSON() ([]byte, error) {
	switch x := t.Value.(type) {
	case WorkspaceFullDocumentDiagnosticReport:
		return json.Marshal(x)
	case WorkspaceUnchangedDocumentDiagnosticReport:
		return json.Marshal(x)
	case nil:
		return []byte("null"), nil
	}
	return nil, fmt.Errorf("type %T not one of [WorkspaceFullDocumentDiagnosticReport WorkspaceUnchangedDocumentDiagnosticReport]", t)
}

func (t *Or_WorkspaceDocumentDiagnosticReport) UnmarshalJSON(x []byte) error {
	if string(x) == "null" {
		t.Value = nil
		return nil
	}
	var h0 WorkspaceFullDocumentDiagnosticReport
	if err := json.Unmarshal(x, &h0); err == nil {
		t.Value = h0
		return nil
	}
	var h1 WorkspaceUnchangedDocumentDiagnosticReport
	if err := json.Unmarshal(x, &h1); err == nil {
		t.Value = h1
		return nil
	}
	return &UnmarshalError{"unmarshal failed to match one of [WorkspaceFullDocumentDiagnosticReport WorkspaceUnchangedDocumentDiagnosticReport]"}
}

func (t Or_WorkspaceEdit_documentChanges_Elem) MarshalJSON() ([]byte, error) {
	switch x := t.Value.(type) {
	case CreateFile:
		return json.Marshal(x)
	case DeleteFile:
		return json.Marshal(x)
	case RenameFile:
		return json.Marshal(x)
	case TextDocumentEdit:
		return json.Marshal(x)
	case nil:
		return []byte("null"), nil
	}
	return nil, fmt.Errorf("type %T not one of [CreateFile DeleteFile RenameFile TextDocumentEdit]", t)
}

func (t *Or_WorkspaceEdit_documentChanges_Elem) UnmarshalJSON(x []byte) error {
	if string(x) == "null" {
		t.Value = nil
		return nil
	}
	var h0 CreateFile
	if err := json.Unmarshal(x, &h0); err == nil {
		t.Value = h0
		return nil
	}
	var h1 DeleteFile
	if err := json.Unmarshal(x, &h1); err == nil {
		t.Value = h1
		return nil
	}
	var h2 RenameFile
	if err := json.Unmarshal(x, &h2); err == nil {
		t.Value = h2
		return nil
	}
	var h3 TextDocumentEdit
	if err := json.Unmarshal(x, &h3); err == nil {
		t.Value = h3
		return nil
	}
	return &UnmarshalError{"unmarshal failed to match one of [CreateFile DeleteFile RenameFile TextDocumentEdit]"}
}

func (t Or_WorkspaceOptions_textDocumentContent) MarshalJSON() ([]byte, error) {
	switch x := t.Value.(type) {
	case TextDocumentContentOptions:
		return json.Marshal(x)
	case TextDocumentContentRegistrationOptions:
		return json.Marshal(x)
	case nil:
		return []byte("null"), nil
	}
	return nil, fmt.Errorf("type %T not one of [TextDocumentContentOptions TextDocumentContentRegistrationOptions]", t)
}

func (t *Or_WorkspaceOptions_textDocumentContent) UnmarshalJSON(x []byte) error {
	if string(x) == "null" {
		t.Value = nil
		return nil
	}
	var h0 TextDocumentContentOptions
	if err := json.Unmarshal(x, &h0); err == nil {
		t.Value = h0
		return nil
	}
	var h1 TextDocumentContentRegistrationOptions
	if err := json.Unmarshal(x, &h1); err == nil {
		t.Value = h1
		return nil
	}
	return &UnmarshalError{"unmarshal failed to match one of [TextDocumentContentOptions TextDocumentContentRegistrationOptions]"}
}

func (t Or_textDocument_declaration) MarshalJSON() ([]byte, error) {
	switch x := t.Value.(type) {
	case Declaration:
		return json.Marshal(x)
	case []DeclarationLink:
		return json.Marshal(x)
	case nil:
		return []byte("null"), nil
	}
	return nil, fmt.Errorf("type %T not one of [Declaration []DeclarationLink]", t)
}

func (t *Or_textDocument_declaration) UnmarshalJSON(x []byte) error {
	if string(x) == "null" {
		t.Value = nil
		return nil
	}
	var h0 Declaration
	if err := json.Unmarshal(x, &h0); err == nil {
		t.Value = h0
		return nil
	}
	var h1 []DeclarationLink
	if err := json.Unmarshal(x, &h1); err == nil {
		t.Value = h1
		return nil
	}
	return &UnmarshalError{"unmarshal failed to match one of [Declaration []DeclarationLink]"}
}<|MERGE_RESOLUTION|>--- conflicted
+++ resolved
@@ -16,33 +16,6 @@
 	return json.Unmarshal(msg, v)
 }
 
-<<<<<<< HEAD
-// FromGopTokenPosition converts a [goptoken.Position] to a protocol [Position].
-func FromGopTokenPosition(p goptoken.Position) Position {
-	return Position{
-		Line:      uint32(p.Line - 1),
-		Character: uint32(p.Column - 1),
-	}
-}
-
-// RangeForGopTokenPosition returns a [Range] for the given [goptoken.Position].
-func RangeForGopTokenPosition(pos goptoken.Position) Range {
-	return Range{
-		Start: FromGopTokenPosition(pos),
-		End:   FromGopTokenPosition(pos),
-	}
-}
-
-// RangeForGopTokenStartEnd returns a [Range] for the given start and end [goptoken.Position]s.
-func RangeForGopTokenStartEnd(start, end goptoken.Position) Range {
-	return Range{
-		Start: FromGopTokenPosition(start),
-		End:   FromGopTokenPosition(end),
-	}
-}
-
-=======
->>>>>>> a40f2637
 // toURI converts a string to a [URI].
 func toURI(s string) *URI {
 	u := URI(s)
