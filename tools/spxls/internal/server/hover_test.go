package server

import (
	"testing"

	"github.com/stretchr/testify/assert"
	"github.com/stretchr/testify/require"
)

func TestServerTextDocumentHover(t *testing.T) {
	t.Run("Normal", func(t *testing.T) {
		s := New(newMapFSWithoutModTime(map[string][]byte{
			"main.spx": []byte(`
import (
	"fmt"
	"image"
)

var (
	MySound  Sound
	MySprite Sprite

	// count is a variable.
	count int

	imagePoint image.Point
)

// MaxCount is a constant.
const MaxCount = 100

// Add is a function.
func Add(x, y int) int {
	return x + y
}

// Point is a type.
type Point struct {
	// X is a field.
	X int

	// Y is a field.
	Y int
}

fmt.Println(int8(1))

play MySound
MySprite.turn Left
MySprite.setCostume "costume1"
Game.onClick => {}
onClick => {}
on "MySprite"
run "assets", {Title: "My Game"}
`),
			"MySprite.spx": []byte(`
MySprite.onClick => {}
onClick => {}
onStart => {
	MySprite.turn Right
	clone
	imagePoint.X = 100
}
onTouchStart ["MySprite"], => {}
`),
			"assets/index.json":                  []byte(`{}`),
			"assets/sprites/MySprite/index.json": []byte(`{"costumes":[{"name":"costume1"}]}`),
			"assets/sounds/MySound/index.json":   []byte(`{}`),
		}), nil)

		mySoundHover, err := s.textDocumentHover(&HoverParams{
			TextDocumentPositionParams: TextDocumentPositionParams{
				TextDocument: TextDocumentIdentifier{URI: "file:///main.spx"},
				Position:     Position{Line: 7, Character: 1},
			},
		})
		require.NoError(t, err)
		require.NotNil(t, mySoundHover)
		assert.Equal(t, &Hover{
			Contents: MarkupContent{
				Kind:  Markdown,
				Value: "<resource-preview resource=\"spx://resources/sounds/MySound\" />\n",
			},
			Range: Range{
				Start: Position{Line: 7, Character: 1},
				End:   Position{Line: 7, Character: 8},
			},
		}, mySoundHover)

		mySpriteHover, err := s.textDocumentHover(&HoverParams{
			TextDocumentPositionParams: TextDocumentPositionParams{
				TextDocument: TextDocumentIdentifier{URI: "file:///main.spx"},
				Position:     Position{Line: 8, Character: 1},
			},
		})
		require.NoError(t, err)
		require.NotNil(t, mySpriteHover)
		assert.Equal(t, &Hover{
			Contents: MarkupContent{
				Kind:  Markdown,
				Value: "<resource-preview resource=\"spx://resources/sprites/MySprite\" />\n",
			},
			Range: Range{
				Start: Position{Line: 8, Character: 1},
				End:   Position{Line: 8, Character: 9},
			},
		}, mySpriteHover)

		varHover, err := s.textDocumentHover(&HoverParams{
			TextDocumentPositionParams: TextDocumentPositionParams{
				TextDocument: TextDocumentIdentifier{URI: "file:///main.spx"},
				Position:     Position{Line: 11, Character: 1},
			},
		})
		require.NoError(t, err)
		require.NotNil(t, varHover)
		assert.Equal(t, &Hover{
			Contents: MarkupContent{
				Kind:  Markdown,
				Value: "<definition-item def-id=\"gop:main?Game.count\" overview=\"var count int\">\ncount is a variable.\n</definition-item>\n",
			},
			Range: Range{
				Start: Position{Line: 11, Character: 1},
				End:   Position{Line: 11, Character: 6},
			},
		}, varHover)

		constHover, err := s.textDocumentHover(&HoverParams{
			TextDocumentPositionParams: TextDocumentPositionParams{
				TextDocument: TextDocumentIdentifier{URI: "file:///main.spx"},
				Position:     Position{Line: 17, Character: 6},
			},
		})
		require.NoError(t, err)
		require.NotNil(t, constHover)
		assert.Equal(t, &Hover{
			Contents: MarkupContent{
				Kind:  Markdown,
				Value: "<definition-item def-id=\"gop:main?MaxCount\" overview=\"const MaxCount = 100\">\nMaxCount is a constant.\n</definition-item>\n",
			},
			Range: Range{
				Start: Position{Line: 17, Character: 6},
				End:   Position{Line: 17, Character: 14},
			},
		}, constHover)

		funcHover, err := s.textDocumentHover(&HoverParams{
			TextDocumentPositionParams: TextDocumentPositionParams{
				TextDocument: TextDocumentIdentifier{URI: "file:///main.spx"},
				Position:     Position{Line: 20, Character: 5},
			},
		})
		require.NoError(t, err)
		require.NotNil(t, funcHover)
		assert.Equal(t, &Hover{
			Contents: MarkupContent{
				Kind:  Markdown,
				Value: "<definition-item def-id=\"gop:main?Game.Add\" overview=\"func Add(x int, y int) int\">\nAdd is a function.\n</definition-item>\n",
			},
			Range: Range{
				Start: Position{Line: 20, Character: 5},
				End:   Position{Line: 20, Character: 8},
			},
		}, funcHover)

		typeHover, err := s.textDocumentHover(&HoverParams{
			TextDocumentPositionParams: TextDocumentPositionParams{
				TextDocument: TextDocumentIdentifier{URI: "file:///main.spx"},
				Position:     Position{Line: 25, Character: 5},
			},
		})
		require.NoError(t, err)
		require.NotNil(t, typeHover)
		assert.Equal(t, &Hover{
			Contents: MarkupContent{
				Kind:  Markdown,
				Value: "<definition-item def-id=\"gop:main?Point\" overview=\"type Point struct{X int; Y int}\">\nPoint is a type.\n</definition-item>\n",
			},
			Range: Range{
				Start: Position{Line: 25, Character: 5},
				End:   Position{Line: 25, Character: 10},
			},
		}, typeHover)

		typeFieldHover, err := s.textDocumentHover(&HoverParams{
			TextDocumentPositionParams: TextDocumentPositionParams{
				TextDocument: TextDocumentIdentifier{URI: "file:///main.spx"},
				Position:     Position{Line: 27, Character: 1},
			},
		})
		require.NoError(t, err)
		require.NotNil(t, typeFieldHover)
		assert.Equal(t, &Hover{
			Contents: MarkupContent{
				Kind:  Markdown,
				Value: "<definition-item def-id=\"gop:main?Point.X\" overview=\"field X int\">\nX is a field.\n</definition-item>\n",
			},
			Range: Range{
				Start: Position{Line: 27, Character: 1},
				End:   Position{Line: 27, Character: 2},
			},
		}, typeFieldHover)

		pkgHover, err := s.textDocumentHover(&HoverParams{
			TextDocumentPositionParams: TextDocumentPositionParams{
				TextDocument: TextDocumentIdentifier{URI: "file:///main.spx"},
				Position:     Position{Line: 33, Character: 0},
			},
		})
		require.NoError(t, err)
		require.NotNil(t, pkgHover)
		assert.Equal(t, Range{
			Start: Position{Line: 33, Character: 0},
			End:   Position{Line: 33, Character: 3},
		}, pkgHover.Range)

		pkgFuncHover, err := s.textDocumentHover(&HoverParams{
			TextDocumentPositionParams: TextDocumentPositionParams{
				TextDocument: TextDocumentIdentifier{URI: "file:///main.spx"},
				Position:     Position{Line: 33, Character: 4},
			},
		})
		require.NoError(t, err)
		require.NotNil(t, pkgFuncHover)
		assert.Equal(t, Range{
			Start: Position{Line: 33, Character: 4},
			End:   Position{Line: 33, Character: 11},
		}, pkgFuncHover.Range)

		builtinFuncHover, err := s.textDocumentHover(&HoverParams{
			TextDocumentPositionParams: TextDocumentPositionParams{
				TextDocument: TextDocumentIdentifier{URI: "file:///main.spx"},
				Position:     Position{Line: 33, Character: 12},
			},
		})
		require.NoError(t, err)
		require.NotNil(t, builtinFuncHover)
		assert.Equal(t, &Hover{
			Contents: MarkupContent{
				Kind:  Markdown,
				Value: "<definition-item def-id=\"gop:builtin?int8\" overview=\"type int8 int8\">\nint8 is the set of all signed 8-bit integers.\nRange: -128 through 127.\n</definition-item>\n",
			},
			Range: Range{
				Start: Position{Line: 33, Character: 12},
				End:   Position{Line: 33, Character: 16},
			},
		}, builtinFuncHover)

		mySoundRefHover, err := s.textDocumentHover(&HoverParams{
			TextDocumentPositionParams: TextDocumentPositionParams{
				TextDocument: TextDocumentIdentifier{URI: "file:///main.spx"},
				Position:     Position{Line: 35, Character: 5},
			},
		})
		require.NoError(t, err)
		require.NotNil(t, mySoundRefHover)
		assert.Equal(t, &Hover{
			Contents: MarkupContent{
				Kind:  Markdown,
				Value: "<resource-preview resource=\"spx://resources/sounds/MySound\" />\n",
			},
			Range: Range{
				Start: Position{Line: 35, Character: 5},
				End:   Position{Line: 35, Character: 12},
			},
		}, mySoundRefHover)

		mySpriteRefHover, err := s.textDocumentHover(&HoverParams{
			TextDocumentPositionParams: TextDocumentPositionParams{
				TextDocument: TextDocumentIdentifier{URI: "file:///main.spx"},
				Position:     Position{Line: 36, Character: 0},
			},
		})
		require.NoError(t, err)
		require.NotNil(t, mySpriteRefHover)
		assert.Equal(t, &Hover{
			Contents: MarkupContent{
				Kind:  Markdown,
				Value: "<resource-preview resource=\"spx://resources/sprites/MySprite\" />\n",
			},
			Range: Range{
				Start: Position{Line: 36, Character: 0},
				End:   Position{Line: 36, Character: 8},
			},
		}, mySpriteRefHover)

		mySpriteCostumeRefHover, err := s.textDocumentHover(&HoverParams{
			TextDocumentPositionParams: TextDocumentPositionParams{
				TextDocument: TextDocumentIdentifier{URI: "file:///main.spx"},
				Position:     Position{Line: 37, Character: 20},
			},
		})
		require.NoError(t, err)
		require.NotNil(t, mySpriteCostumeRefHover)
		assert.Equal(t, &Hover{
			Contents: MarkupContent{
				Kind:  Markdown,
				Value: "<resource-preview resource=\"spx://resources/sprites/MySprite/costumes/costume1\" />\n",
			},
			Range: Range{
				Start: Position{Line: 37, Character: 20},
				End:   Position{Line: 37, Character: 30},
			},
		}, mySpriteCostumeRefHover)

		mySpriteSetCostumeFuncHover, err := s.textDocumentHover(&HoverParams{
			TextDocumentPositionParams: TextDocumentPositionParams{
				TextDocument: TextDocumentIdentifier{URI: "file:///main.spx"},
				Position:     Position{Line: 37, Character: 9},
			},
		})
		require.NoError(t, err)
		require.NotNil(t, mySpriteSetCostumeFuncHover)
		assert.Equal(t, Range{
			Start: Position{Line: 37, Character: 9},
			End:   Position{Line: 37, Character: 19},
		}, mySpriteSetCostumeFuncHover.Range)

		GameOnClickHover, err := s.textDocumentHover(&HoverParams{
			TextDocumentPositionParams: TextDocumentPositionParams{
				TextDocument: TextDocumentIdentifier{URI: "file:///main.spx"},
				Position:     Position{Line: 38, Character: 5},
			},
		})
		require.NoError(t, err)
		require.NotNil(t, GameOnClickHover)
		assert.Equal(t, &Hover{
			Contents: MarkupContent{
				Kind:  Markdown,
				Value: "<definition-item def-id=\"gop:github.com/goplus/spx?Game.onClick\" overview=\"func onClick(onClick func())\">\n</definition-item>\n",
			},
			Range: Range{
				Start: Position{Line: 38, Character: 5},
				End:   Position{Line: 38, Character: 12},
			},
		}, GameOnClickHover)

		mainSpxOnClickHover, err := s.textDocumentHover(&HoverParams{
			TextDocumentPositionParams: TextDocumentPositionParams{
				TextDocument: TextDocumentIdentifier{URI: "file:///main.spx"},
				Position:     Position{Line: 39, Character: 0},
			},
		})
		require.NoError(t, err)
		require.NotNil(t, mainSpxOnClickHover)
		assert.Equal(t, &Hover{
			Contents: MarkupContent{
				Kind:  Markdown,
				Value: "<definition-item def-id=\"gop:github.com/goplus/spx?Game.onClick\" overview=\"func onClick(onClick func())\">\n</definition-item>\n",
			},
			Range: Range{
				Start: Position{Line: 39, Character: 0},
				End:   Position{Line: 39, Character: 7},
			},
		}, mainSpxOnClickHover)

		mainSpxOnHover, err := s.textDocumentHover(&HoverParams{
			TextDocumentPositionParams: TextDocumentPositionParams{
				TextDocument: TextDocumentIdentifier{URI: "file:///main.spx"},
				Position:     Position{Line: 40, Character: 0},
			},
		})
		require.NoError(t, err)
		require.NotNil(t, mainSpxOnHover)
		assert.Contains(t, mainSpxOnHover.Contents.Value, `def-id="gop:github.com/goplus/spx?Game.on#2"`)
		assert.Equal(t, Range{
			Start: Position{Line: 40, Character: 0},
			End:   Position{Line: 40, Character: 2},
		}, mainSpxOnHover.Range)

		mySpriteOnClickFuncHover, err := s.textDocumentHover(&HoverParams{
			TextDocumentPositionParams: TextDocumentPositionParams{
				TextDocument: TextDocumentIdentifier{URI: "file:///MySprite.spx"},
				Position:     Position{Line: 1, Character: 9},
			},
		})
		require.NoError(t, err)
		require.NotNil(t, mySpriteOnClickFuncHover)
		assert.Equal(t, &Hover{
			Contents: MarkupContent{
				Kind:  Markdown,
				Value: "<definition-item def-id=\"gop:github.com/goplus/spx?Sprite.onClick\" overview=\"func onClick(onClick func())\">\n</definition-item>\n",
			},
			Range: Range{
				Start: Position{Line: 1, Character: 9},
				End:   Position{Line: 1, Character: 16},
			},
		}, mySpriteOnClickFuncHover)

		mySpriteSpxOnClickFuncHover, err := s.textDocumentHover(&HoverParams{
			TextDocumentPositionParams: TextDocumentPositionParams{
				TextDocument: TextDocumentIdentifier{URI: "file:///MySprite.spx"},
				Position:     Position{Line: 2, Character: 0},
			},
		})
		require.NoError(t, err)
		require.NotNil(t, mySpriteSpxOnClickFuncHover)
		assert.Equal(t, &Hover{
			Contents: MarkupContent{
				Kind:  Markdown,
				Value: "<definition-item def-id=\"gop:github.com/goplus/spx?Sprite.onClick\" overview=\"func onClick(onClick func())\">\n</definition-item>\n",
			},
			Range: Range{
				Start: Position{Line: 2, Character: 0},
				End:   Position{Line: 2, Character: 7},
			},
		}, mySpriteSpxOnClickFuncHover)

		mySpriteCloneFuncHover, err := s.textDocumentHover(&HoverParams{
			TextDocumentPositionParams: TextDocumentPositionParams{
				TextDocument: TextDocumentIdentifier{URI: "file:///MySprite.spx"},
				Position:     Position{Line: 5, Character: 1},
			},
		})
		require.NoError(t, err)
		require.NotNil(t, mySpriteCloneFuncHover)
		assert.Equal(t, &Hover{
			Contents: MarkupContent{
				Kind:  Markdown,
				Value: "<definition-item def-id=\"gop:github.com/goplus/spx?Sprite.clone#0\" overview=\"func clone()\">\n</definition-item>\n",
			},
			Range: Range{
				Start: Position{Line: 5, Character: 1},
				End:   Position{Line: 5, Character: 6},
			},
		}, mySpriteCloneFuncHover)

		imagePointFieldHover, err := s.textDocumentHover(&HoverParams{
			TextDocumentPositionParams: TextDocumentPositionParams{
				TextDocument: TextDocumentIdentifier{URI: "file:///MySprite.spx"},
				Position:     Position{Line: 6, Character: 12},
			},
		})
		require.NoError(t, err)
		require.NotNil(t, imagePointFieldHover)
		assert.Equal(t, &Hover{
			Contents: MarkupContent{
				Kind:  Markdown,
				Value: "<definition-item def-id=\"gop:image?Point.X\" overview=\"field X int\">\n</definition-item>\n",
			},
			Range: Range{
				Start: Position{Line: 6, Character: 12},
				End:   Position{Line: 6, Character: 13},
			},
		}, imagePointFieldHover)

		onTouchStartFirstArgHover, err := s.textDocumentHover(&HoverParams{
			TextDocumentPositionParams: TextDocumentPositionParams{
				TextDocument: TextDocumentIdentifier{URI: "file:///MySprite.spx"},
				Position:     Position{Line: 8, Character: 14},
			},
		})
		require.NoError(t, err)
		require.NotNil(t, onTouchStartFirstArgHover)
		assert.Equal(t, &Hover{
			Contents: MarkupContent{
				Kind:  Markdown,
				Value: "<resource-preview resource=\"spx://resources/sprites/MySprite\" />\n",
			},
			Range: Range{
				Start: Position{Line: 8, Character: 14},
				End:   Position{Line: 8, Character: 24},
			},
		}, onTouchStartFirstArgHover)
	})

	t.Run("InvalidPosition", func(t *testing.T) {
		s := New(newMapFSWithoutModTime(map[string][]byte{
			"main.spx": []byte(`var x int`),
		}), nil)

		hover, err := s.textDocumentHover(&HoverParams{
			TextDocumentPositionParams: TextDocumentPositionParams{
				TextDocument: TextDocumentIdentifier{URI: "file:///main.spx"},
				Position:     Position{Line: 99, Character: 99},
			},
		})
		require.NoError(t, err)
		require.Nil(t, hover)
	})

<<<<<<< HEAD
	t.Run("ImportsAtASTFilePosition", func(t *testing.T) {
		s := New(newMapFSWithoutModTime(map[string][]byte{
			"main.spx": []byte(`
import (
	"fmt"
	"image"
)

fmt.Println("Hello, World!")
`),
		}), nil)

		importHover, err := s.textDocumentHover(&HoverParams{
			TextDocumentPositionParams: TextDocumentPositionParams{
				TextDocument: TextDocumentIdentifier{URI: "file:///main.spx"},
				Position:     Position{Line: 2, Character: 1},
			},
		})
		require.NoError(t, err)
		require.NotNil(t, importHover)
		assert.Equal(t, &Hover{
			Contents: MarkupContent{
				Kind:  Markdown,
				Value: "Package fmt implements formatted I/O with functions analogous to C's printf and scanf.",
			},
			Range: Range{
				Start: Position{Line: 2, Character: 1},
				End:   Position{Line: 2, Character: 6},
			},
		}, importHover)
=======
	t.Run("Append", func(t *testing.T) {
		s := New(newMapFSWithoutModTime(map[string][]byte{
			"main.spx": []byte(`
var nums []int
nums = append(nums, 1)
`),
		}), nil)

		hover, err := s.textDocumentHover(&HoverParams{
			TextDocumentPositionParams: TextDocumentPositionParams{
				TextDocument: TextDocumentIdentifier{URI: "file:///main.spx"},
				Position:     Position{Line: 2, Character: 7},
			},
		})
		require.NoError(t, err)
		require.NotNil(t, hover)
		assert.Contains(t, hover.Contents.Value, `def-id="gop:builtin?append"`)
		assert.Equal(t, Range{
			Start: Position{Line: 2, Character: 7},
			End:   Position{Line: 2, Character: 13},
		}, hover.Range)
	})

	t.Run("WithGopBuiltins", func(t *testing.T) {
		s := New(newMapFSWithoutModTime(map[string][]byte{
			"main.spx": []byte(`
var num int128
echo num
`),
		}), nil)

		hover1, err := s.textDocumentHover(&HoverParams{
			TextDocumentPositionParams: TextDocumentPositionParams{
				TextDocument: TextDocumentIdentifier{URI: "file:///main.spx"},
				Position:     Position{Line: 1, Character: 8},
			},
		})
		require.NoError(t, err)
		require.NotNil(t, hover1)
		assert.Contains(t, hover1.Contents.Value, `def-id="gop:builtin?int128"`)
		assert.Equal(t, Range{
			Start: Position{Line: 1, Character: 8},
			End:   Position{Line: 1, Character: 14},
		}, hover1.Range)

		hover2, err := s.textDocumentHover(&HoverParams{
			TextDocumentPositionParams: TextDocumentPositionParams{
				TextDocument: TextDocumentIdentifier{URI: "file:///main.spx"},
				Position:     Position{Line: 2, Character: 0},
			},
		})
		require.NoError(t, err)
		require.NotNil(t, hover2)
		assert.Contains(t, hover2.Contents.Value, `def-id="gop:fmt?println"`)
		assert.Equal(t, Range{
			Start: Position{Line: 2, Character: 0},
			End:   Position{Line: 2, Character: 4},
		}, hover2.Range)
>>>>>>> 2f30a5f1
	})
}<|MERGE_RESOLUTION|>--- conflicted
+++ resolved
@@ -479,7 +479,6 @@
 		require.Nil(t, hover)
 	})
 
-<<<<<<< HEAD
 	t.Run("ImportsAtASTFilePosition", func(t *testing.T) {
 		s := New(newMapFSWithoutModTime(map[string][]byte{
 			"main.spx": []byte(`
@@ -510,7 +509,8 @@
 				End:   Position{Line: 2, Character: 6},
 			},
 		}, importHover)
-=======
+	})
+
 	t.Run("Append", func(t *testing.T) {
 		s := New(newMapFSWithoutModTime(map[string][]byte{
 			"main.spx": []byte(`
@@ -569,6 +569,5 @@
 			Start: Position{Line: 2, Character: 0},
 			End:   Position{Line: 2, Character: 4},
 		}, hover2.Range)
->>>>>>> 2f30a5f1
 	})
 }