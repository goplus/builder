--- conflicted
+++ resolved
@@ -30,10 +30,6 @@
     return canvas.toDataURL('image/png')
 }
 
-<<<<<<< HEAD
-export default posterResult
-=======
 export { posterResult }
 
 export type { posterProps }
->>>>>>> fcc931fe
