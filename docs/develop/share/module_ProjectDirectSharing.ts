--- conflicted
+++ resolved
@@ -2,18 +2,11 @@
  * 直接分享组件
  */
 // 导入必要的类型和函数
-<<<<<<< HEAD
 import { defineProps, ref, defineEmits } from "vue";
 import { PlatformConfig } from "./module_platformShare";
 import { ProjectData } from "@/apis/project";
-import platformSelector from "./platformSelector.vue";
+import platformSelector from "./module_platformSelector";
 import Poster from "./module_poster";
-
-=======
-import { PlatformConfig } from "./module_platformShare"
-import Poster from "./module_ProjectPoster"
-import { defineProps, ref, defineEmits } from "vue"
->>>>>>> 07f6afe2
 /**
  * 定义组件的props
  */
