--- conflicted
+++ resolved
@@ -36,25 +36,6 @@
 }
 
 type NodeTask = {
-<<<<<<< HEAD
-    name: LocaleMessage,					// 节点名称
-    triggerTime: number,					// 节点在视频中的触发时间(单位：秒)
-    video: string,
-    steps: Step[],
-}
-
-type Level = {								// 一个故事线存在多个关卡
-    cover: string,							// 封面图片url
-    placement: Placement, 					// 在界面上的位置信息（每个故事线中的关卡放置位置是不确定的，由人为指定）
-    title: LocaleMessage,					// 关卡标题
-    description: LocaleMessage,				// 关卡描述
-    video: string,                          // 关卡的整体视频url（由NodeTask的视频拼接而来）
-    achievement: {							// 成就与关卡绑定，一个关卡可能存在多个成就
-        icon: string,					    // 成就图标url
-        title: LocaleMessage,			    // 成就名称
-    }
-    nodeTasks: NodeTask[],
-=======
   name: LocaleMessage // 节点名称
   triggerTime: number // 节点在视频中的触发时间(单位：秒)
   video: string
@@ -74,7 +55,6 @@
     title: LocaleMessage // 成就名称
   }
   nodeTasks: NodeTask[]
->>>>>>> d1b18c79
 }
 
 type StoryLine = {
@@ -92,22 +72,9 @@
   lastFinishedLevelIndex: number // 故事线状态，其值为当前最新已完成的关卡下标
 }
 
-<<<<<<< HEAD
-type UserStoryLineRelationship = {
-    // TODO
-}
-
-type Placement = {
-    /** X position in percentage */
-    x: number
-    /** Y position in percentage */
-    y: number
-  }
-=======
 type Placement = {
   /** X position in percentage */
   x: number
   /** Y position in percentage */
   y: number
-}
->>>>>>> d1b18c79
+}