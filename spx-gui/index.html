<!--
 * @Author: Xu Ning
 * @Date: 2024-01-12 11:15:15
 * @LastEditors: Xu Ning
 * @LastEditTime: 2024-01-12 20:45:45
 * @FilePath: /builder/spx-gui/index.html
 * @Description: 
-->
<!DOCTYPE html>
<html lang="en">
  <head>
    <meta charset="UTF-8">
    <link rel="icon" href="/favicon.ico">
    <meta name="viewport" content="width=device-width, initial-scale=1.0">
    <title>Vite App</title>
  </head>
  <body>
<<<<<<< HEAD
    <div id="app">
			<div id="appLoading"></div>
    </div>
    <script type="module" src="/src/main.js"></script>
=======
    <div id="app"></div>
    <script type="module" src="/src/main.ts"></script>
>>>>>>> dcf55630
  </body>
</html><|MERGE_RESOLUTION|>--- conflicted
+++ resolved
@@ -1,8 +1,8 @@
 <!--
  * @Author: Xu Ning
  * @Date: 2024-01-12 11:15:15
- * @LastEditors: Xu Ning
- * @LastEditTime: 2024-01-12 20:45:45
+ * @LastEditors: Zhang zhi yang
+ * @LastEditTime: 2024-01-15 09:19:45
  * @FilePath: /builder/spx-gui/index.html
  * @Description: 
 -->
@@ -15,14 +15,9 @@
     <title>Vite App</title>
   </head>
   <body>
-<<<<<<< HEAD
     <div id="app">
 			<div id="appLoading"></div>
     </div>
-    <script type="module" src="/src/main.js"></script>
-=======
-    <div id="app"></div>
     <script type="module" src="/src/main.ts"></script>
->>>>>>> dcf55630
   </body>
 </html>