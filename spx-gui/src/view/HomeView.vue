<!--
 * @Author: Xu Ning
 * @Date: 2024-01-12 14:59:12
<<<<<<< HEAD
 * @LastEditors: Zhang Zhi Yang
 * @LastEditTime: 2024-01-18 08:53:31
=======
 * @LastEditors: Xu Ning
 * @LastEditTime: 2024-01-18 11:20:25
>>>>>>> c307bb99
 * @FilePath: /builder/spx-gui/src/view/HomeView.vue
 * @Description: edit page
-->
<template>
    <div style="display: flex;height: 100%;">
        <!--  S Component SpriteList -->
        <SpriteList></SpriteList>
        <NButton>aaa</NButton>
        <!--  E Component SpriteList -->
        <CodeEditor></CodeEditor>
    </div>
<<<<<<< HEAD
=======

    <FileManagerDemo></FileManagerDemo>
>>>>>>> c307bb99
</template>
  
<script setup lang="ts">
import SpriteList from "@/components/sprite-list/SpriteList.vue";
<<<<<<< HEAD
import CodeEditor from "@/components/code-editor/CodeEditor.vue";
=======
import FileManagerDemo from "@/components/file-manager-demo/FileManagerDemo.vue";
>>>>>>> c307bb99
import { NButton } from 'naive-ui';
</script>
  
  
  <|MERGE_RESOLUTION|>--- conflicted
+++ resolved
@@ -1,38 +1,28 @@
 <!--
  * @Author: Xu Ning
  * @Date: 2024-01-12 14:59:12
-<<<<<<< HEAD
  * @LastEditors: Zhang Zhi Yang
- * @LastEditTime: 2024-01-18 08:53:31
-=======
- * @LastEditors: Xu Ning
- * @LastEditTime: 2024-01-18 11:20:25
->>>>>>> c307bb99
+ * @LastEditTime: 2024-01-19 17:31:05
  * @FilePath: /builder/spx-gui/src/view/HomeView.vue
  * @Description: edit page
 -->
 <template>
     <div style="display: flex;height: 100%;">
+        <CodeEditor></CodeEditor>
+
         <!--  S Component SpriteList -->
         <SpriteList></SpriteList>
         <NButton>aaa</NButton>
         <!--  E Component SpriteList -->
-        <CodeEditor></CodeEditor>
     </div>
-<<<<<<< HEAD
-=======
 
     <FileManagerDemo></FileManagerDemo>
->>>>>>> c307bb99
 </template>
   
 <script setup lang="ts">
 import SpriteList from "@/components/sprite-list/SpriteList.vue";
-<<<<<<< HEAD
 import CodeEditor from "@/components/code-editor/CodeEditor.vue";
-=======
 import FileManagerDemo from "@/components/file-manager-demo/FileManagerDemo.vue";
->>>>>>> c307bb99
 import { NButton } from 'naive-ui';
 </script>
   
