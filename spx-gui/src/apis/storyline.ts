import type { LocaleMessage } from '@/utils/i18n'
import type { Position } from '@/components/editor/code-editor/common'

export type Mask = {
  startPos: Position
  endPos: Position
}

export type Placement = {
  /** X position in percentage */
  x: number
  /** Y position in percentage */
  y: number
}

export type Step = {
  title: LocaleMessage
  description: LocaleMessage
  /** Interactive prompt (conditional trigger required) */
  tip: LocaleMessage
  /** Duration of the user's current step delay (unit: second) */
  duration: number
  /** key of the target element semantically annotated */
  target: string[]
  /** There are two types of steps, the Following step and the Coding step */
  type: 'coding' | 'following'
  /** Check whether this step involves snapshot comparison */
  isCheck: boolean
  isApiControl: boolean
  apis: string[]
  isAssetControl: boolean
  assets: string[]
  isSpriteControl: boolean
  sprites: string[]
  isSoundControl: boolean
  sounds: string[]
  isCostumeControl: boolean
  costumes: string[]
  isAnimationControl: boolean
  animations: string[]
  isWidgetControl: boolean
  widgets: string[]
  isBackdropControl: boolean
  backdrops: string[]
  snapshot: {
    startSnapshot: string
    endSnapshot?: string
  }
  /** Data structure unique to the coding task */
  coding?: {
    /** Coded file path */
    path: string
    /** Cloze an array of masks, one mask for one empty answer */
    codeMasks: Mask[]
    /** The beginning position of the answer display */
    startPosition: Position
    /** The end position of the answer display */
    endPosition: Position
  }
}

export type NodeTask = {
  name: LocaleMessage
  /** Trigger time of the node in the video (unit: second) */
  triggerTime: number
  video: string
  steps: Step[]
}

export type Level = {
  /** Cover image url */
  cover: string
  /** Position information on the interface
   * (the position of the level placement in each storyline is not determined and is manually specified)
   **/
  placement: Placement
  title: LocaleMessage
  description: LocaleMessage
  /** The overall video url of the level (spliced from the video of NodeTask) */
  video: string
  achievement: {
    icon: string
    title: LocaleMessage
  }
  nodeTasks: NodeTask[]
}

export type StoryLine = {
  id: string
  backgroundImage: string
  /** The name of the story line
   * (a projectName that uniquely identifies the story line and can be used when creating a project for the user)
   **/
  name: string
  title: LocaleMessage
  description: LocaleMessage
  /** Storyline Difficulty tag */
  tag: 'easy' | 'medium' | 'hard'
  levels: Level[]
}

export type StoryLineStudy = {
  storyLineId: string
  /** Storyline status, the value of which is the current most recently completed level subscript */
  lastFinishedLevelIndex: number
}

const storyLineJson: StoryLine = {
  id: '1',
  backgroundImage: 'http://ssbvnda4w.hn-bkt.clouddn.com/qny/img/road-background.png',
  name: 'road',
  title: {
    zh: '过马路',
    en: 'Cross the Road'
  },
  description: {
    zh: '《过马路》是一款简单有趣的休闲游戏，玩家需要操控角色避开来往车辆，成功穿越马路。游戏玩法简单易上手，适合各年龄段玩家。',
    en: '"Cross the Road" is a simple yet fun casual game. Players control a character to avoid oncoming traffic and successfully cross the street. it\'s suitable for all ages.'
  },
  tag: 'easy',
  levels: [
    {
      cover: 'http://ssbvnda4w.hn-bkt.clouddn.com/qny/img/green.png',
      placement: {
        x: 30,
        y: 50
      },
      title: {
        zh: '创建精灵和背景.',
        en: 'Create a sprite and a background.'
      },
      description: {
        zh: '创建精灵和背景，让你的项目栩栩如生。精灵可以是一个角色或物体，背景则为场景设定基调。你可以通过颜色、图片或动画对它们进行自定义，让你的作品独一无二。',
        en: 'Create sprites and backgrounds to bring your project to life. The Sprite can be a character or object, and the background sets the tone for the scene. You can customize them with colors, pictures, or animations to make your creations unique.'
      },
      video: 'http://ssbvnda4w.hn-bkt.clouddn.com/qny/video/spirit%26backdrop.mkv',
      achievement: {
        icon: 'http://ssbvnda4w.hn-bkt.clouddn.com/qny/img/primacy.png',
        title: {
          zh: '初级',
          en: 'primary'
        }
      },
      nodeTasks: [
        {
          name: {
            zh: '创建精灵',
            en: 'Create Sprite'
          },
          triggerTime: 41,
          video: '',
          steps: [
            {
              title: {
                zh: '点击素材库',
                en: 'click asset library'
              },
              description: {
                zh: '素材库里会存在由系统提供的丰富素材，点击素材库，选择你所喜欢的素材！',
                en: 'The asset library contains a rich collection of resources provided by the system. Click on the asset library and choose your favorite ones!'
              },
              tip: {
                zh: '请点击此处，打开素材库',
                en: 'Please click here to open the asset library.'
              },
              duration: 20,
              target: [
                // TODO
                '',
                ''
              ],
              type: 'following',
              isCheck: false,
              isApiControl: false,
              isAssetControl: false,
              isSpriteControl: false,
              isSoundControl: false,
              isCostumeControl: false,
              isAnimationControl: false,
              isWidgetControl: false,
              isBackdropControl: false,
              apis: [],
              assets: [],
              sprites: [],
              sounds: [],
              costumes: [],
              animations: [],
              widgets: [],
              backdrops: [],
              snapshot: {
                startSnapshot:
                  '{"assets/backdrop.png": "kodo://goplus-builder-usercontent-test/files/Fv-ccS4pGzRPTHPIT_MdFhLO5BTa-1264","assets/index.json": "data:application/json,%7B%22backdrops%22%3A%5B%7B%22x%22%3A0%2C%22y%22%3A0%2C%22faceRight%22%3A0%2C%22bitmapResolution%22%3A2%2C%22name%22%3A%22backdrop%22%2C%22path%22%3A%22backdrop.png%22%2C%22builder_id%22%3A%226Uq-FYRBI2kJdVDX4-NCK%22%7D%5D%2C%22backdropIndex%22%3A0%2C%22map%22%3A%7B%22width%22%3A480%2C%22height%22%3A360%2C%22mode%22%3A%22fillRatio%22%7D%2C%22run%22%3A%7B%22width%22%3A480%2C%22height%22%3A360%7D%2C%22zorder%22%3A%5B%5D%2C%22builder_spriteOrder%22%3A%5B%5D%2C%22builder_soundOrder%22%3A%5B%5D%7D","main.spx": "data:;,"}',
                endSnapshot: ''
              }
            },
            {
              title: {
                zh: '选择精灵1',
                en: 'Select Sprite 1'
              },
              description: {
                zh: '在素材库中通过点击鼠标左键选择精灵！',
                en: 'Select the sprite by clicking the left mouse button in the asset library!'
              },
              tip: {
                zh: '请用鼠标左键点击此处，选择精灵1',
                en: 'Please click here with the left mouse button to select Sprite 1.'
              },
              duration: 20,
              target: [
                // TODO
                '',
                ''
              ],
              type: 'following',
              isCheck: false,
              isApiControl: false,
              isAssetControl: true,
              isSpriteControl: false,
              isSoundControl: false,
              isCostumeControl: false,
              isAnimationControl: false,
              isWidgetControl: false,
              isBackdropControl: false,
              apis: [],
              assets: ['11122', '10885'],
              sprites: [],
              sounds: [],
              costumes: [],
              animations: [],
              widgets: [],
              backdrops: [],
              snapshot: {
                startSnapshot:
                  '{"assets/backdrop.png": "kodo://goplus-builder-usercontent-test/files/Fv-ccS4pGzRPTHPIT_MdFhLO5BTa-1264","assets/index.json": "data:application/json,%7B%22backdrops%22%3A%5B%7B%22x%22%3A0%2C%22y%22%3A0%2C%22faceRight%22%3A0%2C%22bitmapResolution%22%3A2%2C%22name%22%3A%22backdrop%22%2C%22path%22%3A%22backdrop.png%22%2C%22builder_id%22%3A%226Uq-FYRBI2kJdVDX4-NCK%22%7D%5D%2C%22backdropIndex%22%3A0%2C%22map%22%3A%7B%22width%22%3A480%2C%22height%22%3A360%2C%22mode%22%3A%22fillRatio%22%7D%2C%22run%22%3A%7B%22width%22%3A480%2C%22height%22%3A360%7D%2C%22zorder%22%3A%5B%5D%2C%22builder_spriteOrder%22%3A%5B%5D%2C%22builder_soundOrder%22%3A%5B%5D%7D","main.spx": "data:;,"}',
                endSnapshot: ''
              }
            },
            {
              title: {
                zh: '选择精灵2',
                en: 'Select Sprite 2'
              },
              description: {
                zh: '素材库中可以一次性勾选多个精灵。勾选你的第二个精灵。',
                en: 'In the material library, you can select multiple sprites at once. Check your second sprite.'
              },
              tip: {
                zh: '素材库中可以一次性勾选多个精灵！点击此处，选择你的第二个精灵吧！',
                en: 'You can select multiple sprites at once in the asset library! Click here to choose your second sprite!'
              },
              duration: 20,
              target: [
                // TODO
                '',
                ''
              ],
              type: 'following',
              isCheck: false,
              isApiControl: false,
              isAssetControl: true,
              isSpriteControl: false,
              isSoundControl: false,
              isCostumeControl: false,
              isAnimationControl: false,
              isWidgetControl: false,
              isBackdropControl: false,
              apis: [],
              assets: ['11122', '10885'],
              sprites: [],
              sounds: [],
              costumes: [],
              animations: [],
              widgets: [],
              backdrops: [],
              snapshot: {
                startSnapshot:
                  '{"assets/backdrop.png": "kodo://goplus-builder-usercontent-test/files/Fv-ccS4pGzRPTHPIT_MdFhLO5BTa-1264","assets/index.json": "data:application/json,%7B%22backdrops%22%3A%5B%7B%22x%22%3A0%2C%22y%22%3A0%2C%22faceRight%22%3A0%2C%22bitmapResolution%22%3A2%2C%22name%22%3A%22backdrop%22%2C%22path%22%3A%22backdrop.png%22%2C%22builder_id%22%3A%226Uq-FYRBI2kJdVDX4-NCK%22%7D%5D%2C%22backdropIndex%22%3A0%2C%22map%22%3A%7B%22width%22%3A480%2C%22height%22%3A360%2C%22mode%22%3A%22fillRatio%22%7D%2C%22run%22%3A%7B%22width%22%3A480%2C%22height%22%3A360%7D%2C%22zorder%22%3A%5B%5D%2C%22builder_spriteOrder%22%3A%5B%5D%2C%22builder_soundOrder%22%3A%5B%5D%7D","main.spx": "data:;,"}',
                endSnapshot: ''
              }
            },
            {
              title: {
                zh: '点击确定按钮',
                en: 'Click OK button'
              },
              description: {
                zh: '点击确定按钮',
                en: 'Click OK button'
              },
              tip: {
                zh: '请点击此处确定按钮',
                en: 'Click OK button'
              },
              duration: 20,
              target: [
                // TODO
                '',
                ''
              ],
              type: 'following',
              isCheck: true,
              isApiControl: false,
              isAssetControl: true,
              isSpriteControl: false,
              isSoundControl: false,
              isCostumeControl: false,
              isAnimationControl: false,
              isWidgetControl: false,
              isBackdropControl: false,
              apis: [],
              assets: ['11122', '10885'],
              sprites: [],
              sounds: [],
              costumes: [],
              animations: [],
              widgets: [],
              backdrops: [],
              snapshot: {
                startSnapshot:
                  '{"assets/backdrop.png": "kodo://goplus-builder-usercontent-test/files/Fv-ccS4pGzRPTHPIT_MdFhLO5BTa-1264","assets/index.json": "data:application/json,%7B%22backdrops%22%3A%5B%7B%22x%22%3A0%2C%22y%22%3A0%2C%22faceRight%22%3A0%2C%22bitmapResolution%22%3A2%2C%22name%22%3A%22backdrop%22%2C%22path%22%3A%22backdrop.png%22%2C%22builder_id%22%3A%226Uq-FYRBI2kJdVDX4-NCK%22%7D%5D%2C%22backdropIndex%22%3A0%2C%22map%22%3A%7B%22width%22%3A480%2C%22height%22%3A360%2C%22mode%22%3A%22fillRatio%22%7D%2C%22run%22%3A%7B%22width%22%3A480%2C%22height%22%3A360%7D%2C%22zorder%22%3A%5B%5D%2C%22builder_spriteOrder%22%3A%5B%5D%2C%22builder_soundOrder%22%3A%5B%5D%7D","main.spx": "data:;,"}',
                endSnapshot:
                  '{"assets/index.json": "data:application/json,%7B%22backdrops%22%3A%5B%7B%22x%22%3A0%2C%22y%22%3A0%2C%22faceRight%22%3A0%2C%22bitmapResolution%22%3A2%2C%22name%22%3A%22backdrop%22%2C%22path%22%3A%22backdrop.png%22%2C%22builder_id%22%3A%226Uq-FYRBI2kJdVDX4-NCK%22%7D%5D%2C%22backdropIndex%22%3A0%2C%22map%22%3A%7B%22width%22%3A480%2C%22height%22%3A360%2C%22mode%22%3A%22fillRatio%22%7D%2C%22run%22%3A%7B%22width%22%3A480%2C%22height%22%3A360%7D%2C%22zorder%22%3A%5B%22WizardBlue%22%2C%22Convertible%22%5D%2C%22builder_spriteOrder%22%3A%5B%22rn9EAX3mOk4X1X9dnEIXH%22%2C%22D5rATNr5jEAoZSEdl6hBB%22%5D%2C%22builder_soundOrder%22%3A%5B%5D%7D","main.spx": "data:;,","assets/backdrop.png": "kodo://goplus-builder-usercontent-test/files/Fv-ccS4pGzRPTHPIT_MdFhLO5BTa-1264","assets/sprites/WizardBlue/cover.svg": "kodo://goplus-builder-usercontent-test/files/FgwD27ISH19sGTIJAtMyEOjfWu0_-40856","assets/sprites/WizardBlue/__animation_death__animation_death_0.svg": "kodo://goplus-builder-usercontent-test/files/FqbY-P29nrkEnEmxBMQtuzJ18lIL-27562","assets/sprites/WizardBlue/__animation_death__animation_death_1.svg": "kodo://goplus-builder-usercontent-test/files/FvUxBspqVzdhwIbt5GXKXzop6KGn-18028","assets/sprites/WizardBlue/__animation_death__animation_death_2.svg": "kodo://goplus-builder-usercontent-test/files/Foa0nYW0WO_wGDTiIC93CfW-JbSH-27838","assets/sprites/WizardBlue/__animation_death__animation_death_3.svg": "kodo://goplus-builder-usercontent-test/files/Fq89LBxvJRzU5_3h_df8eW85YehH-28305","assets/sprites/WizardBlue/__animation_idle__animation_idle_0.svg": "kodo://goplus-builder-usercontent-test/files/FgwD27ISH19sGTIJAtMyEOjfWu0_-40856","assets/sprites/WizardBlue/__animation_idle__animation_idle_1.svg": "kodo://goplus-builder-usercontent-test/files/FjddTzCJuB47ffkB8u-qcLrQBzDA-45981","assets/sprites/WizardBlue/__animation_idle__animation_idle_2.svg": "kodo://goplus-builder-usercontent-test/files/FkEqxFGBH2Hu8u03DQ4DJeDViaIr-40676","assets/sprites/WizardBlue/__animation_walk__animation_walk_0.svg": "kodo://goplus-builder-usercontent-test/files/FgovnZ5jB6FwrC8jq7Qdq6Fq_6Ev-38130","assets/sprites/WizardBlue/__animation_walk__animation_walk_1.svg": "kodo://goplus-builder-usercontent-test/files/FguTzhsHivs9TS6SRyUjC9_SsbSj-28441","assets/sprites/WizardBlue/__animation_walk__animation_walk_2.svg": "kodo://goplus-builder-usercontent-test/files/FmQf1z5vOvQLbpHcFk-aVxkg5qW0-32682","assets/sprites/WizardBlue/__animation_walk__animation_walk_3.svg": "kodo://goplus-builder-usercontent-test/files/Fh6_xXSiDplHqDBnE2C8dD6qTSV7-26305","WizardBlue.spx": "data:;,","assets/sprites/WizardBlue/index.json": "data:application/json,%7B%22heading%22%3A90%2C%22x%22%3A0%2C%22y%22%3A0%2C%22size%22%3A0.7003891050583657%2C%22rotationStyle%22%3A%22left-right%22%2C%22costumeIndex%22%3A0%2C%22visible%22%3Atrue%2C%22isDraggable%22%3Afalse%2C%22pivot%22%3A%7B%22x%22%3A128.5%2C%22y%22%3A-128.5%7D%2C%22costumes%22%3A%5B%7B%22x%22%3A0%2C%22y%22%3A0%2C%22faceRight%22%3A0%2C%22bitmapResolution%22%3A1%2C%22name%22%3A%22cover%22%2C%22path%22%3A%22cover.svg%22%2C%22builder_id%22%3A%22lln6-Qw7tDv-dhvtSy7SZ%22%7D%2C%7B%22x%22%3A0%2C%22y%22%3A0%2C%22faceRight%22%3A0%2C%22bitmapResolution%22%3A1%2C%22name%22%3A%22__animation_death__animation_death_0%22%2C%22path%22%3A%22__animation_death__animation_death_0.svg%22%2C%22builder_id%22%3A%22n7Wayq78-zUtQdLqZS1wn%22%7D%2C%7B%22x%22%3A0%2C%22y%22%3A0%2C%22faceRight%22%3A0%2C%22bitmapResolution%22%3A1%2C%22name%22%3A%22__animation_death__animation_death_1%22%2C%22path%22%3A%22__animation_death__animation_death_1.svg%22%2C%22builder_id%22%3A%22fsfHpeso_h4DkpxnJmiqw%22%7D%2C%7B%22x%22%3A0%2C%22y%22%3A0%2C%22faceRight%22%3A0%2C%22bitmapResolution%22%3A1%2C%22name%22%3A%22__animation_death__animation_death_2%22%2C%22path%22%3A%22__animation_death__animation_death_2.svg%22%2C%22builder_id%22%3A%223cBsfUwrTCX5MXQz-e11W%22%7D%2C%7B%22x%22%3A0%2C%22y%22%3A0%2C%22faceRight%22%3A0%2C%22bitmapResolution%22%3A1%2C%22name%22%3A%22__animation_death__animation_death_3%22%2C%22path%22%3A%22__animation_death__animation_death_3.svg%22%2C%22builder_id%22%3A%22WVOFxC0BBVaDrnE6Nm3nc%22%7D%2C%7B%22x%22%3A0%2C%22y%22%3A0%2C%22faceRight%22%3A0%2C%22bitmapResolution%22%3A1%2C%22name%22%3A%22__animation_idle__animation_idle_0%22%2C%22path%22%3A%22__animation_idle__animation_idle_0.svg%22%2C%22builder_id%22%3A%22xOQcC2vd8blw2t5IUkcPk%22%7D%2C%7B%22x%22%3A0%2C%22y%22%3A0%2C%22faceRight%22%3A0%2C%22bitmapResolution%22%3A1%2C%22name%22%3A%22__animation_idle__animation_idle_1%22%2C%22path%22%3A%22__animation_idle__animation_idle_1.svg%22%2C%22builder_id%22%3A%22IhcASPM6VYZvKCDXaAHH7%22%7D%2C%7B%22x%22%3A0%2C%22y%22%3A0%2C%22faceRight%22%3A0%2C%22bitmapResolution%22%3A1%2C%22name%22%3A%22__animation_idle__animation_idle_2%22%2C%22path%22%3A%22__animation_idle__animation_idle_2.svg%22%2C%22builder_id%22%3A%22QqvXz-lGX1N3VT1LC-OcC%22%7D%2C%7B%22x%22%3A0%2C%22y%22%3A0%2C%22faceRight%22%3A0%2C%22bitmapResolution%22%3A1%2C%22name%22%3A%22__animation_walk__animation_walk_0%22%2C%22path%22%3A%22__animation_walk__animation_walk_0.svg%22%2C%22builder_id%22%3A%22w6cF6QHTENb-tTqbl8fho%22%7D%2C%7B%22x%22%3A0%2C%22y%22%3A0%2C%22faceRight%22%3A0%2C%22bitmapResolution%22%3A1%2C%22name%22%3A%22__animation_walk__animation_walk_1%22%2C%22path%22%3A%22__animation_walk__animation_walk_1.svg%22%2C%22builder_id%22%3A%22JBUxqGee88phleLkfRrtq%22%7D%2C%7B%22x%22%3A0%2C%22y%22%3A0%2C%22faceRight%22%3A0%2C%22bitmapResolution%22%3A1%2C%22name%22%3A%22__animation_walk__animation_walk_2%22%2C%22path%22%3A%22__animation_walk__animation_walk_2.svg%22%2C%22builder_id%22%3A%22ybqV1KhC3EuBEanMwUZ1M%22%7D%2C%7B%22x%22%3A0%2C%22y%22%3A0%2C%22faceRight%22%3A0%2C%22bitmapResolution%22%3A1%2C%22name%22%3A%22__animation_walk__animation_walk_3%22%2C%22path%22%3A%22__animation_walk__animation_walk_3.svg%22%2C%22builder_id%22%3A%22IkQmj54ipgrurN7DPRvTg%22%7D%5D%2C%22fAnimations%22%3A%7B%22death%22%3A%7B%22frameFrom%22%3A%22__animation_death__animation_death_0%22%2C%22frameTo%22%3A%22__animation_death__animation_death_3%22%2C%22frameFps%22%3A1%2C%22builder_id%22%3A%22iT7sgP35D9l_L0XwEDjWu%22%7D%2C%22idle%22%3A%7B%22frameFrom%22%3A%22__animation_idle__animation_idle_0%22%2C%22frameTo%22%3A%22__animation_idle__animation_idle_2%22%2C%22frameFps%22%3A1%2C%22builder_id%22%3A%22PXB4BJXKhbLdITSwj5u0x%22%7D%2C%22walk%22%3A%7B%22frameFrom%22%3A%22__animation_walk__animation_walk_0%22%2C%22frameTo%22%3A%22__animation_walk__animation_walk_3%22%2C%22frameFps%22%3A1%2C%22builder_id%22%3A%22cwU6fvlDiVi0b9U3dg1Ku%22%7D%7D%2C%22defaultAnimation%22%3A%22idle%22%2C%22animBindings%22%3A%7B%7D%2C%22builder_id%22%3A%22rn9EAX3mOk4X1X9dnEIXH%22%7D","assets/sprites/Convertible/convertible.svg": "kodo://goplus-builder-usercontent-test/files/Fr779SraGGUA9Y9dkZ0ndwC7Wizp-13038","Convertible.spx": "data:;,","assets/sprites/Convertible/index.json": "data:application/json,%7B%22heading%22%3A90%2C%22x%22%3A0%2C%22y%22%3A0%2C%22size%22%3A0.15748031496062992%2C%22rotationStyle%22%3A%22normal%22%2C%22costumeIndex%22%3A0%2C%22visible%22%3Atrue%2C%22isDraggable%22%3Afalse%2C%22pivot%22%3A%7B%22x%22%3A762%2C%22y%22%3A-512%7D%2C%22costumes%22%3A%5B%7B%22x%22%3A0%2C%22y%22%3A0%2C%22faceRight%22%3A0%2C%22bitmapResolution%22%3A1%2C%22name%22%3A%22convertible%22%2C%22path%22%3A%22convertible.svg%22%2C%22builder_id%22%3A%22dGZxRq1rFkDdI61uxB5VQ%22%7D%5D%2C%22fAnimations%22%3A%7B%7D%2C%22animBindings%22%3A%7B%7D%2C%22builder_id%22%3A%22D5rATNr5jEAoZSEdl6hBB%22%7D"}'
              }
            }
          ]
        },
        {
          name: {
            zh: '创建背景',
            en: 'Create backdrop'
          },
          triggerTime: 60,
          video: '',
          steps: [
            {
              title: {
                zh: '点击舞台',
                en: 'Click the stage.'
              },
              description: {
                zh: '点击舞台',
                en: 'Click the stage.'
              },
              tip: {
                zh: '请点击此处，切换到舞台',
                en: 'Please click here to switch to the stage.'
              },
              duration: 20,
              target: [
                // TODO
                '',
                ''
              ],
              type: 'following',
              isCheck: false,
              isApiControl: false,
              isAssetControl: false,
              isSpriteControl: false,
              isSoundControl: false,
              isCostumeControl: false,
              isAnimationControl: false,
              isWidgetControl: false,
              isBackdropControl: false,
              apis: [],
              assets: [],
              sprites: [],
              sounds: [],
              costumes: [],
              animations: [],
              widgets: [],
              backdrops: [],
              snapshot: {
                startSnapshot:
                  '{"assets/index.json": "data:application/json,%7B%22backdrops%22%3A%5B%7B%22x%22%3A0%2C%22y%22%3A0%2C%22faceRight%22%3A0%2C%22bitmapResolution%22%3A2%2C%22name%22%3A%22backdrop%22%2C%22path%22%3A%22backdrop.png%22%2C%22builder_id%22%3A%226Uq-FYRBI2kJdVDX4-NCK%22%7D%5D%2C%22backdropIndex%22%3A0%2C%22map%22%3A%7B%22width%22%3A480%2C%22height%22%3A360%2C%22mode%22%3A%22fillRatio%22%7D%2C%22run%22%3A%7B%22width%22%3A480%2C%22height%22%3A360%7D%2C%22zorder%22%3A%5B%22WizardBlue%22%2C%22Convertible%22%5D%2C%22builder_spriteOrder%22%3A%5B%22rn9EAX3mOk4X1X9dnEIXH%22%2C%22D5rATNr5jEAoZSEdl6hBB%22%5D%2C%22builder_soundOrder%22%3A%5B%5D%7D","main.spx": "data:;,","assets/backdrop.png": "kodo://goplus-builder-usercontent-test/files/Fv-ccS4pGzRPTHPIT_MdFhLO5BTa-1264","assets/sprites/WizardBlue/cover.svg": "kodo://goplus-builder-usercontent-test/files/FgwD27ISH19sGTIJAtMyEOjfWu0_-40856","assets/sprites/WizardBlue/__animation_death__animation_death_0.svg": "kodo://goplus-builder-usercontent-test/files/FqbY-P29nrkEnEmxBMQtuzJ18lIL-27562","assets/sprites/WizardBlue/__animation_death__animation_death_1.svg": "kodo://goplus-builder-usercontent-test/files/FvUxBspqVzdhwIbt5GXKXzop6KGn-18028","assets/sprites/WizardBlue/__animation_death__animation_death_2.svg": "kodo://goplus-builder-usercontent-test/files/Foa0nYW0WO_wGDTiIC93CfW-JbSH-27838","assets/sprites/WizardBlue/__animation_death__animation_death_3.svg": "kodo://goplus-builder-usercontent-test/files/Fq89LBxvJRzU5_3h_df8eW85YehH-28305","assets/sprites/WizardBlue/__animation_idle__animation_idle_0.svg": "kodo://goplus-builder-usercontent-test/files/FgwD27ISH19sGTIJAtMyEOjfWu0_-40856","assets/sprites/WizardBlue/__animation_idle__animation_idle_1.svg": "kodo://goplus-builder-usercontent-test/files/FjddTzCJuB47ffkB8u-qcLrQBzDA-45981","assets/sprites/WizardBlue/__animation_idle__animation_idle_2.svg": "kodo://goplus-builder-usercontent-test/files/FkEqxFGBH2Hu8u03DQ4DJeDViaIr-40676","assets/sprites/WizardBlue/__animation_walk__animation_walk_0.svg": "kodo://goplus-builder-usercontent-test/files/FgovnZ5jB6FwrC8jq7Qdq6Fq_6Ev-38130","assets/sprites/WizardBlue/__animation_walk__animation_walk_1.svg": "kodo://goplus-builder-usercontent-test/files/FguTzhsHivs9TS6SRyUjC9_SsbSj-28441","assets/sprites/WizardBlue/__animation_walk__animation_walk_2.svg": "kodo://goplus-builder-usercontent-test/files/FmQf1z5vOvQLbpHcFk-aVxkg5qW0-32682","assets/sprites/WizardBlue/__animation_walk__animation_walk_3.svg": "kodo://goplus-builder-usercontent-test/files/Fh6_xXSiDplHqDBnE2C8dD6qTSV7-26305","WizardBlue.spx": "data:;,","assets/sprites/WizardBlue/index.json": "data:application/json,%7B%22heading%22%3A90%2C%22x%22%3A0%2C%22y%22%3A0%2C%22size%22%3A0.7003891050583657%2C%22rotationStyle%22%3A%22left-right%22%2C%22costumeIndex%22%3A0%2C%22visible%22%3Atrue%2C%22isDraggable%22%3Afalse%2C%22pivot%22%3A%7B%22x%22%3A128.5%2C%22y%22%3A-128.5%7D%2C%22costumes%22%3A%5B%7B%22x%22%3A0%2C%22y%22%3A0%2C%22faceRight%22%3A0%2C%22bitmapResolution%22%3A1%2C%22name%22%3A%22cover%22%2C%22path%22%3A%22cover.svg%22%2C%22builder_id%22%3A%22lln6-Qw7tDv-dhvtSy7SZ%22%7D%2C%7B%22x%22%3A0%2C%22y%22%3A0%2C%22faceRight%22%3A0%2C%22bitmapResolution%22%3A1%2C%22name%22%3A%22__animation_death__animation_death_0%22%2C%22path%22%3A%22__animation_death__animation_death_0.svg%22%2C%22builder_id%22%3A%22n7Wayq78-zUtQdLqZS1wn%22%7D%2C%7B%22x%22%3A0%2C%22y%22%3A0%2C%22faceRight%22%3A0%2C%22bitmapResolution%22%3A1%2C%22name%22%3A%22__animation_death__animation_death_1%22%2C%22path%22%3A%22__animation_death__animation_death_1.svg%22%2C%22builder_id%22%3A%22fsfHpeso_h4DkpxnJmiqw%22%7D%2C%7B%22x%22%3A0%2C%22y%22%3A0%2C%22faceRight%22%3A0%2C%22bitmapResolution%22%3A1%2C%22name%22%3A%22__animation_death__animation_death_2%22%2C%22path%22%3A%22__animation_death__animation_death_2.svg%22%2C%22builder_id%22%3A%223cBsfUwrTCX5MXQz-e11W%22%7D%2C%7B%22x%22%3A0%2C%22y%22%3A0%2C%22faceRight%22%3A0%2C%22bitmapResolution%22%3A1%2C%22name%22%3A%22__animation_death__animation_death_3%22%2C%22path%22%3A%22__animation_death__animation_death_3.svg%22%2C%22builder_id%22%3A%22WVOFxC0BBVaDrnE6Nm3nc%22%7D%2C%7B%22x%22%3A0%2C%22y%22%3A0%2C%22faceRight%22%3A0%2C%22bitmapResolution%22%3A1%2C%22name%22%3A%22__animation_idle__animation_idle_0%22%2C%22path%22%3A%22__animation_idle__animation_idle_0.svg%22%2C%22builder_id%22%3A%22xOQcC2vd8blw2t5IUkcPk%22%7D%2C%7B%22x%22%3A0%2C%22y%22%3A0%2C%22faceRight%22%3A0%2C%22bitmapResolution%22%3A1%2C%22name%22%3A%22__animation_idle__animation_idle_1%22%2C%22path%22%3A%22__animation_idle__animation_idle_1.svg%22%2C%22builder_id%22%3A%22IhcASPM6VYZvKCDXaAHH7%22%7D%2C%7B%22x%22%3A0%2C%22y%22%3A0%2C%22faceRight%22%3A0%2C%22bitmapResolution%22%3A1%2C%22name%22%3A%22__animation_idle__animation_idle_2%22%2C%22path%22%3A%22__animation_idle__animation_idle_2.svg%22%2C%22builder_id%22%3A%22QqvXz-lGX1N3VT1LC-OcC%22%7D%2C%7B%22x%22%3A0%2C%22y%22%3A0%2C%22faceRight%22%3A0%2C%22bitmapResolution%22%3A1%2C%22name%22%3A%22__animation_walk__animation_walk_0%22%2C%22path%22%3A%22__animation_walk__animation_walk_0.svg%22%2C%22builder_id%22%3A%22w6cF6QHTENb-tTqbl8fho%22%7D%2C%7B%22x%22%3A0%2C%22y%22%3A0%2C%22faceRight%22%3A0%2C%22bitmapResolution%22%3A1%2C%22name%22%3A%22__animation_walk__animation_walk_1%22%2C%22path%22%3A%22__animation_walk__animation_walk_1.svg%22%2C%22builder_id%22%3A%22JBUxqGee88phleLkfRrtq%22%7D%2C%7B%22x%22%3A0%2C%22y%22%3A0%2C%22faceRight%22%3A0%2C%22bitmapResolution%22%3A1%2C%22name%22%3A%22__animation_walk__animation_walk_2%22%2C%22path%22%3A%22__animation_walk__animation_walk_2.svg%22%2C%22builder_id%22%3A%22ybqV1KhC3EuBEanMwUZ1M%22%7D%2C%7B%22x%22%3A0%2C%22y%22%3A0%2C%22faceRight%22%3A0%2C%22bitmapResolution%22%3A1%2C%22name%22%3A%22__animation_walk__animation_walk_3%22%2C%22path%22%3A%22__animation_walk__animation_walk_3.svg%22%2C%22builder_id%22%3A%22IkQmj54ipgrurN7DPRvTg%22%7D%5D%2C%22fAnimations%22%3A%7B%22death%22%3A%7B%22frameFrom%22%3A%22__animation_death__animation_death_0%22%2C%22frameTo%22%3A%22__animation_death__animation_death_3%22%2C%22frameFps%22%3A1%2C%22builder_id%22%3A%22iT7sgP35D9l_L0XwEDjWu%22%7D%2C%22idle%22%3A%7B%22frameFrom%22%3A%22__animation_idle__animation_idle_0%22%2C%22frameTo%22%3A%22__animation_idle__animation_idle_2%22%2C%22frameFps%22%3A1%2C%22builder_id%22%3A%22PXB4BJXKhbLdITSwj5u0x%22%7D%2C%22walk%22%3A%7B%22frameFrom%22%3A%22__animation_walk__animation_walk_0%22%2C%22frameTo%22%3A%22__animation_walk__animation_walk_3%22%2C%22frameFps%22%3A1%2C%22builder_id%22%3A%22cwU6fvlDiVi0b9U3dg1Ku%22%7D%7D%2C%22defaultAnimation%22%3A%22idle%22%2C%22animBindings%22%3A%7B%7D%2C%22builder_id%22%3A%22rn9EAX3mOk4X1X9dnEIXH%22%7D","assets/sprites/Convertible/convertible.svg": "kodo://goplus-builder-usercontent-test/files/Fr779SraGGUA9Y9dkZ0ndwC7Wizp-13038","Convertible.spx": "data:;,","assets/sprites/Convertible/index.json": "data:application/json,%7B%22heading%22%3A90%2C%22x%22%3A0%2C%22y%22%3A0%2C%22size%22%3A0.15748031496062992%2C%22rotationStyle%22%3A%22normal%22%2C%22costumeIndex%22%3A0%2C%22visible%22%3Atrue%2C%22isDraggable%22%3Afalse%2C%22pivot%22%3A%7B%22x%22%3A762%2C%22y%22%3A-512%7D%2C%22costumes%22%3A%5B%7B%22x%22%3A0%2C%22y%22%3A0%2C%22faceRight%22%3A0%2C%22bitmapResolution%22%3A1%2C%22name%22%3A%22convertible%22%2C%22path%22%3A%22convertible.svg%22%2C%22builder_id%22%3A%22dGZxRq1rFkDdI61uxB5VQ%22%7D%5D%2C%22fAnimations%22%3A%7B%7D%2C%22animBindings%22%3A%7B%7D%2C%22builder_id%22%3A%22D5rATNr5jEAoZSEdl6hBB%22%7D"}',
                endSnapshot: ''
              }
            },
            {
              title: {
                zh: '点击背景',
                en: 'Click the backdrop'
              },
              description: {
                zh: '点击背景',
                en: 'Click the backdrop'
              },
              tip: {
                zh: '请点击此处，切换到背景',
                en: 'Please click here to switch to the backdrop.'
              },
              duration: 20,
              target: [
                // TODO
                '',
                ''
              ],
              type: 'following',
              isCheck: false,
              isApiControl: false,
              isAssetControl: false,
              isSpriteControl: false,
              isSoundControl: false,
              isCostumeControl: false,
              isAnimationControl: false,
              isWidgetControl: false,
              isBackdropControl: false,
              apis: [],
              assets: [],
              sprites: [],
              sounds: [],
              costumes: [],
              animations: [],
              widgets: [],
              backdrops: [],
              snapshot: {
                startSnapshot:
                  '{"assets/index.json": "data:application/json,%7B%22backdrops%22%3A%5B%7B%22x%22%3A0%2C%22y%22%3A0%2C%22faceRight%22%3A0%2C%22bitmapResolution%22%3A2%2C%22name%22%3A%22backdrop%22%2C%22path%22%3A%22backdrop.png%22%2C%22builder_id%22%3A%226Uq-FYRBI2kJdVDX4-NCK%22%7D%5D%2C%22backdropIndex%22%3A0%2C%22map%22%3A%7B%22width%22%3A480%2C%22height%22%3A360%2C%22mode%22%3A%22fillRatio%22%7D%2C%22run%22%3A%7B%22width%22%3A480%2C%22height%22%3A360%7D%2C%22zorder%22%3A%5B%22WizardBlue%22%2C%22Convertible%22%5D%2C%22builder_spriteOrder%22%3A%5B%22rn9EAX3mOk4X1X9dnEIXH%22%2C%22D5rATNr5jEAoZSEdl6hBB%22%5D%2C%22builder_soundOrder%22%3A%5B%5D%7D","main.spx": "data:;,","assets/backdrop.png": "kodo://goplus-builder-usercontent-test/files/Fv-ccS4pGzRPTHPIT_MdFhLO5BTa-1264","assets/sprites/WizardBlue/cover.svg": "kodo://goplus-builder-usercontent-test/files/FgwD27ISH19sGTIJAtMyEOjfWu0_-40856","assets/sprites/WizardBlue/__animation_death__animation_death_0.svg": "kodo://goplus-builder-usercontent-test/files/FqbY-P29nrkEnEmxBMQtuzJ18lIL-27562","assets/sprites/WizardBlue/__animation_death__animation_death_1.svg": "kodo://goplus-builder-usercontent-test/files/FvUxBspqVzdhwIbt5GXKXzop6KGn-18028","assets/sprites/WizardBlue/__animation_death__animation_death_2.svg": "kodo://goplus-builder-usercontent-test/files/Foa0nYW0WO_wGDTiIC93CfW-JbSH-27838","assets/sprites/WizardBlue/__animation_death__animation_death_3.svg": "kodo://goplus-builder-usercontent-test/files/Fq89LBxvJRzU5_3h_df8eW85YehH-28305","assets/sprites/WizardBlue/__animation_idle__animation_idle_0.svg": "kodo://goplus-builder-usercontent-test/files/FgwD27ISH19sGTIJAtMyEOjfWu0_-40856","assets/sprites/WizardBlue/__animation_idle__animation_idle_1.svg": "kodo://goplus-builder-usercontent-test/files/FjddTzCJuB47ffkB8u-qcLrQBzDA-45981","assets/sprites/WizardBlue/__animation_idle__animation_idle_2.svg": "kodo://goplus-builder-usercontent-test/files/FkEqxFGBH2Hu8u03DQ4DJeDViaIr-40676","assets/sprites/WizardBlue/__animation_walk__animation_walk_0.svg": "kodo://goplus-builder-usercontent-test/files/FgovnZ5jB6FwrC8jq7Qdq6Fq_6Ev-38130","assets/sprites/WizardBlue/__animation_walk__animation_walk_1.svg": "kodo://goplus-builder-usercontent-test/files/FguTzhsHivs9TS6SRyUjC9_SsbSj-28441","assets/sprites/WizardBlue/__animation_walk__animation_walk_2.svg": "kodo://goplus-builder-usercontent-test/files/FmQf1z5vOvQLbpHcFk-aVxkg5qW0-32682","assets/sprites/WizardBlue/__animation_walk__animation_walk_3.svg": "kodo://goplus-builder-usercontent-test/files/Fh6_xXSiDplHqDBnE2C8dD6qTSV7-26305","WizardBlue.spx": "data:;,","assets/sprites/WizardBlue/index.json": "data:application/json,%7B%22heading%22%3A90%2C%22x%22%3A0%2C%22y%22%3A0%2C%22size%22%3A0.7003891050583657%2C%22rotationStyle%22%3A%22left-right%22%2C%22costumeIndex%22%3A0%2C%22visible%22%3Atrue%2C%22isDraggable%22%3Afalse%2C%22pivot%22%3A%7B%22x%22%3A128.5%2C%22y%22%3A-128.5%7D%2C%22costumes%22%3A%5B%7B%22x%22%3A0%2C%22y%22%3A0%2C%22faceRight%22%3A0%2C%22bitmapResolution%22%3A1%2C%22name%22%3A%22cover%22%2C%22path%22%3A%22cover.svg%22%2C%22builder_id%22%3A%22lln6-Qw7tDv-dhvtSy7SZ%22%7D%2C%7B%22x%22%3A0%2C%22y%22%3A0%2C%22faceRight%22%3A0%2C%22bitmapResolution%22%3A1%2C%22name%22%3A%22__animation_death__animation_death_0%22%2C%22path%22%3A%22__animation_death__animation_death_0.svg%22%2C%22builder_id%22%3A%22n7Wayq78-zUtQdLqZS1wn%22%7D%2C%7B%22x%22%3A0%2C%22y%22%3A0%2C%22faceRight%22%3A0%2C%22bitmapResolution%22%3A1%2C%22name%22%3A%22__animation_death__animation_death_1%22%2C%22path%22%3A%22__animation_death__animation_death_1.svg%22%2C%22builder_id%22%3A%22fsfHpeso_h4DkpxnJmiqw%22%7D%2C%7B%22x%22%3A0%2C%22y%22%3A0%2C%22faceRight%22%3A0%2C%22bitmapResolution%22%3A1%2C%22name%22%3A%22__animation_death__animation_death_2%22%2C%22path%22%3A%22__animation_death__animation_death_2.svg%22%2C%22builder_id%22%3A%223cBsfUwrTCX5MXQz-e11W%22%7D%2C%7B%22x%22%3A0%2C%22y%22%3A0%2C%22faceRight%22%3A0%2C%22bitmapResolution%22%3A1%2C%22name%22%3A%22__animation_death__animation_death_3%22%2C%22path%22%3A%22__animation_death__animation_death_3.svg%22%2C%22builder_id%22%3A%22WVOFxC0BBVaDrnE6Nm3nc%22%7D%2C%7B%22x%22%3A0%2C%22y%22%3A0%2C%22faceRight%22%3A0%2C%22bitmapResolution%22%3A1%2C%22name%22%3A%22__animation_idle__animation_idle_0%22%2C%22path%22%3A%22__animation_idle__animation_idle_0.svg%22%2C%22builder_id%22%3A%22xOQcC2vd8blw2t5IUkcPk%22%7D%2C%7B%22x%22%3A0%2C%22y%22%3A0%2C%22faceRight%22%3A0%2C%22bitmapResolution%22%3A1%2C%22name%22%3A%22__animation_idle__animation_idle_1%22%2C%22path%22%3A%22__animation_idle__animation_idle_1.svg%22%2C%22builder_id%22%3A%22IhcASPM6VYZvKCDXaAHH7%22%7D%2C%7B%22x%22%3A0%2C%22y%22%3A0%2C%22faceRight%22%3A0%2C%22bitmapResolution%22%3A1%2C%22name%22%3A%22__animation_idle__animation_idle_2%22%2C%22path%22%3A%22__animation_idle__animation_idle_2.svg%22%2C%22builder_id%22%3A%22QqvXz-lGX1N3VT1LC-OcC%22%7D%2C%7B%22x%22%3A0%2C%22y%22%3A0%2C%22faceRight%22%3A0%2C%22bitmapResolution%22%3A1%2C%22name%22%3A%22__animation_walk__animation_walk_0%22%2C%22path%22%3A%22__animation_walk__animation_walk_0.svg%22%2C%22builder_id%22%3A%22w6cF6QHTENb-tTqbl8fho%22%7D%2C%7B%22x%22%3A0%2C%22y%22%3A0%2C%22faceRight%22%3A0%2C%22bitmapResolution%22%3A1%2C%22name%22%3A%22__animation_walk__animation_walk_1%22%2C%22path%22%3A%22__animation_walk__animation_walk_1.svg%22%2C%22builder_id%22%3A%22JBUxqGee88phleLkfRrtq%22%7D%2C%7B%22x%22%3A0%2C%22y%22%3A0%2C%22faceRight%22%3A0%2C%22bitmapResolution%22%3A1%2C%22name%22%3A%22__animation_walk__animation_walk_2%22%2C%22path%22%3A%22__animation_walk__animation_walk_2.svg%22%2C%22builder_id%22%3A%22ybqV1KhC3EuBEanMwUZ1M%22%7D%2C%7B%22x%22%3A0%2C%22y%22%3A0%2C%22faceRight%22%3A0%2C%22bitmapResolution%22%3A1%2C%22name%22%3A%22__animation_walk__animation_walk_3%22%2C%22path%22%3A%22__animation_walk__animation_walk_3.svg%22%2C%22builder_id%22%3A%22IkQmj54ipgrurN7DPRvTg%22%7D%5D%2C%22fAnimations%22%3A%7B%22death%22%3A%7B%22frameFrom%22%3A%22__animation_death__animation_death_0%22%2C%22frameTo%22%3A%22__animation_death__animation_death_3%22%2C%22frameFps%22%3A1%2C%22builder_id%22%3A%22iT7sgP35D9l_L0XwEDjWu%22%7D%2C%22idle%22%3A%7B%22frameFrom%22%3A%22__animation_idle__animation_idle_0%22%2C%22frameTo%22%3A%22__animation_idle__animation_idle_2%22%2C%22frameFps%22%3A1%2C%22builder_id%22%3A%22PXB4BJXKhbLdITSwj5u0x%22%7D%2C%22walk%22%3A%7B%22frameFrom%22%3A%22__animation_walk__animation_walk_0%22%2C%22frameTo%22%3A%22__animation_walk__animation_walk_3%22%2C%22frameFps%22%3A1%2C%22builder_id%22%3A%22cwU6fvlDiVi0b9U3dg1Ku%22%7D%7D%2C%22defaultAnimation%22%3A%22idle%22%2C%22animBindings%22%3A%7B%7D%2C%22builder_id%22%3A%22rn9EAX3mOk4X1X9dnEIXH%22%7D","assets/sprites/Convertible/convertible.svg": "kodo://goplus-builder-usercontent-test/files/Fr779SraGGUA9Y9dkZ0ndwC7Wizp-13038","Convertible.spx": "data:;,","assets/sprites/Convertible/index.json": "data:application/json,%7B%22heading%22%3A90%2C%22x%22%3A0%2C%22y%22%3A0%2C%22size%22%3A0.15748031496062992%2C%22rotationStyle%22%3A%22normal%22%2C%22costumeIndex%22%3A0%2C%22visible%22%3Atrue%2C%22isDraggable%22%3Afalse%2C%22pivot%22%3A%7B%22x%22%3A762%2C%22y%22%3A-512%7D%2C%22costumes%22%3A%5B%7B%22x%22%3A0%2C%22y%22%3A0%2C%22faceRight%22%3A0%2C%22bitmapResolution%22%3A1%2C%22name%22%3A%22convertible%22%2C%22path%22%3A%22convertible.svg%22%2C%22builder_id%22%3A%22dGZxRq1rFkDdI61uxB5VQ%22%7D%5D%2C%22fAnimations%22%3A%7B%7D%2C%22animBindings%22%3A%7B%7D%2C%22builder_id%22%3A%22D5rATNr5jEAoZSEdl6hBB%22%7D"}',
                endSnapshot: ''
              }
            },
            {
              title: {
                zh: '点击"+"号',
                en: 'Click the "+" button.'
              },
              description: {
                zh: '点击"+"号',
                en: 'Click the "+" button.'
              },
              tip: {
                zh: '请点击此处，添加背景',
                en: 'Please click here to add a backdrop.'
              },
              duration: 20,
              target: [
                // TODO
                '',
                ''
              ],
              type: 'following',
              isCheck: false,
              isApiControl: false,
              isAssetControl: false,
              isSpriteControl: false,
              isSoundControl: false,
              isCostumeControl: false,
              isAnimationControl: false,
              isWidgetControl: false,
              isBackdropControl: false,
              apis: [],
              assets: [],
              sprites: [],
              sounds: [],
              costumes: [],
              animations: [],
              widgets: [],
              backdrops: [],
              snapshot: {
                startSnapshot:
                  '{"assets/index.json": "data:application/json,%7B%22backdrops%22%3A%5B%7B%22x%22%3A0%2C%22y%22%3A0%2C%22faceRight%22%3A0%2C%22bitmapResolution%22%3A2%2C%22name%22%3A%22backdrop%22%2C%22path%22%3A%22backdrop.png%22%2C%22builder_id%22%3A%226Uq-FYRBI2kJdVDX4-NCK%22%7D%5D%2C%22backdropIndex%22%3A0%2C%22map%22%3A%7B%22width%22%3A480%2C%22height%22%3A360%2C%22mode%22%3A%22fillRatio%22%7D%2C%22run%22%3A%7B%22width%22%3A480%2C%22height%22%3A360%7D%2C%22zorder%22%3A%5B%22WizardBlue%22%2C%22Convertible%22%5D%2C%22builder_spriteOrder%22%3A%5B%22rn9EAX3mOk4X1X9dnEIXH%22%2C%22D5rATNr5jEAoZSEdl6hBB%22%5D%2C%22builder_soundOrder%22%3A%5B%5D%7D","main.spx": "data:;,","assets/backdrop.png": "kodo://goplus-builder-usercontent-test/files/Fv-ccS4pGzRPTHPIT_MdFhLO5BTa-1264","assets/sprites/WizardBlue/cover.svg": "kodo://goplus-builder-usercontent-test/files/FgwD27ISH19sGTIJAtMyEOjfWu0_-40856","assets/sprites/WizardBlue/__animation_death__animation_death_0.svg": "kodo://goplus-builder-usercontent-test/files/FqbY-P29nrkEnEmxBMQtuzJ18lIL-27562","assets/sprites/WizardBlue/__animation_death__animation_death_1.svg": "kodo://goplus-builder-usercontent-test/files/FvUxBspqVzdhwIbt5GXKXzop6KGn-18028","assets/sprites/WizardBlue/__animation_death__animation_death_2.svg": "kodo://goplus-builder-usercontent-test/files/Foa0nYW0WO_wGDTiIC93CfW-JbSH-27838","assets/sprites/WizardBlue/__animation_death__animation_death_3.svg": "kodo://goplus-builder-usercontent-test/files/Fq89LBxvJRzU5_3h_df8eW85YehH-28305","assets/sprites/WizardBlue/__animation_idle__animation_idle_0.svg": "kodo://goplus-builder-usercontent-test/files/FgwD27ISH19sGTIJAtMyEOjfWu0_-40856","assets/sprites/WizardBlue/__animation_idle__animation_idle_1.svg": "kodo://goplus-builder-usercontent-test/files/FjddTzCJuB47ffkB8u-qcLrQBzDA-45981","assets/sprites/WizardBlue/__animation_idle__animation_idle_2.svg": "kodo://goplus-builder-usercontent-test/files/FkEqxFGBH2Hu8u03DQ4DJeDViaIr-40676","assets/sprites/WizardBlue/__animation_walk__animation_walk_0.svg": "kodo://goplus-builder-usercontent-test/files/FgovnZ5jB6FwrC8jq7Qdq6Fq_6Ev-38130","assets/sprites/WizardBlue/__animation_walk__animation_walk_1.svg": "kodo://goplus-builder-usercontent-test/files/FguTzhsHivs9TS6SRyUjC9_SsbSj-28441","assets/sprites/WizardBlue/__animation_walk__animation_walk_2.svg": "kodo://goplus-builder-usercontent-test/files/FmQf1z5vOvQLbpHcFk-aVxkg5qW0-32682","assets/sprites/WizardBlue/__animation_walk__animation_walk_3.svg": "kodo://goplus-builder-usercontent-test/files/Fh6_xXSiDplHqDBnE2C8dD6qTSV7-26305","WizardBlue.spx": "data:;,","assets/sprites/WizardBlue/index.json": "data:application/json,%7B%22heading%22%3A90%2C%22x%22%3A0%2C%22y%22%3A0%2C%22size%22%3A0.7003891050583657%2C%22rotationStyle%22%3A%22left-right%22%2C%22costumeIndex%22%3A0%2C%22visible%22%3Atrue%2C%22isDraggable%22%3Afalse%2C%22pivot%22%3A%7B%22x%22%3A128.5%2C%22y%22%3A-128.5%7D%2C%22costumes%22%3A%5B%7B%22x%22%3A0%2C%22y%22%3A0%2C%22faceRight%22%3A0%2C%22bitmapResolution%22%3A1%2C%22name%22%3A%22cover%22%2C%22path%22%3A%22cover.svg%22%2C%22builder_id%22%3A%22lln6-Qw7tDv-dhvtSy7SZ%22%7D%2C%7B%22x%22%3A0%2C%22y%22%3A0%2C%22faceRight%22%3A0%2C%22bitmapResolution%22%3A1%2C%22name%22%3A%22__animation_death__animation_death_0%22%2C%22path%22%3A%22__animation_death__animation_death_0.svg%22%2C%22builder_id%22%3A%22n7Wayq78-zUtQdLqZS1wn%22%7D%2C%7B%22x%22%3A0%2C%22y%22%3A0%2C%22faceRight%22%3A0%2C%22bitmapResolution%22%3A1%2C%22name%22%3A%22__animation_death__animation_death_1%22%2C%22path%22%3A%22__animation_death__animation_death_1.svg%22%2C%22builder_id%22%3A%22fsfHpeso_h4DkpxnJmiqw%22%7D%2C%7B%22x%22%3A0%2C%22y%22%3A0%2C%22faceRight%22%3A0%2C%22bitmapResolution%22%3A1%2C%22name%22%3A%22__animation_death__animation_death_2%22%2C%22path%22%3A%22__animation_death__animation_death_2.svg%22%2C%22builder_id%22%3A%223cBsfUwrTCX5MXQz-e11W%22%7D%2C%7B%22x%22%3A0%2C%22y%22%3A0%2C%22faceRight%22%3A0%2C%22bitmapResolution%22%3A1%2C%22name%22%3A%22__animation_death__animation_death_3%22%2C%22path%22%3A%22__animation_death__animation_death_3.svg%22%2C%22builder_id%22%3A%22WVOFxC0BBVaDrnE6Nm3nc%22%7D%2C%7B%22x%22%3A0%2C%22y%22%3A0%2C%22faceRight%22%3A0%2C%22bitmapResolution%22%3A1%2C%22name%22%3A%22__animation_idle__animation_idle_0%22%2C%22path%22%3A%22__animation_idle__animation_idle_0.svg%22%2C%22builder_id%22%3A%22xOQcC2vd8blw2t5IUkcPk%22%7D%2C%7B%22x%22%3A0%2C%22y%22%3A0%2C%22faceRight%22%3A0%2C%22bitmapResolution%22%3A1%2C%22name%22%3A%22__animation_idle__animation_idle_1%22%2C%22path%22%3A%22__animation_idle__animation_idle_1.svg%22%2C%22builder_id%22%3A%22IhcASPM6VYZvKCDXaAHH7%22%7D%2C%7B%22x%22%3A0%2C%22y%22%3A0%2C%22faceRight%22%3A0%2C%22bitmapResolution%22%3A1%2C%22name%22%3A%22__animation_idle__animation_idle_2%22%2C%22path%22%3A%22__animation_idle__animation_idle_2.svg%22%2C%22builder_id%22%3A%22QqvXz-lGX1N3VT1LC-OcC%22%7D%2C%7B%22x%22%3A0%2C%22y%22%3A0%2C%22faceRight%22%3A0%2C%22bitmapResolution%22%3A1%2C%22name%22%3A%22__animation_walk__animation_walk_0%22%2C%22path%22%3A%22__animation_walk__animation_walk_0.svg%22%2C%22builder_id%22%3A%22w6cF6QHTENb-tTqbl8fho%22%7D%2C%7B%22x%22%3A0%2C%22y%22%3A0%2C%22faceRight%22%3A0%2C%22bitmapResolution%22%3A1%2C%22name%22%3A%22__animation_walk__animation_walk_1%22%2C%22path%22%3A%22__animation_walk__animation_walk_1.svg%22%2C%22builder_id%22%3A%22JBUxqGee88phleLkfRrtq%22%7D%2C%7B%22x%22%3A0%2C%22y%22%3A0%2C%22faceRight%22%3A0%2C%22bitmapResolution%22%3A1%2C%22name%22%3A%22__animation_walk__animation_walk_2%22%2C%22path%22%3A%22__animation_walk__animation_walk_2.svg%22%2C%22builder_id%22%3A%22ybqV1KhC3EuBEanMwUZ1M%22%7D%2C%7B%22x%22%3A0%2C%22y%22%3A0%2C%22faceRight%22%3A0%2C%22bitmapResolution%22%3A1%2C%22name%22%3A%22__animation_walk__animation_walk_3%22%2C%22path%22%3A%22__animation_walk__animation_walk_3.svg%22%2C%22builder_id%22%3A%22IkQmj54ipgrurN7DPRvTg%22%7D%5D%2C%22fAnimations%22%3A%7B%22death%22%3A%7B%22frameFrom%22%3A%22__animation_death__animation_death_0%22%2C%22frameTo%22%3A%22__animation_death__animation_death_3%22%2C%22frameFps%22%3A1%2C%22builder_id%22%3A%22iT7sgP35D9l_L0XwEDjWu%22%7D%2C%22idle%22%3A%7B%22frameFrom%22%3A%22__animation_idle__animation_idle_0%22%2C%22frameTo%22%3A%22__animation_idle__animation_idle_2%22%2C%22frameFps%22%3A1%2C%22builder_id%22%3A%22PXB4BJXKhbLdITSwj5u0x%22%7D%2C%22walk%22%3A%7B%22frameFrom%22%3A%22__animation_walk__animation_walk_0%22%2C%22frameTo%22%3A%22__animation_walk__animation_walk_3%22%2C%22frameFps%22%3A1%2C%22builder_id%22%3A%22cwU6fvlDiVi0b9U3dg1Ku%22%7D%7D%2C%22defaultAnimation%22%3A%22idle%22%2C%22animBindings%22%3A%7B%7D%2C%22builder_id%22%3A%22rn9EAX3mOk4X1X9dnEIXH%22%7D","assets/sprites/Convertible/convertible.svg": "kodo://goplus-builder-usercontent-test/files/Fr779SraGGUA9Y9dkZ0ndwC7Wizp-13038","Convertible.spx": "data:;,","assets/sprites/Convertible/index.json": "data:application/json,%7B%22heading%22%3A90%2C%22x%22%3A0%2C%22y%22%3A0%2C%22size%22%3A0.15748031496062992%2C%22rotationStyle%22%3A%22normal%22%2C%22costumeIndex%22%3A0%2C%22visible%22%3Atrue%2C%22isDraggable%22%3Afalse%2C%22pivot%22%3A%7B%22x%22%3A762%2C%22y%22%3A-512%7D%2C%22costumes%22%3A%5B%7B%22x%22%3A0%2C%22y%22%3A0%2C%22faceRight%22%3A0%2C%22bitmapResolution%22%3A1%2C%22name%22%3A%22convertible%22%2C%22path%22%3A%22convertible.svg%22%2C%22builder_id%22%3A%22dGZxRq1rFkDdI61uxB5VQ%22%7D%5D%2C%22fAnimations%22%3A%7B%7D%2C%22animBindings%22%3A%7B%7D%2C%22builder_id%22%3A%22D5rATNr5jEAoZSEdl6hBB%22%7D"}',
                endSnapshot: ''
              }
            }
          ]
        }
      ]
    },
    {
      cover: 'http://ssbvnda4w.hn-bkt.clouddn.com/qny/img/green.png',
      placement: {
        x: 70,
        y: 50
      },
      title: {
        zh: '编写相关代码.',
        en: 'Write relevant code.'
      },
      description: {
        zh: '编写相关代码.',
        en: 'Write relevant code.'
      },
      video: 'http://ssbvnda4w.hn-bkt.clouddn.com/qny/video/coding-person.mkv',
      achievement: {
        icon: 'http://ssbvnda4w.hn-bkt.clouddn.com/qny/img/senior.png',
        title: {
          zh: '高级',
          en: 'senior'
        }
      },
      nodeTasks: [
        {
          name: {
            zh: '编写与人相关的代码.',
            en: 'Write human-related code.'
          },
          triggerTime: 55,
          video: '',
          steps: [
            {
              title: {
                zh: '编写代码',
                en: 'Write relevant code.'
              },
              description: {
                zh: '编写与人相关的代码',
                en: 'Write human-related code.'
              },
              tip: {
                zh: '测试',
                en: 'test'
              },
              duration: 20,
              target: [
                // TODO
                '',
                ''
              ],
              type: 'coding',
              isCheck: true,
              isApiControl: true,
              apis: [
                'gop:github.com/goplus/spx?Game.onStart',
                'gop:github.com/goplus/spx?Sprite.think#1',
                'gop:github.com/goplus/spx?Game.broadcast#0',
                'gop:github.com/goplus/spx?Sprite.onTouchStart#0',
                'gop:github.com/goplus/spx?Sprite.die',
                'gop:github.com/goplus/spx?Game.onKey#0',
                'gop:github.com/goplus/spx?Sprite.setHeading',
                'gop:github.com/goplus/spx?Sprite.step#0'
              ],
              isAssetControl: false,
              isSpriteControl: true,
              isSoundControl: false,
              isCostumeControl: false,
              isAnimationControl: false,
              isWidgetControl: false,
              isBackdropControl: false,
              assets: [],
              sprites: ['WizardBlue'],
              sounds: [],
              costumes: [],
              animations: [],
              widgets: [],
              backdrops: [],
              snapshot: {
                startSnapshot:
                  '{"assets/index.json": "data:application/json,%7B%22backdrops%22%3A%5B%7B%22x%22%3A0%2C%22y%22%3A0%2C%22faceRight%22%3A0%2C%22bitmapResolution%22%3A2%2C%22name%22%3A%22backdrop%22%2C%22path%22%3A%22backdrop.png%22%2C%22builder_id%22%3A%226Uq-FYRBI2kJdVDX4-NCK%22%7D%2C%7B%22x%22%3A0%2C%22y%22%3A0%2C%22faceRight%22%3A0%2C%22bitmapResolution%22%3A2%2C%22name%22%3A%22City%22%2C%22path%22%3A%22City.png%22%2C%22builder_id%22%3A%224Z7HpVxGWDUaa9xpAhp4m%22%7D%5D%2C%22backdropIndex%22%3A1%2C%22map%22%3A%7B%22width%22%3A480%2C%22height%22%3A360%2C%22mode%22%3A%22fillRatio%22%7D%2C%22run%22%3A%7B%22width%22%3A480%2C%22height%22%3A360%7D%2C%22zorder%22%3A%5B%22WizardBlue%22%2C%22Convertible%22%5D%2C%22builder_spriteOrder%22%3A%5B%22rn9EAX3mOk4X1X9dnEIXH%22%2C%22D5rATNr5jEAoZSEdl6hBB%22%5D%2C%22builder_soundOrder%22%3A%5B%5D%7D", "main.spx": "data:;,", "assets/backdrop.png": "kodo://goplus-builder-usercontent-test/files/Fv-ccS4pGzRPTHPIT_MdFhLO5BTa-1264", "assets/City.png": "kodo://goplus-builder-usercontent-test/files/Fpa4N41zCy22Iz3-IgOJAsIfEo84-139687", "assets/sprites/WizardBlue/cover.svg": "kodo://goplus-builder-usercontent-test/files/FgwD27ISH19sGTIJAtMyEOjfWu0_-40856", "assets/sprites/WizardBlue/__animation_death__animation_death_0.svg": "kodo://goplus-builder-usercontent-test/files/FqbY-P29nrkEnEmxBMQtuzJ18lIL-27562", "assets/sprites/WizardBlue/__animation_death__animation_death_1.svg": "kodo://goplus-builder-usercontent-test/files/FvUxBspqVzdhwIbt5GXKXzop6KGn-18028", "assets/sprites/WizardBlue/__animation_death__animation_death_2.svg": "kodo://goplus-builder-usercontent-test/files/Foa0nYW0WO_wGDTiIC93CfW-JbSH-27838", "assets/sprites/WizardBlue/__animation_death__animation_death_3.svg": "kodo://goplus-builder-usercontent-test/files/Fq89LBxvJRzU5_3h_df8eW85YehH-28305", "assets/sprites/WizardBlue/__animation_idle__animation_idle_0.svg": "kodo://goplus-builder-usercontent-test/files/FgwD27ISH19sGTIJAtMyEOjfWu0_-40856", "assets/sprites/WizardBlue/__animation_idle__animation_idle_1.svg": "kodo://goplus-builder-usercontent-test/files/FjddTzCJuB47ffkB8u-qcLrQBzDA-45981", "assets/sprites/WizardBlue/__animation_idle__animation_idle_2.svg": "kodo://goplus-builder-usercontent-test/files/FkEqxFGBH2Hu8u03DQ4DJeDViaIr-40676", "assets/sprites/WizardBlue/__animation_walk__animation_walk_0.svg": "kodo://goplus-builder-usercontent-test/files/FgovnZ5jB6FwrC8jq7Qdq6Fq_6Ev-38130", "assets/sprites/WizardBlue/__animation_walk__animation_walk_1.svg": "kodo://goplus-builder-usercontent-test/files/FguTzhsHivs9TS6SRyUjC9_SsbSj-28441", "assets/sprites/WizardBlue/__animation_walk__animation_walk_2.svg": "kodo://goplus-builder-usercontent-test/files/FmQf1z5vOvQLbpHcFk-aVxkg5qW0-32682", "assets/sprites/WizardBlue/__animation_walk__animation_walk_3.svg": "kodo://goplus-builder-usercontent-test/files/Fh6_xXSiDplHqDBnE2C8dD6qTSV7-26305", "WizardBlue.spx": "data:;,onStart%20%3D%3E%20%7B%0D%0A%09__%20%22%E5%A6%82%E4%BD%95%E9%80%9A%E8%BF%87%E6%96%91%E9%A9%AC%E7%BA%BF%E5%91%A2%EF%BC%9F%22%2C%20__%0D%0A%09__%20%22start%22%0D%0A%7D%0D%0A%0D%0A__%20%3D%3E%20%7B%0D%0A%09__%0D%0A%7D%0D%0A%0D%0A__%20__%2C%20%3D%3E%20%7B%0D%0A%09__%20180%0D%0A%09__%2030%0D%0A%7D%0D%0A", "assets/sprites/WizardBlue/index.json": "data:application/json,%7B%22heading%22%3A90%2C%22x%22%3A0%2C%22y%22%3A-55%2C%22size%22%3A0.3%2C%22rotationStyle%22%3A%22left-right%22%2C%22costumeIndex%22%3A0%2C%22visible%22%3Atrue%2C%22isDraggable%22%3Afalse%2C%22pivot%22%3A%7B%22x%22%3A128.5%2C%22y%22%3A-128.5%7D%2C%22costumes%22%3A%5B%7B%22x%22%3A0%2C%22y%22%3A0%2C%22faceRight%22%3A0%2C%22bitmapResolution%22%3A1%2C%22name%22%3A%22cover%22%2C%22path%22%3A%22cover.svg%22%2C%22builder_id%22%3A%22lln6-Qw7tDv-dhvtSy7SZ%22%7D%2C%7B%22x%22%3A0%2C%22y%22%3A0%2C%22faceRight%22%3A0%2C%22bitmapResolution%22%3A1%2C%22name%22%3A%22__animation_death__animation_death_0%22%2C%22path%22%3A%22__animation_death__animation_death_0.svg%22%2C%22builder_id%22%3A%22n7Wayq78-zUtQdLqZS1wn%22%7D%2C%7B%22x%22%3A0%2C%22y%22%3A0%2C%22faceRight%22%3A0%2C%22bitmapResolution%22%3A1%2C%22name%22%3A%22__animation_death__animation_death_1%22%2C%22path%22%3A%22__animation_death__animation_death_1.svg%22%2C%22builder_id%22%3A%22fsfHpeso_h4DkpxnJmiqw%22%7D%2C%7B%22x%22%3A0%2C%22y%22%3A0%2C%22faceRight%22%3A0%2C%22bitmapResolution%22%3A1%2C%22name%22%3A%22__animation_death__animation_death_2%22%2C%22path%22%3A%22__animation_death__animation_death_2.svg%22%2C%22builder_id%22%3A%223cBsfUwrTCX5MXQz-e11W%22%7D%2C%7B%22x%22%3A0%2C%22y%22%3A0%2C%22faceRight%22%3A0%2C%22bitmapResolution%22%3A1%2C%22name%22%3A%22__animation_death__animation_death_3%22%2C%22path%22%3A%22__animation_death__animation_death_3.svg%22%2C%22builder_id%22%3A%22WVOFxC0BBVaDrnE6Nm3nc%22%7D%2C%7B%22x%22%3A0%2C%22y%22%3A0%2C%22faceRight%22%3A0%2C%22bitmapResolution%22%3A1%2C%22name%22%3A%22__animation_idle__animation_idle_0%22%2C%22path%22%3A%22__animation_idle__animation_idle_0.svg%22%2C%22builder_id%22%3A%22xOQcC2vd8blw2t5IUkcPk%22%7D%2C%7B%22x%22%3A0%2C%22y%22%3A0%2C%22faceRight%22%3A0%2C%22bitmapResolution%22%3A1%2C%22name%22%3A%22__animation_idle__animation_idle_1%22%2C%22path%22%3A%22__animation_idle__animation_idle_1.svg%22%2C%22builder_id%22%3A%22IhcASPM6VYZvKCDXaAHH7%22%7D%2C%7B%22x%22%3A0%2C%22y%22%3A0%2C%22faceRight%22%3A0%2C%22bitmapResolution%22%3A1%2C%22name%22%3A%22__animation_idle__animation_idle_2%22%2C%22path%22%3A%22__animation_idle__animation_idle_2.svg%22%2C%22builder_id%22%3A%22QqvXz-lGX1N3VT1LC-OcC%22%7D%2C%7B%22x%22%3A0%2C%22y%22%3A0%2C%22faceRight%22%3A0%2C%22bitmapResolution%22%3A1%2C%22name%22%3A%22__animation_walk__animation_walk_0%22%2C%22path%22%3A%22__animation_walk__animation_walk_0.svg%22%2C%22builder_id%22%3A%22w6cF6QHTENb-tTqbl8fho%22%7D%2C%7B%22x%22%3A0%2C%22y%22%3A0%2C%22faceRight%22%3A0%2C%22bitmapResolution%22%3A1%2C%22name%22%3A%22__animation_walk__animation_walk_1%22%2C%22path%22%3A%22__animation_walk__animation_walk_1.svg%22%2C%22builder_id%22%3A%22JBUxqGee88phleLkfRrtq%22%7D%2C%7B%22x%22%3A0%2C%22y%22%3A0%2C%22faceRight%22%3A0%2C%22bitmapResolution%22%3A1%2C%22name%22%3A%22__animation_walk__animation_walk_2%22%2C%22path%22%3A%22__animation_walk__animation_walk_2.svg%22%2C%22builder_id%22%3A%22ybqV1KhC3EuBEanMwUZ1M%22%7D%2C%7B%22x%22%3A0%2C%22y%22%3A0%2C%22faceRight%22%3A0%2C%22bitmapResolution%22%3A1%2C%22name%22%3A%22__animation_walk__animation_walk_3%22%2C%22path%22%3A%22__animation_walk__animation_walk_3.svg%22%2C%22builder_id%22%3A%22IkQmj54ipgrurN7DPRvTg%22%7D%5D%2C%22fAnimations%22%3A%7B%22death%22%3A%7B%22frameFrom%22%3A%22__animation_death__animation_death_0%22%2C%22frameTo%22%3A%22__animation_death__animation_death_3%22%2C%22frameFps%22%3A1%2C%22builder_id%22%3A%22iT7sgP35D9l_L0XwEDjWu%22%7D%2C%22idle%22%3A%7B%22frameFrom%22%3A%22__animation_idle__animation_idle_0%22%2C%22frameTo%22%3A%22__animation_idle__animation_idle_2%22%2C%22frameFps%22%3A1%2C%22builder_id%22%3A%22PXB4BJXKhbLdITSwj5u0x%22%7D%2C%22walk%22%3A%7B%22frameFrom%22%3A%22__animation_walk__animation_walk_0%22%2C%22frameTo%22%3A%22__animation_walk__animation_walk_3%22%2C%22frameFps%22%3A1%2C%22builder_id%22%3A%22cwU6fvlDiVi0b9U3dg1Ku%22%7D%7D%2C%22defaultAnimation%22%3A%22idle%22%2C%22animBindings%22%3A%7B%7D%2C%22builder_id%22%3A%22rn9EAX3mOk4X1X9dnEIXH%22%7D", "assets/sprites/Convertible/convertible.svg": "kodo://goplus-builder-usercontent-test/files/Fr779SraGGUA9Y9dkZ0ndwC7Wizp-13038", "Convertible.spx": "data:;,", "assets/sprites/Convertible/index.json": "data:application/json,%7B%22heading%22%3A90%2C%22x%22%3A-204%2C%22y%22%3A-126%2C%22size%22%3A0.04%2C%22rotationStyle%22%3A%22normal%22%2C%22costumeIndex%22%3A0%2C%22visible%22%3Atrue%2C%22isDraggable%22%3Afalse%2C%22pivot%22%3A%7B%22x%22%3A762%2C%22y%22%3A-512%7D%2C%22costumes%22%3A%5B%7B%22x%22%3A0%2C%22y%22%3A0%2C%22faceRight%22%3A0%2C%22bitmapResolution%22%3A1%2C%22name%22%3A%22convertible%22%2C%22path%22%3A%22convertible.svg%22%2C%22builder_id%22%3A%22dGZxRq1rFkDdI61uxB5VQ%22%7D%5D%2C%22fAnimations%22%3A%7B%7D%2C%22animBindings%22%3A%7B%7D%2C%22builder_id%22%3A%22D5rATNr5jEAoZSEdl6hBB%22%7D"}',
                endSnapshot:
                  '{"assets/index.json": "data:application/json,%7B%22backdrops%22%3A%5B%7B%22x%22%3A0%2C%22y%22%3A0%2C%22faceRight%22%3A0%2C%22bitmapResolution%22%3A2%2C%22name%22%3A%22backdrop%22%2C%22path%22%3A%22backdrop.png%22%2C%22builder_id%22%3A%226Uq-FYRBI2kJdVDX4-NCK%22%7D%2C%7B%22x%22%3A0%2C%22y%22%3A0%2C%22faceRight%22%3A0%2C%22bitmapResolution%22%3A2%2C%22name%22%3A%22City%22%2C%22path%22%3A%22City.png%22%2C%22builder_id%22%3A%224Z7HpVxGWDUaa9xpAhp4m%22%7D%5D%2C%22backdropIndex%22%3A1%2C%22map%22%3A%7B%22width%22%3A480%2C%22height%22%3A360%2C%22mode%22%3A%22fillRatio%22%7D%2C%22run%22%3A%7B%22width%22%3A480%2C%22height%22%3A360%7D%2C%22zorder%22%3A%5B%22WizardBlue%22%2C%22Convertible%22%5D%2C%22builder_spriteOrder%22%3A%5B%22rn9EAX3mOk4X1X9dnEIXH%22%2C%22D5rATNr5jEAoZSEdl6hBB%22%5D%2C%22builder_soundOrder%22%3A%5B%5D%7D", "main.spx": "data:;,", "assets/backdrop.png": "kodo://goplus-builder-usercontent-test/files/Fv-ccS4pGzRPTHPIT_MdFhLO5BTa-1264", "assets/City.png": "kodo://goplus-builder-usercontent-test/files/Fpa4N41zCy22Iz3-IgOJAsIfEo84-139687", "assets/sprites/WizardBlue/cover.svg": "kodo://goplus-builder-usercontent-test/files/FgwD27ISH19sGTIJAtMyEOjfWu0_-40856", "assets/sprites/WizardBlue/__animation_death__animation_death_0.svg": "kodo://goplus-builder-usercontent-test/files/FqbY-P29nrkEnEmxBMQtuzJ18lIL-27562", "assets/sprites/WizardBlue/__animation_death__animation_death_1.svg": "kodo://goplus-builder-usercontent-test/files/FvUxBspqVzdhwIbt5GXKXzop6KGn-18028", "assets/sprites/WizardBlue/__animation_death__animation_death_2.svg": "kodo://goplus-builder-usercontent-test/files/Foa0nYW0WO_wGDTiIC93CfW-JbSH-27838", "assets/sprites/WizardBlue/__animation_death__animation_death_3.svg": "kodo://goplus-builder-usercontent-test/files/Fq89LBxvJRzU5_3h_df8eW85YehH-28305", "assets/sprites/WizardBlue/__animation_idle__animation_idle_0.svg": "kodo://goplus-builder-usercontent-test/files/FgwD27ISH19sGTIJAtMyEOjfWu0_-40856", "assets/sprites/WizardBlue/__animation_idle__animation_idle_1.svg": "kodo://goplus-builder-usercontent-test/files/FjddTzCJuB47ffkB8u-qcLrQBzDA-45981", "assets/sprites/WizardBlue/__animation_idle__animation_idle_2.svg": "kodo://goplus-builder-usercontent-test/files/FkEqxFGBH2Hu8u03DQ4DJeDViaIr-40676", "assets/sprites/WizardBlue/__animation_walk__animation_walk_0.svg": "kodo://goplus-builder-usercontent-test/files/FgovnZ5jB6FwrC8jq7Qdq6Fq_6Ev-38130", "assets/sprites/WizardBlue/__animation_walk__animation_walk_1.svg": "kodo://goplus-builder-usercontent-test/files/FguTzhsHivs9TS6SRyUjC9_SsbSj-28441", "assets/sprites/WizardBlue/__animation_walk__animation_walk_2.svg": "kodo://goplus-builder-usercontent-test/files/FmQf1z5vOvQLbpHcFk-aVxkg5qW0-32682", "assets/sprites/WizardBlue/__animation_walk__animation_walk_3.svg": "kodo://goplus-builder-usercontent-test/files/Fh6_xXSiDplHqDBnE2C8dD6qTSV7-26305", "WizardBlue.spx": "data:;,onStart%20%3D%3E%20%7B%0D%0A%09think%20%22%E5%A6%82%E4%BD%95%E9%80%9A%E8%BF%87%E6%96%91%E9%A9%AC%E7%BA%BF%E5%91%A2%EF%BC%9F%22%2C%204%0D%0A%09broadcast%20%22start%22%0D%0A%7D%0D%0A%0D%0AonTouchStart%20%3D%3E%20%7B%0D%0A%09die%0D%0A%7D%0D%0A%0D%0AonKey%20KeyDown%2C%20%3D%3E%20%7B%0D%0A%09setHeading%20180%0D%0A%09step%2030%0D%0A%7D%0D%0A", "assets/sprites/WizardBlue/index.json": "data:application/json,%7B%22heading%22%3A90%2C%22x%22%3A0%2C%22y%22%3A-55%2C%22size%22%3A0.3%2C%22rotationStyle%22%3A%22left-right%22%2C%22costumeIndex%22%3A0%2C%22visible%22%3Atrue%2C%22isDraggable%22%3Afalse%2C%22pivot%22%3A%7B%22x%22%3A128.5%2C%22y%22%3A-128.5%7D%2C%22costumes%22%3A%5B%7B%22x%22%3A0%2C%22y%22%3A0%2C%22faceRight%22%3A0%2C%22bitmapResolution%22%3A1%2C%22name%22%3A%22cover%22%2C%22path%22%3A%22cover.svg%22%2C%22builder_id%22%3A%22lln6-Qw7tDv-dhvtSy7SZ%22%7D%2C%7B%22x%22%3A0%2C%22y%22%3A0%2C%22faceRight%22%3A0%2C%22bitmapResolution%22%3A1%2C%22name%22%3A%22__animation_death__animation_death_0%22%2C%22path%22%3A%22__animation_death__animation_death_0.svg%22%2C%22builder_id%22%3A%22n7Wayq78-zUtQdLqZS1wn%22%7D%2C%7B%22x%22%3A0%2C%22y%22%3A0%2C%22faceRight%22%3A0%2C%22bitmapResolution%22%3A1%2C%22name%22%3A%22__animation_death__animation_death_1%22%2C%22path%22%3A%22__animation_death__animation_death_1.svg%22%2C%22builder_id%22%3A%22fsfHpeso_h4DkpxnJmiqw%22%7D%2C%7B%22x%22%3A0%2C%22y%22%3A0%2C%22faceRight%22%3A0%2C%22bitmapResolution%22%3A1%2C%22name%22%3A%22__animation_death__animation_death_2%22%2C%22path%22%3A%22__animation_death__animation_death_2.svg%22%2C%22builder_id%22%3A%223cBsfUwrTCX5MXQz-e11W%22%7D%2C%7B%22x%22%3A0%2C%22y%22%3A0%2C%22faceRight%22%3A0%2C%22bitmapResolution%22%3A1%2C%22name%22%3A%22__animation_death__animation_death_3%22%2C%22path%22%3A%22__animation_death__animation_death_3.svg%22%2C%22builder_id%22%3A%22WVOFxC0BBVaDrnE6Nm3nc%22%7D%2C%7B%22x%22%3A0%2C%22y%22%3A0%2C%22faceRight%22%3A0%2C%22bitmapResolution%22%3A1%2C%22name%22%3A%22__animation_idle__animation_idle_0%22%2C%22path%22%3A%22__animation_idle__animation_idle_0.svg%22%2C%22builder_id%22%3A%22xOQcC2vd8blw2t5IUkcPk%22%7D%2C%7B%22x%22%3A0%2C%22y%22%3A0%2C%22faceRight%22%3A0%2C%22bitmapResolution%22%3A1%2C%22name%22%3A%22__animation_idle__animation_idle_1%22%2C%22path%22%3A%22__animation_idle__animation_idle_1.svg%22%2C%22builder_id%22%3A%22IhcASPM6VYZvKCDXaAHH7%22%7D%2C%7B%22x%22%3A0%2C%22y%22%3A0%2C%22faceRight%22%3A0%2C%22bitmapResolution%22%3A1%2C%22name%22%3A%22__animation_idle__animation_idle_2%22%2C%22path%22%3A%22__animation_idle__animation_idle_2.svg%22%2C%22builder_id%22%3A%22QqvXz-lGX1N3VT1LC-OcC%22%7D%2C%7B%22x%22%3A0%2C%22y%22%3A0%2C%22faceRight%22%3A0%2C%22bitmapResolution%22%3A1%2C%22name%22%3A%22__animation_walk__animation_walk_0%22%2C%22path%22%3A%22__animation_walk__animation_walk_0.svg%22%2C%22builder_id%22%3A%22w6cF6QHTENb-tTqbl8fho%22%7D%2C%7B%22x%22%3A0%2C%22y%22%3A0%2C%22faceRight%22%3A0%2C%22bitmapResolution%22%3A1%2C%22name%22%3A%22__animation_walk__animation_walk_1%22%2C%22path%22%3A%22__animation_walk__animation_walk_1.svg%22%2C%22builder_id%22%3A%22JBUxqGee88phleLkfRrtq%22%7D%2C%7B%22x%22%3A0%2C%22y%22%3A0%2C%22faceRight%22%3A0%2C%22bitmapResolution%22%3A1%2C%22name%22%3A%22__animation_walk__animation_walk_2%22%2C%22path%22%3A%22__animation_walk__animation_walk_2.svg%22%2C%22builder_id%22%3A%22ybqV1KhC3EuBEanMwUZ1M%22%7D%2C%7B%22x%22%3A0%2C%22y%22%3A0%2C%22faceRight%22%3A0%2C%22bitmapResolution%22%3A1%2C%22name%22%3A%22__animation_walk__animation_walk_3%22%2C%22path%22%3A%22__animation_walk__animation_walk_3.svg%22%2C%22builder_id%22%3A%22IkQmj54ipgrurN7DPRvTg%22%7D%5D%2C%22fAnimations%22%3A%7B%22death%22%3A%7B%22frameFrom%22%3A%22__animation_death__animation_death_0%22%2C%22frameTo%22%3A%22__animation_death__animation_death_3%22%2C%22frameFps%22%3A1%2C%22builder_id%22%3A%22iT7sgP35D9l_L0XwEDjWu%22%7D%2C%22idle%22%3A%7B%22frameFrom%22%3A%22__animation_idle__animation_idle_0%22%2C%22frameTo%22%3A%22__animation_idle__animation_idle_2%22%2C%22frameFps%22%3A1%2C%22builder_id%22%3A%22PXB4BJXKhbLdITSwj5u0x%22%7D%2C%22walk%22%3A%7B%22frameFrom%22%3A%22__animation_walk__animation_walk_0%22%2C%22frameTo%22%3A%22__animation_walk__animation_walk_3%22%2C%22frameFps%22%3A1%2C%22builder_id%22%3A%22cwU6fvlDiVi0b9U3dg1Ku%22%7D%7D%2C%22defaultAnimation%22%3A%22idle%22%2C%22animBindings%22%3A%7B%7D%2C%22builder_id%22%3A%22rn9EAX3mOk4X1X9dnEIXH%22%7D", "assets/sprites/Convertible/convertible.svg": "kodo://goplus-builder-usercontent-test/files/Fr779SraGGUA9Y9dkZ0ndwC7Wizp-13038", "Convertible.spx": "data:;,", "assets/sprites/Convertible/index.json": "data:application/json,%7B%22heading%22%3A90%2C%22x%22%3A-204%2C%22y%22%3A-126%2C%22size%22%3A0.04%2C%22rotationStyle%22%3A%22normal%22%2C%22costumeIndex%22%3A0%2C%22visible%22%3Atrue%2C%22isDraggable%22%3Afalse%2C%22pivot%22%3A%7B%22x%22%3A762%2C%22y%22%3A-512%7D%2C%22costumes%22%3A%5B%7B%22x%22%3A0%2C%22y%22%3A0%2C%22faceRight%22%3A0%2C%22bitmapResolution%22%3A1%2C%22name%22%3A%22convertible%22%2C%22path%22%3A%22convertible.svg%22%2C%22builder_id%22%3A%22dGZxRq1rFkDdI61uxB5VQ%22%7D%5D%2C%22fAnimations%22%3A%7B%7D%2C%22animBindings%22%3A%7B%7D%2C%22builder_id%22%3A%22D5rATNr5jEAoZSEdl6hBB%22%7D"}'
              },
              coding: {
                path: 'WizardBlue.spx',
                codeMasks: [
                  {
                    startPos: {
                      line: 2,
                      column: 5
                    },
                    endPos: {
                      line: 2,
                      column: 9
                    }
                  },
                  {
                    startPos: {
                      line: 2,
                      column: 23
                    },
                    endPos: {
                      line: 2,
                      column: 24
                    }
                  },
                  {
                    startPos: {
                      line: 3,
                      column: 5
                    },
                    endPos: {
                      line: 3,
                      column: 13
                    }
                  },
                  {
                    startPos: {
                      line: 6,
                      column: 1
                    },
                    endPos: {
                      line: 6,
                      column: 12
                    }
                  },
                  {
                    startPos: {
                      line: 7,
                      column: 5
                    },
                    endPos: {
                      line: 7,
                      column: 7
                    }
                  },
                  {
                    startPos: {
                      line: 10,
                      column: 1
                    },
                    endPos: {
                      line: 10,
                      column: 5
                    }
                  },
                  {
                    startPos: {
                      line: 10,
                      column: 7
                    },
                    endPos: {
                      line: 10,
                      column: 13
                    }
                  },
                  {
                    startPos: {
                      line: 11,
                      column: 5
                    },
                    endPos: {
                      line: 11,
                      column: 14
                    }
                  },
                  {
                    startPos: {
                      line: 12,
                      column: 5
                    },
                    endPos: {
                      line: 12,
                      column: 8
                    }
                  }
                ],
                startPosition: {
                  line: 1,
                  column: 1
                },
                endPosition: {
                  line: 13,
                  column: 2
                }
              }
            },
            {
              title: {
                zh: '编写代码',
                en: 'Write relevant code.'
              },
              description: {
                zh: '编写与车相关的代码',
                en: 'Write car-related code.'
              },
              tip: {
                zh: '测试',
                en: 'test'
              },
              duration: 20,
              target: [
                // TODO
                '',
                ''
              ],
              type: 'coding',
              isCheck: true,
              isApiControl: true,
              apis: [
                'gop:github.com/goplus/spx?Game.onMsg#1',
                'gop:github.com/goplus/spx?Sprite.glide#0',
                'gop:github.com/goplus/spx?Sprite.ypos'
              ],
              isAssetControl: false,
              isSpriteControl: true,
              sprites: ['Convertible'],
              isSoundControl: false,
              isCostumeControl: false,
              isAnimationControl: false,
              isWidgetControl: false,
              isBackdropControl: false,
              assets: [],
              sounds: [],
              costumes: [],
              animations: [],
              widgets: [],
              backdrops: [],
              snapshot: {
                startSnapshot:
                  '{"assets/index.json": "data:application/json,%7B%22backdrops%22%3A%5B%7B%22x%22%3A0%2C%22y%22%3A0%2C%22faceRight%22%3A0%2C%22bitmapResolution%22%3A2%2C%22name%22%3A%22backdrop%22%2C%22path%22%3A%22backdrop.png%22%2C%22builder_id%22%3A%226Uq-FYRBI2kJdVDX4-NCK%22%7D%2C%7B%22x%22%3A0%2C%22y%22%3A0%2C%22faceRight%22%3A0%2C%22bitmapResolution%22%3A2%2C%22name%22%3A%22City%22%2C%22path%22%3A%22City.png%22%2C%22builder_id%22%3A%224Z7HpVxGWDUaa9xpAhp4m%22%7D%5D%2C%22backdropIndex%22%3A1%2C%22map%22%3A%7B%22width%22%3A480%2C%22height%22%3A360%2C%22mode%22%3A%22fillRatio%22%7D%2C%22run%22%3A%7B%22width%22%3A480%2C%22height%22%3A360%7D%2C%22zorder%22%3A%5B%22WizardBlue%22%2C%22Convertible%22%5D%2C%22builder_spriteOrder%22%3A%5B%22rn9EAX3mOk4X1X9dnEIXH%22%2C%22D5rATNr5jEAoZSEdl6hBB%22%5D%2C%22builder_soundOrder%22%3A%5B%5D%7D", "main.spx": "data:;,", "assets/backdrop.png": "kodo://goplus-builder-usercontent-test/files/Fv-ccS4pGzRPTHPIT_MdFhLO5BTa-1264", "assets/City.png": "kodo://goplus-builder-usercontent-test/files/Fpa4N41zCy22Iz3-IgOJAsIfEo84-139687", "assets/sprites/WizardBlue/cover.svg": "kodo://goplus-builder-usercontent-test/files/FgwD27ISH19sGTIJAtMyEOjfWu0_-40856", "assets/sprites/WizardBlue/__animation_death__animation_death_0.svg": "kodo://goplus-builder-usercontent-test/files/FqbY-P29nrkEnEmxBMQtuzJ18lIL-27562", "assets/sprites/WizardBlue/__animation_death__animation_death_1.svg": "kodo://goplus-builder-usercontent-test/files/FvUxBspqVzdhwIbt5GXKXzop6KGn-18028", "assets/sprites/WizardBlue/__animation_death__animation_death_2.svg": "kodo://goplus-builder-usercontent-test/files/Foa0nYW0WO_wGDTiIC93CfW-JbSH-27838", "assets/sprites/WizardBlue/__animation_death__animation_death_3.svg": "kodo://goplus-builder-usercontent-test/files/Fq89LBxvJRzU5_3h_df8eW85YehH-28305", "assets/sprites/WizardBlue/__animation_idle__animation_idle_0.svg": "kodo://goplus-builder-usercontent-test/files/FgwD27ISH19sGTIJAtMyEOjfWu0_-40856", "assets/sprites/WizardBlue/__animation_idle__animation_idle_1.svg": "kodo://goplus-builder-usercontent-test/files/FjddTzCJuB47ffkB8u-qcLrQBzDA-45981", "assets/sprites/WizardBlue/__animation_idle__animation_idle_2.svg": "kodo://goplus-builder-usercontent-test/files/FkEqxFGBH2Hu8u03DQ4DJeDViaIr-40676", "assets/sprites/WizardBlue/__animation_walk__animation_walk_0.svg": "kodo://goplus-builder-usercontent-test/files/FgovnZ5jB6FwrC8jq7Qdq6Fq_6Ev-38130", "assets/sprites/WizardBlue/__animation_walk__animation_walk_1.svg": "kodo://goplus-builder-usercontent-test/files/FguTzhsHivs9TS6SRyUjC9_SsbSj-28441", "assets/sprites/WizardBlue/__animation_walk__animation_walk_2.svg": "kodo://goplus-builder-usercontent-test/files/FmQf1z5vOvQLbpHcFk-aVxkg5qW0-32682", "assets/sprites/WizardBlue/__animation_walk__animation_walk_3.svg": "kodo://goplus-builder-usercontent-test/files/Fh6_xXSiDplHqDBnE2C8dD6qTSV7-26305", "WizardBlue.spx": "data:;,onStart%20%3D%3E%20%7B%0D%0A%09think%20%22%E5%A6%82%E4%BD%95%E9%80%9A%E8%BF%87%E6%96%91%E9%A9%AC%E7%BA%BF%E5%91%A2%EF%BC%9F%22%2C%204%0D%0A%09broadcast%20%22start%22%0D%0A%7D%0D%0A%0D%0AonTouchStart%20%3D%3E%20%7B%0D%0A%09die%0D%0A%7D%0D%0A%0D%0AonKey%20KeyDown%2C%20%3D%3E%20%7B%0D%0A%09setHeading%20180%0D%0A%09step%2030%0D%0A%7D%0D%0A", "assets/sprites/WizardBlue/index.json": "data:application/json,%7B%22heading%22%3A90%2C%22x%22%3A0%2C%22y%22%3A-55%2C%22size%22%3A0.3%2C%22rotationStyle%22%3A%22left-right%22%2C%22costumeIndex%22%3A0%2C%22visible%22%3Atrue%2C%22isDraggable%22%3Afalse%2C%22pivot%22%3A%7B%22x%22%3A128.5%2C%22y%22%3A-128.5%7D%2C%22costumes%22%3A%5B%7B%22x%22%3A0%2C%22y%22%3A0%2C%22faceRight%22%3A0%2C%22bitmapResolution%22%3A1%2C%22name%22%3A%22cover%22%2C%22path%22%3A%22cover.svg%22%2C%22builder_id%22%3A%22lln6-Qw7tDv-dhvtSy7SZ%22%7D%2C%7B%22x%22%3A0%2C%22y%22%3A0%2C%22faceRight%22%3A0%2C%22bitmapResolution%22%3A1%2C%22name%22%3A%22__animation_death__animation_death_0%22%2C%22path%22%3A%22__animation_death__animation_death_0.svg%22%2C%22builder_id%22%3A%22n7Wayq78-zUtQdLqZS1wn%22%7D%2C%7B%22x%22%3A0%2C%22y%22%3A0%2C%22faceRight%22%3A0%2C%22bitmapResolution%22%3A1%2C%22name%22%3A%22__animation_death__animation_death_1%22%2C%22path%22%3A%22__animation_death__animation_death_1.svg%22%2C%22builder_id%22%3A%22fsfHpeso_h4DkpxnJmiqw%22%7D%2C%7B%22x%22%3A0%2C%22y%22%3A0%2C%22faceRight%22%3A0%2C%22bitmapResolution%22%3A1%2C%22name%22%3A%22__animation_death__animation_death_2%22%2C%22path%22%3A%22__animation_death__animation_death_2.svg%22%2C%22builder_id%22%3A%223cBsfUwrTCX5MXQz-e11W%22%7D%2C%7B%22x%22%3A0%2C%22y%22%3A0%2C%22faceRight%22%3A0%2C%22bitmapResolution%22%3A1%2C%22name%22%3A%22__animation_death__animation_death_3%22%2C%22path%22%3A%22__animation_death__animation_death_3.svg%22%2C%22builder_id%22%3A%22WVOFxC0BBVaDrnE6Nm3nc%22%7D%2C%7B%22x%22%3A0%2C%22y%22%3A0%2C%22faceRight%22%3A0%2C%22bitmapResolution%22%3A1%2C%22name%22%3A%22__animation_idle__animation_idle_0%22%2C%22path%22%3A%22__animation_idle__animation_idle_0.svg%22%2C%22builder_id%22%3A%22xOQcC2vd8blw2t5IUkcPk%22%7D%2C%7B%22x%22%3A0%2C%22y%22%3A0%2C%22faceRight%22%3A0%2C%22bitmapResolution%22%3A1%2C%22name%22%3A%22__animation_idle__animation_idle_1%22%2C%22path%22%3A%22__animation_idle__animation_idle_1.svg%22%2C%22builder_id%22%3A%22IhcASPM6VYZvKCDXaAHH7%22%7D%2C%7B%22x%22%3A0%2C%22y%22%3A0%2C%22faceRight%22%3A0%2C%22bitmapResolution%22%3A1%2C%22name%22%3A%22__animation_idle__animation_idle_2%22%2C%22path%22%3A%22__animation_idle__animation_idle_2.svg%22%2C%22builder_id%22%3A%22QqvXz-lGX1N3VT1LC-OcC%22%7D%2C%7B%22x%22%3A0%2C%22y%22%3A0%2C%22faceRight%22%3A0%2C%22bitmapResolution%22%3A1%2C%22name%22%3A%22__animation_walk__animation_walk_0%22%2C%22path%22%3A%22__animation_walk__animation_walk_0.svg%22%2C%22builder_id%22%3A%22w6cF6QHTENb-tTqbl8fho%22%7D%2C%7B%22x%22%3A0%2C%22y%22%3A0%2C%22faceRight%22%3A0%2C%22bitmapResolution%22%3A1%2C%22name%22%3A%22__animation_walk__animation_walk_1%22%2C%22path%22%3A%22__animation_walk__animation_walk_1.svg%22%2C%22builder_id%22%3A%22JBUxqGee88phleLkfRrtq%22%7D%2C%7B%22x%22%3A0%2C%22y%22%3A0%2C%22faceRight%22%3A0%2C%22bitmapResolution%22%3A1%2C%22name%22%3A%22__animation_walk__animation_walk_2%22%2C%22path%22%3A%22__animation_walk__animation_walk_2.svg%22%2C%22builder_id%22%3A%22ybqV1KhC3EuBEanMwUZ1M%22%7D%2C%7B%22x%22%3A0%2C%22y%22%3A0%2C%22faceRight%22%3A0%2C%22bitmapResolution%22%3A1%2C%22name%22%3A%22__animation_walk__animation_walk_3%22%2C%22path%22%3A%22__animation_walk__animation_walk_3.svg%22%2C%22builder_id%22%3A%22IkQmj54ipgrurN7DPRvTg%22%7D%5D%2C%22fAnimations%22%3A%7B%22death%22%3A%7B%22frameFrom%22%3A%22__animation_death__animation_death_0%22%2C%22frameTo%22%3A%22__animation_death__animation_death_3%22%2C%22frameFps%22%3A1%2C%22builder_id%22%3A%22iT7sgP35D9l_L0XwEDjWu%22%7D%2C%22idle%22%3A%7B%22frameFrom%22%3A%22__animation_idle__animation_idle_0%22%2C%22frameTo%22%3A%22__animation_idle__animation_idle_2%22%2C%22frameFps%22%3A1%2C%22builder_id%22%3A%22PXB4BJXKhbLdITSwj5u0x%22%7D%2C%22walk%22%3A%7B%22frameFrom%22%3A%22__animation_walk__animation_walk_0%22%2C%22frameTo%22%3A%22__animation_walk__animation_walk_3%22%2C%22frameFps%22%3A1%2C%22builder_id%22%3A%22cwU6fvlDiVi0b9U3dg1Ku%22%7D%7D%2C%22defaultAnimation%22%3A%22idle%22%2C%22animBindings%22%3A%7B%7D%2C%22builder_id%22%3A%22rn9EAX3mOk4X1X9dnEIXH%22%7D", "assets/sprites/Convertible/convertible.svg": "kodo://goplus-builder-usercontent-test/files/Fr779SraGGUA9Y9dkZ0ndwC7Wizp-13038", "Convertible.spx": "data:;,__%20%22start%22%2C%20%3D%3E%20%7B%0D%0A%09__%20%7B%0D%0A%09%09__%20200%2C%20ypos%2C%202%0D%0A%09%09glide%20-200%2C%20ypos%2C%202%0D%0A%09%7D%0D%0A%7D%0D%0A", "assets/sprites/Convertible/index.json": "data:application/json,%7B%22heading%22%3A90%2C%22x%22%3A-204%2C%22y%22%3A-126%2C%22size%22%3A0.04%2C%22rotationStyle%22%3A%22normal%22%2C%22costumeIndex%22%3A0%2C%22visible%22%3Atrue%2C%22isDraggable%22%3Afalse%2C%22pivot%22%3A%7B%22x%22%3A762%2C%22y%22%3A-512%7D%2C%22costumes%22%3A%5B%7B%22x%22%3A0%2C%22y%22%3A0%2C%22faceRight%22%3A0%2C%22bitmapResolution%22%3A1%2C%22name%22%3A%22convertible%22%2C%22path%22%3A%22convertible.svg%22%2C%22builder_id%22%3A%22dGZxRq1rFkDdI61uxB5VQ%22%7D%5D%2C%22fAnimations%22%3A%7B%7D%2C%22animBindings%22%3A%7B%7D%2C%22builder_id%22%3A%22D5rATNr5jEAoZSEdl6hBB%22%7D"}',
                endSnapshot:
                  '{"assets/index.json": "data:application/json,%7B%22backdrops%22%3A%5B%7B%22x%22%3A0%2C%22y%22%3A0%2C%22faceRight%22%3A0%2C%22bitmapResolution%22%3A2%2C%22name%22%3A%22backdrop%22%2C%22path%22%3A%22backdrop.png%22%2C%22builder_id%22%3A%226Uq-FYRBI2kJdVDX4-NCK%22%7D%2C%7B%22x%22%3A0%2C%22y%22%3A0%2C%22faceRight%22%3A0%2C%22bitmapResolution%22%3A2%2C%22name%22%3A%22City%22%2C%22path%22%3A%22City.png%22%2C%22builder_id%22%3A%224Z7HpVxGWDUaa9xpAhp4m%22%7D%5D%2C%22backdropIndex%22%3A1%2C%22map%22%3A%7B%22width%22%3A480%2C%22height%22%3A360%2C%22mode%22%3A%22fillRatio%22%7D%2C%22run%22%3A%7B%22width%22%3A480%2C%22height%22%3A360%7D%2C%22zorder%22%3A%5B%22WizardBlue%22%2C%22Convertible%22%5D%2C%22builder_spriteOrder%22%3A%5B%22rn9EAX3mOk4X1X9dnEIXH%22%2C%22D5rATNr5jEAoZSEdl6hBB%22%5D%2C%22builder_soundOrder%22%3A%5B%5D%7D", "main.spx": "data:;,", "assets/backdrop.png": "kodo://goplus-builder-usercontent-test/files/Fv-ccS4pGzRPTHPIT_MdFhLO5BTa-1264", "assets/City.png": "kodo://goplus-builder-usercontent-test/files/Fpa4N41zCy22Iz3-IgOJAsIfEo84-139687", "assets/sprites/WizardBlue/cover.svg": "kodo://goplus-builder-usercontent-test/files/FgwD27ISH19sGTIJAtMyEOjfWu0_-40856", "assets/sprites/WizardBlue/__animation_death__animation_death_0.svg": "kodo://goplus-builder-usercontent-test/files/FqbY-P29nrkEnEmxBMQtuzJ18lIL-27562", "assets/sprites/WizardBlue/__animation_death__animation_death_1.svg": "kodo://goplus-builder-usercontent-test/files/FvUxBspqVzdhwIbt5GXKXzop6KGn-18028", "assets/sprites/WizardBlue/__animation_death__animation_death_2.svg": "kodo://goplus-builder-usercontent-test/files/Foa0nYW0WO_wGDTiIC93CfW-JbSH-27838", "assets/sprites/WizardBlue/__animation_death__animation_death_3.svg": "kodo://goplus-builder-usercontent-test/files/Fq89LBxvJRzU5_3h_df8eW85YehH-28305", "assets/sprites/WizardBlue/__animation_idle__animation_idle_0.svg": "kodo://goplus-builder-usercontent-test/files/FgwD27ISH19sGTIJAtMyEOjfWu0_-40856", "assets/sprites/WizardBlue/__animation_idle__animation_idle_1.svg": "kodo://goplus-builder-usercontent-test/files/FjddTzCJuB47ffkB8u-qcLrQBzDA-45981", "assets/sprites/WizardBlue/__animation_idle__animation_idle_2.svg": "kodo://goplus-builder-usercontent-test/files/FkEqxFGBH2Hu8u03DQ4DJeDViaIr-40676", "assets/sprites/WizardBlue/__animation_walk__animation_walk_0.svg": "kodo://goplus-builder-usercontent-test/files/FgovnZ5jB6FwrC8jq7Qdq6Fq_6Ev-38130", "assets/sprites/WizardBlue/__animation_walk__animation_walk_1.svg": "kodo://goplus-builder-usercontent-test/files/FguTzhsHivs9TS6SRyUjC9_SsbSj-28441", "assets/sprites/WizardBlue/__animation_walk__animation_walk_2.svg": "kodo://goplus-builder-usercontent-test/files/FmQf1z5vOvQLbpHcFk-aVxkg5qW0-32682", "assets/sprites/WizardBlue/__animation_walk__animation_walk_3.svg": "kodo://goplus-builder-usercontent-test/files/Fh6_xXSiDplHqDBnE2C8dD6qTSV7-26305", "WizardBlue.spx": "data:;,onStart%20%3D%3E%20%7B%0D%0A%09think%20%22%E5%A6%82%E4%BD%95%E9%80%9A%E8%BF%87%E6%96%91%E9%A9%AC%E7%BA%BF%E5%91%A2%EF%BC%9F%22%2C%204%0D%0A%09broadcast%20%22start%22%0D%0A%7D%0D%0A%0D%0AonTouchStart%20%3D%3E%20%7B%0D%0A%09die%0D%0A%7D%0D%0A%0D%0AonKey%20KeyDown%2C%20%3D%3E%20%7B%0D%0A%09setHeading%20180%0D%0A%09step%2030%0D%0A%7D%0D%0A", "assets/sprites/WizardBlue/index.json": "data:application/json,%7B%22heading%22%3A90%2C%22x%22%3A0%2C%22y%22%3A-55%2C%22size%22%3A0.3%2C%22rotationStyle%22%3A%22left-right%22%2C%22costumeIndex%22%3A0%2C%22visible%22%3Atrue%2C%22isDraggable%22%3Afalse%2C%22pivot%22%3A%7B%22x%22%3A128.5%2C%22y%22%3A-128.5%7D%2C%22costumes%22%3A%5B%7B%22x%22%3A0%2C%22y%22%3A0%2C%22faceRight%22%3A0%2C%22bitmapResolution%22%3A1%2C%22name%22%3A%22cover%22%2C%22path%22%3A%22cover.svg%22%2C%22builder_id%22%3A%22lln6-Qw7tDv-dhvtSy7SZ%22%7D%2C%7B%22x%22%3A0%2C%22y%22%3A0%2C%22faceRight%22%3A0%2C%22bitmapResolution%22%3A1%2C%22name%22%3A%22__animation_death__animation_death_0%22%2C%22path%22%3A%22__animation_death__animation_death_0.svg%22%2C%22builder_id%22%3A%22n7Wayq78-zUtQdLqZS1wn%22%7D%2C%7B%22x%22%3A0%2C%22y%22%3A0%2C%22faceRight%22%3A0%2C%22bitmapResolution%22%3A1%2C%22name%22%3A%22__animation_death__animation_death_1%22%2C%22path%22%3A%22__animation_death__animation_death_1.svg%22%2C%22builder_id%22%3A%22fsfHpeso_h4DkpxnJmiqw%22%7D%2C%7B%22x%22%3A0%2C%22y%22%3A0%2C%22faceRight%22%3A0%2C%22bitmapResolution%22%3A1%2C%22name%22%3A%22__animation_death__animation_death_2%22%2C%22path%22%3A%22__animation_death__animation_death_2.svg%22%2C%22builder_id%22%3A%223cBsfUwrTCX5MXQz-e11W%22%7D%2C%7B%22x%22%3A0%2C%22y%22%3A0%2C%22faceRight%22%3A0%2C%22bitmapResolution%22%3A1%2C%22name%22%3A%22__animation_death__animation_death_3%22%2C%22path%22%3A%22__animation_death__animation_death_3.svg%22%2C%22builder_id%22%3A%22WVOFxC0BBVaDrnE6Nm3nc%22%7D%2C%7B%22x%22%3A0%2C%22y%22%3A0%2C%22faceRight%22%3A0%2C%22bitmapResolution%22%3A1%2C%22name%22%3A%22__animation_idle__animation_idle_0%22%2C%22path%22%3A%22__animation_idle__animation_idle_0.svg%22%2C%22builder_id%22%3A%22xOQcC2vd8blw2t5IUkcPk%22%7D%2C%7B%22x%22%3A0%2C%22y%22%3A0%2C%22faceRight%22%3A0%2C%22bitmapResolution%22%3A1%2C%22name%22%3A%22__animation_idle__animation_idle_1%22%2C%22path%22%3A%22__animation_idle__animation_idle_1.svg%22%2C%22builder_id%22%3A%22IhcASPM6VYZvKCDXaAHH7%22%7D%2C%7B%22x%22%3A0%2C%22y%22%3A0%2C%22faceRight%22%3A0%2C%22bitmapResolution%22%3A1%2C%22name%22%3A%22__animation_idle__animation_idle_2%22%2C%22path%22%3A%22__animation_idle__animation_idle_2.svg%22%2C%22builder_id%22%3A%22QqvXz-lGX1N3VT1LC-OcC%22%7D%2C%7B%22x%22%3A0%2C%22y%22%3A0%2C%22faceRight%22%3A0%2C%22bitmapResolution%22%3A1%2C%22name%22%3A%22__animation_walk__animation_walk_0%22%2C%22path%22%3A%22__animation_walk__animation_walk_0.svg%22%2C%22builder_id%22%3A%22w6cF6QHTENb-tTqbl8fho%22%7D%2C%7B%22x%22%3A0%2C%22y%22%3A0%2C%22faceRight%22%3A0%2C%22bitmapResolution%22%3A1%2C%22name%22%3A%22__animation_walk__animation_walk_1%22%2C%22path%22%3A%22__animation_walk__animation_walk_1.svg%22%2C%22builder_id%22%3A%22JBUxqGee88phleLkfRrtq%22%7D%2C%7B%22x%22%3A0%2C%22y%22%3A0%2C%22faceRight%22%3A0%2C%22bitmapResolution%22%3A1%2C%22name%22%3A%22__animation_walk__animation_walk_2%22%2C%22path%22%3A%22__animation_walk__animation_walk_2.svg%22%2C%22builder_id%22%3A%22ybqV1KhC3EuBEanMwUZ1M%22%7D%2C%7B%22x%22%3A0%2C%22y%22%3A0%2C%22faceRight%22%3A0%2C%22bitmapResolution%22%3A1%2C%22name%22%3A%22__animation_walk__animation_walk_3%22%2C%22path%22%3A%22__animation_walk__animation_walk_3.svg%22%2C%22builder_id%22%3A%22IkQmj54ipgrurN7DPRvTg%22%7D%5D%2C%22fAnimations%22%3A%7B%22death%22%3A%7B%22frameFrom%22%3A%22__animation_death__animation_death_0%22%2C%22frameTo%22%3A%22__animation_death__animation_death_3%22%2C%22frameFps%22%3A1%2C%22builder_id%22%3A%22iT7sgP35D9l_L0XwEDjWu%22%7D%2C%22idle%22%3A%7B%22frameFrom%22%3A%22__animation_idle__animation_idle_0%22%2C%22frameTo%22%3A%22__animation_idle__animation_idle_2%22%2C%22frameFps%22%3A1%2C%22builder_id%22%3A%22PXB4BJXKhbLdITSwj5u0x%22%7D%2C%22walk%22%3A%7B%22frameFrom%22%3A%22__animation_walk__animation_walk_0%22%2C%22frameTo%22%3A%22__animation_walk__animation_walk_3%22%2C%22frameFps%22%3A1%2C%22builder_id%22%3A%22cwU6fvlDiVi0b9U3dg1Ku%22%7D%7D%2C%22defaultAnimation%22%3A%22idle%22%2C%22animBindings%22%3A%7B%7D%2C%22builder_id%22%3A%22rn9EAX3mOk4X1X9dnEIXH%22%7D", "assets/sprites/Convertible/convertible.svg": "kodo://goplus-builder-usercontent-test/files/Fr779SraGGUA9Y9dkZ0ndwC7Wizp-13038", "Convertible.spx": "data:;,onMsg%20%22start%22%2C%20%3D%3E%20%7B%0D%0A%09for%20%7B%0D%0A%09%09glide%20200%2C%20ypos%2C%202%0D%0A%09%09glide%20-200%2C%20ypos%2C%202%0D%0A%09%7D%0D%0A%7D%0D%0A", "assets/sprites/Convertible/index.json": "data:application/json,%7B%22heading%22%3A90%2C%22x%22%3A-204%2C%22y%22%3A-126%2C%22size%22%3A0.04%2C%22rotationStyle%22%3A%22normal%22%2C%22costumeIndex%22%3A0%2C%22visible%22%3Atrue%2C%22isDraggable%22%3Afalse%2C%22pivot%22%3A%7B%22x%22%3A762%2C%22y%22%3A-512%7D%2C%22costumes%22%3A%5B%7B%22x%22%3A0%2C%22y%22%3A0%2C%22faceRight%22%3A0%2C%22bitmapResolution%22%3A1%2C%22name%22%3A%22convertible%22%2C%22path%22%3A%22convertible.svg%22%2C%22builder_id%22%3A%22dGZxRq1rFkDdI61uxB5VQ%22%7D%5D%2C%22fAnimations%22%3A%7B%7D%2C%22animBindings%22%3A%7B%7D%2C%22builder_id%22%3A%22D5rATNr5jEAoZSEdl6hBB%22%7D"}'
              },
              coding: {
                path: 'Convertible.spx',
                codeMasks: [
                  {
                    startPos: {
                      line: 1,
                      column: 1
                    },
                    endPos: {
                      line: 1,
                      column: 5
                    }
                  },
                  {
                    startPos: {
                      line: 2,
                      column: 5
                    },
                    endPos: {
                      line: 2,
                      column: 7
                    }
                  },
                  {
                    startPos: {
                      line: 3,
                      column: 9
                    },
                    endPos: {
                      line: 3,
                      column: 13
                    }
                  }
                ],
                startPosition: {
                  line: 1,
                  column: 1
                },
                endPosition: {
                  line: 6,
                  column: 12
                }
              }
            }
          ]
        }
      ]
    },
    {
      cover: 'http://ssbvnda4w.hn-bkt.clouddn.com/qny/img/green.png',
      placement: {
        x: 130,
        y: 35
      },
      title: {
        zh: '创建精灵和背景.',
        en: 'Create a sprite and a background.'
      },
      description: {
        zh: '创建精灵和背景，让你的项目栩栩如生。精灵可以是一个角色或物体，背景则为场景设定基调。你可以通过颜色、图片或动画对它们进行自定义，让你的作品独一无二。',
        en: 'Create sprites and backgrounds to bring your project to life. The Sprite can be a character or object, and the background sets the tone for the scene. You can customize them with colors, pictures, or animations to make your creations unique.'
      },
      video: 'http://ssbvnda4w.hn-bkt.clouddn.com/qny/video/spirit%26backdrop.mkv',
      achievement: {
        icon: 'http://ssbvnda4w.hn-bkt.clouddn.com/qny/img/primacy.png',
        title: {
          zh: '初级',
          en: 'primary'
        }
      },
      nodeTasks: [
        {
          name: {
            zh: '创建精灵',
            en: 'Create Sprite'
          },
          triggerTime: 41,
          video: '',
          steps: [
            {
              title: {
                zh: '点击素材库',
                en: 'click asset library'
              },
              description: {
                zh: '素材库里会存在由系统提供的丰富素材，点击素材库，选择你所喜欢的素材！',
                en: 'The asset library contains a rich collection of resources provided by the system. Click on the asset library and choose your favorite ones!'
              },
              tip: {
                zh: '请点击此处，打开素材库',
                en: 'Please click here to open the asset library.'
              },
              duration: 20,
              target: [
                // TODO
                '',
                ''
              ],
              type: 'following',
              isCheck: false,
              isApiControl: false,
              isAssetControl: false,
              isSpriteControl: false,
              isSoundControl: false,
              isCostumeControl: false,
              isAnimationControl: false,
              isWidgetControl: false,
              isBackdropControl: false,
              apis: [],
              assets: [],
              sprites: [],
              sounds: [],
              costumes: [],
              animations: [],
              widgets: [],
              backdrops: [],
              snapshot: {
                startSnapshot:
                  '{"assets/backdrop.png": "kodo://goplus-builder-usercontent-test/files/Fv-ccS4pGzRPTHPIT_MdFhLO5BTa-1264","assets/index.json": "data:application/json,%7B%22backdrops%22%3A%5B%7B%22x%22%3A0%2C%22y%22%3A0%2C%22faceRight%22%3A0%2C%22bitmapResolution%22%3A2%2C%22name%22%3A%22backdrop%22%2C%22path%22%3A%22backdrop.png%22%2C%22builder_id%22%3A%226Uq-FYRBI2kJdVDX4-NCK%22%7D%5D%2C%22backdropIndex%22%3A0%2C%22map%22%3A%7B%22width%22%3A480%2C%22height%22%3A360%2C%22mode%22%3A%22fillRatio%22%7D%2C%22run%22%3A%7B%22width%22%3A480%2C%22height%22%3A360%7D%2C%22zorder%22%3A%5B%5D%2C%22builder_spriteOrder%22%3A%5B%5D%2C%22builder_soundOrder%22%3A%5B%5D%7D","main.spx": "data:;,"}',
                endSnapshot: ''
              }
            },
            {
              title: {
                zh: '选择精灵1',
                en: 'Select Sprite 1'
              },
              description: {
                zh: '在素材库中通过点击鼠标左键选择精灵！',
                en: 'Select the sprite by clicking the left mouse button in the asset library!'
              },
              tip: {
                zh: '请用鼠标左键点击此处，选择精灵1',
                en: 'Please click here with the left mouse button to select Sprite 1.'
              },
              duration: 20,
              target: [
                // TODO
                '',
                ''
              ],
              type: 'following',
              isCheck: false,
              isApiControl: false,
              isAssetControl: true,
              isSpriteControl: false,
              isSoundControl: false,
              isCostumeControl: false,
              isAnimationControl: false,
              isWidgetControl: false,
              isBackdropControl: false,
              apis: [],
              assets: ['11122', '10885'],
              sprites: [],
              sounds: [],
              costumes: [],
              animations: [],
              widgets: [],
              backdrops: [],
              snapshot: {
                startSnapshot:
                  '{"assets/backdrop.png": "kodo://goplus-builder-usercontent-test/files/Fv-ccS4pGzRPTHPIT_MdFhLO5BTa-1264","assets/index.json": "data:application/json,%7B%22backdrops%22%3A%5B%7B%22x%22%3A0%2C%22y%22%3A0%2C%22faceRight%22%3A0%2C%22bitmapResolution%22%3A2%2C%22name%22%3A%22backdrop%22%2C%22path%22%3A%22backdrop.png%22%2C%22builder_id%22%3A%226Uq-FYRBI2kJdVDX4-NCK%22%7D%5D%2C%22backdropIndex%22%3A0%2C%22map%22%3A%7B%22width%22%3A480%2C%22height%22%3A360%2C%22mode%22%3A%22fillRatio%22%7D%2C%22run%22%3A%7B%22width%22%3A480%2C%22height%22%3A360%7D%2C%22zorder%22%3A%5B%5D%2C%22builder_spriteOrder%22%3A%5B%5D%2C%22builder_soundOrder%22%3A%5B%5D%7D","main.spx": "data:;,"}',
                endSnapshot: ''
              }
            },
            {
              title: {
                zh: '选择精灵2',
                en: 'Select Sprite 2'
              },
              description: {
                zh: '素材库中可以一次性勾选多个精灵。勾选你的第二个精灵。',
                en: 'In the material library, you can select multiple sprites at once. Check your second sprite.'
              },
              tip: {
                zh: '素材库中可以一次性勾选多个精灵！点击此处，选择你的第二个精灵吧！',
                en: 'You can select multiple sprites at once in the asset library! Click here to choose your second sprite!'
              },
              duration: 20,
              target: [
                // TODO
                '',
                ''
              ],
              type: 'following',
              isCheck: false,
              isApiControl: false,
              isAssetControl: true,
              isSpriteControl: false,
              isSoundControl: false,
              isCostumeControl: false,
              isAnimationControl: false,
              isWidgetControl: false,
              isBackdropControl: false,
              apis: [],
              assets: ['11122', '10885'],
              sprites: [],
              sounds: [],
              costumes: [],
              animations: [],
              widgets: [],
              backdrops: [],
              snapshot: {
                startSnapshot:
                  '{"assets/backdrop.png": "kodo://goplus-builder-usercontent-test/files/Fv-ccS4pGzRPTHPIT_MdFhLO5BTa-1264","assets/index.json": "data:application/json,%7B%22backdrops%22%3A%5B%7B%22x%22%3A0%2C%22y%22%3A0%2C%22faceRight%22%3A0%2C%22bitmapResolution%22%3A2%2C%22name%22%3A%22backdrop%22%2C%22path%22%3A%22backdrop.png%22%2C%22builder_id%22%3A%226Uq-FYRBI2kJdVDX4-NCK%22%7D%5D%2C%22backdropIndex%22%3A0%2C%22map%22%3A%7B%22width%22%3A480%2C%22height%22%3A360%2C%22mode%22%3A%22fillRatio%22%7D%2C%22run%22%3A%7B%22width%22%3A480%2C%22height%22%3A360%7D%2C%22zorder%22%3A%5B%5D%2C%22builder_spriteOrder%22%3A%5B%5D%2C%22builder_soundOrder%22%3A%5B%5D%7D","main.spx": "data:;,"}',
                endSnapshot: ''
              }
            },
            {
              title: {
                zh: '点击确定按钮',
                en: 'Click OK button'
              },
              description: {
                zh: '点击确定按钮',
                en: 'Click OK button'
              },
              tip: {
                zh: '请点击此处确定按钮',
                en: 'Click OK button'
              },
              duration: 20,
              target: [
                // TODO
                '',
                ''
              ],
              type: 'following',
              isCheck: true,
              isApiControl: false,
              isAssetControl: true,
              isSpriteControl: false,
              isSoundControl: false,
              isCostumeControl: false,
              isAnimationControl: false,
              isWidgetControl: false,
              isBackdropControl: false,
              apis: [],
              assets: ['11122', '10885'],
              sprites: [],
              sounds: [],
              costumes: [],
              animations: [],
              widgets: [],
              backdrops: [],
              snapshot: {
                startSnapshot:
                  '{"assets/backdrop.png": "kodo://goplus-builder-usercontent-test/files/Fv-ccS4pGzRPTHPIT_MdFhLO5BTa-1264","assets/index.json": "data:application/json,%7B%22backdrops%22%3A%5B%7B%22x%22%3A0%2C%22y%22%3A0%2C%22faceRight%22%3A0%2C%22bitmapResolution%22%3A2%2C%22name%22%3A%22backdrop%22%2C%22path%22%3A%22backdrop.png%22%2C%22builder_id%22%3A%226Uq-FYRBI2kJdVDX4-NCK%22%7D%5D%2C%22backdropIndex%22%3A0%2C%22map%22%3A%7B%22width%22%3A480%2C%22height%22%3A360%2C%22mode%22%3A%22fillRatio%22%7D%2C%22run%22%3A%7B%22width%22%3A480%2C%22height%22%3A360%7D%2C%22zorder%22%3A%5B%5D%2C%22builder_spriteOrder%22%3A%5B%5D%2C%22builder_soundOrder%22%3A%5B%5D%7D","main.spx": "data:;,"}',
                endSnapshot:
                  '{"assets/index.json": "data:application/json,%7B%22backdrops%22%3A%5B%7B%22x%22%3A0%2C%22y%22%3A0%2C%22faceRight%22%3A0%2C%22bitmapResolution%22%3A2%2C%22name%22%3A%22backdrop%22%2C%22path%22%3A%22backdrop.png%22%2C%22builder_id%22%3A%226Uq-FYRBI2kJdVDX4-NCK%22%7D%5D%2C%22backdropIndex%22%3A0%2C%22map%22%3A%7B%22width%22%3A480%2C%22height%22%3A360%2C%22mode%22%3A%22fillRatio%22%7D%2C%22run%22%3A%7B%22width%22%3A480%2C%22height%22%3A360%7D%2C%22zorder%22%3A%5B%22WizardBlue%22%2C%22Convertible%22%5D%2C%22builder_spriteOrder%22%3A%5B%22rn9EAX3mOk4X1X9dnEIXH%22%2C%22D5rATNr5jEAoZSEdl6hBB%22%5D%2C%22builder_soundOrder%22%3A%5B%5D%7D","main.spx": "data:;,","assets/backdrop.png": "kodo://goplus-builder-usercontent-test/files/Fv-ccS4pGzRPTHPIT_MdFhLO5BTa-1264","assets/sprites/WizardBlue/cover.svg": "kodo://goplus-builder-usercontent-test/files/FgwD27ISH19sGTIJAtMyEOjfWu0_-40856","assets/sprites/WizardBlue/__animation_death__animation_death_0.svg": "kodo://goplus-builder-usercontent-test/files/FqbY-P29nrkEnEmxBMQtuzJ18lIL-27562","assets/sprites/WizardBlue/__animation_death__animation_death_1.svg": "kodo://goplus-builder-usercontent-test/files/FvUxBspqVzdhwIbt5GXKXzop6KGn-18028","assets/sprites/WizardBlue/__animation_death__animation_death_2.svg": "kodo://goplus-builder-usercontent-test/files/Foa0nYW0WO_wGDTiIC93CfW-JbSH-27838","assets/sprites/WizardBlue/__animation_death__animation_death_3.svg": "kodo://goplus-builder-usercontent-test/files/Fq89LBxvJRzU5_3h_df8eW85YehH-28305","assets/sprites/WizardBlue/__animation_idle__animation_idle_0.svg": "kodo://goplus-builder-usercontent-test/files/FgwD27ISH19sGTIJAtMyEOjfWu0_-40856","assets/sprites/WizardBlue/__animation_idle__animation_idle_1.svg": "kodo://goplus-builder-usercontent-test/files/FjddTzCJuB47ffkB8u-qcLrQBzDA-45981","assets/sprites/WizardBlue/__animation_idle__animation_idle_2.svg": "kodo://goplus-builder-usercontent-test/files/FkEqxFGBH2Hu8u03DQ4DJeDViaIr-40676","assets/sprites/WizardBlue/__animation_walk__animation_walk_0.svg": "kodo://goplus-builder-usercontent-test/files/FgovnZ5jB6FwrC8jq7Qdq6Fq_6Ev-38130","assets/sprites/WizardBlue/__animation_walk__animation_walk_1.svg": "kodo://goplus-builder-usercontent-test/files/FguTzhsHivs9TS6SRyUjC9_SsbSj-28441","assets/sprites/WizardBlue/__animation_walk__animation_walk_2.svg": "kodo://goplus-builder-usercontent-test/files/FmQf1z5vOvQLbpHcFk-aVxkg5qW0-32682","assets/sprites/WizardBlue/__animation_walk__animation_walk_3.svg": "kodo://goplus-builder-usercontent-test/files/Fh6_xXSiDplHqDBnE2C8dD6qTSV7-26305","WizardBlue.spx": "data:;,","assets/sprites/WizardBlue/index.json": "data:application/json,%7B%22heading%22%3A90%2C%22x%22%3A0%2C%22y%22%3A0%2C%22size%22%3A0.7003891050583657%2C%22rotationStyle%22%3A%22left-right%22%2C%22costumeIndex%22%3A0%2C%22visible%22%3Atrue%2C%22isDraggable%22%3Afalse%2C%22pivot%22%3A%7B%22x%22%3A128.5%2C%22y%22%3A-128.5%7D%2C%22costumes%22%3A%5B%7B%22x%22%3A0%2C%22y%22%3A0%2C%22faceRight%22%3A0%2C%22bitmapResolution%22%3A1%2C%22name%22%3A%22cover%22%2C%22path%22%3A%22cover.svg%22%2C%22builder_id%22%3A%22lln6-Qw7tDv-dhvtSy7SZ%22%7D%2C%7B%22x%22%3A0%2C%22y%22%3A0%2C%22faceRight%22%3A0%2C%22bitmapResolution%22%3A1%2C%22name%22%3A%22__animation_death__animation_death_0%22%2C%22path%22%3A%22__animation_death__animation_death_0.svg%22%2C%22builder_id%22%3A%22n7Wayq78-zUtQdLqZS1wn%22%7D%2C%7B%22x%22%3A0%2C%22y%22%3A0%2C%22faceRight%22%3A0%2C%22bitmapResolution%22%3A1%2C%22name%22%3A%22__animation_death__animation_death_1%22%2C%22path%22%3A%22__animation_death__animation_death_1.svg%22%2C%22builder_id%22%3A%22fsfHpeso_h4DkpxnJmiqw%22%7D%2C%7B%22x%22%3A0%2C%22y%22%3A0%2C%22faceRight%22%3A0%2C%22bitmapResolution%22%3A1%2C%22name%22%3A%22__animation_death__animation_death_2%22%2C%22path%22%3A%22__animation_death__animation_death_2.svg%22%2C%22builder_id%22%3A%223cBsfUwrTCX5MXQz-e11W%22%7D%2C%7B%22x%22%3A0%2C%22y%22%3A0%2C%22faceRight%22%3A0%2C%22bitmapResolution%22%3A1%2C%22name%22%3A%22__animation_death__animation_death_3%22%2C%22path%22%3A%22__animation_death__animation_death_3.svg%22%2C%22builder_id%22%3A%22WVOFxC0BBVaDrnE6Nm3nc%22%7D%2C%7B%22x%22%3A0%2C%22y%22%3A0%2C%22faceRight%22%3A0%2C%22bitmapResolution%22%3A1%2C%22name%22%3A%22__animation_idle__animation_idle_0%22%2C%22path%22%3A%22__animation_idle__animation_idle_0.svg%22%2C%22builder_id%22%3A%22xOQcC2vd8blw2t5IUkcPk%22%7D%2C%7B%22x%22%3A0%2C%22y%22%3A0%2C%22faceRight%22%3A0%2C%22bitmapResolution%22%3A1%2C%22name%22%3A%22__animation_idle__animation_idle_1%22%2C%22path%22%3A%22__animation_idle__animation_idle_1.svg%22%2C%22builder_id%22%3A%22IhcASPM6VYZvKCDXaAHH7%22%7D%2C%7B%22x%22%3A0%2C%22y%22%3A0%2C%22faceRight%22%3A0%2C%22bitmapResolution%22%3A1%2C%22name%22%3A%22__animation_idle__animation_idle_2%22%2C%22path%22%3A%22__animation_idle__animation_idle_2.svg%22%2C%22builder_id%22%3A%22QqvXz-lGX1N3VT1LC-OcC%22%7D%2C%7B%22x%22%3A0%2C%22y%22%3A0%2C%22faceRight%22%3A0%2C%22bitmapResolution%22%3A1%2C%22name%22%3A%22__animation_walk__animation_walk_0%22%2C%22path%22%3A%22__animation_walk__animation_walk_0.svg%22%2C%22builder_id%22%3A%22w6cF6QHTENb-tTqbl8fho%22%7D%2C%7B%22x%22%3A0%2C%22y%22%3A0%2C%22faceRight%22%3A0%2C%22bitmapResolution%22%3A1%2C%22name%22%3A%22__animation_walk__animation_walk_1%22%2C%22path%22%3A%22__animation_walk__animation_walk_1.svg%22%2C%22builder_id%22%3A%22JBUxqGee88phleLkfRrtq%22%7D%2C%7B%22x%22%3A0%2C%22y%22%3A0%2C%22faceRight%22%3A0%2C%22bitmapResolution%22%3A1%2C%22name%22%3A%22__animation_walk__animation_walk_2%22%2C%22path%22%3A%22__animation_walk__animation_walk_2.svg%22%2C%22builder_id%22%3A%22ybqV1KhC3EuBEanMwUZ1M%22%7D%2C%7B%22x%22%3A0%2C%22y%22%3A0%2C%22faceRight%22%3A0%2C%22bitmapResolution%22%3A1%2C%22name%22%3A%22__animation_walk__animation_walk_3%22%2C%22path%22%3A%22__animation_walk__animation_walk_3.svg%22%2C%22builder_id%22%3A%22IkQmj54ipgrurN7DPRvTg%22%7D%5D%2C%22fAnimations%22%3A%7B%22death%22%3A%7B%22frameFrom%22%3A%22__animation_death__animation_death_0%22%2C%22frameTo%22%3A%22__animation_death__animation_death_3%22%2C%22frameFps%22%3A1%2C%22builder_id%22%3A%22iT7sgP35D9l_L0XwEDjWu%22%7D%2C%22idle%22%3A%7B%22frameFrom%22%3A%22__animation_idle__animation_idle_0%22%2C%22frameTo%22%3A%22__animation_idle__animation_idle_2%22%2C%22frameFps%22%3A1%2C%22builder_id%22%3A%22PXB4BJXKhbLdITSwj5u0x%22%7D%2C%22walk%22%3A%7B%22frameFrom%22%3A%22__animation_walk__animation_walk_0%22%2C%22frameTo%22%3A%22__animation_walk__animation_walk_3%22%2C%22frameFps%22%3A1%2C%22builder_id%22%3A%22cwU6fvlDiVi0b9U3dg1Ku%22%7D%7D%2C%22defaultAnimation%22%3A%22idle%22%2C%22animBindings%22%3A%7B%7D%2C%22builder_id%22%3A%22rn9EAX3mOk4X1X9dnEIXH%22%7D","assets/sprites/Convertible/convertible.svg": "kodo://goplus-builder-usercontent-test/files/Fr779SraGGUA9Y9dkZ0ndwC7Wizp-13038","Convertible.spx": "data:;,","assets/sprites/Convertible/index.json": "data:application/json,%7B%22heading%22%3A90%2C%22x%22%3A0%2C%22y%22%3A0%2C%22size%22%3A0.15748031496062992%2C%22rotationStyle%22%3A%22normal%22%2C%22costumeIndex%22%3A0%2C%22visible%22%3Atrue%2C%22isDraggable%22%3Afalse%2C%22pivot%22%3A%7B%22x%22%3A762%2C%22y%22%3A-512%7D%2C%22costumes%22%3A%5B%7B%22x%22%3A0%2C%22y%22%3A0%2C%22faceRight%22%3A0%2C%22bitmapResolution%22%3A1%2C%22name%22%3A%22convertible%22%2C%22path%22%3A%22convertible.svg%22%2C%22builder_id%22%3A%22dGZxRq1rFkDdI61uxB5VQ%22%7D%5D%2C%22fAnimations%22%3A%7B%7D%2C%22animBindings%22%3A%7B%7D%2C%22builder_id%22%3A%22D5rATNr5jEAoZSEdl6hBB%22%7D"}'
              }
            }
          ]
        },
        {
          name: {
            zh: '创建背景',
            en: 'Create backdrop'
          },
          triggerTime: 60,
          video: '',
          steps: [
            {
              title: {
                zh: '点击舞台',
                en: 'Click the stage.'
              },
              description: {
                zh: '点击舞台',
                en: 'Click the stage.'
              },
              tip: {
                zh: '请点击此处，切换到舞台',
                en: 'Please click here to switch to the stage.'
              },
              duration: 20,
              target: [
                // TODO
                '',
                ''
              ],
              type: 'following',
              isCheck: false,
              isApiControl: false,
              isAssetControl: false,
              isSpriteControl: false,
              isSoundControl: false,
              isCostumeControl: false,
              isAnimationControl: false,
              isWidgetControl: false,
              isBackdropControl: false,
              apis: [],
              assets: [],
              sprites: [],
              sounds: [],
              costumes: [],
              animations: [],
              widgets: [],
              backdrops: [],
              snapshot: {
                startSnapshot:
                  '{"assets/index.json": "data:application/json,%7B%22backdrops%22%3A%5B%7B%22x%22%3A0%2C%22y%22%3A0%2C%22faceRight%22%3A0%2C%22bitmapResolution%22%3A2%2C%22name%22%3A%22backdrop%22%2C%22path%22%3A%22backdrop.png%22%2C%22builder_id%22%3A%226Uq-FYRBI2kJdVDX4-NCK%22%7D%5D%2C%22backdropIndex%22%3A0%2C%22map%22%3A%7B%22width%22%3A480%2C%22height%22%3A360%2C%22mode%22%3A%22fillRatio%22%7D%2C%22run%22%3A%7B%22width%22%3A480%2C%22height%22%3A360%7D%2C%22zorder%22%3A%5B%22WizardBlue%22%2C%22Convertible%22%5D%2C%22builder_spriteOrder%22%3A%5B%22rn9EAX3mOk4X1X9dnEIXH%22%2C%22D5rATNr5jEAoZSEdl6hBB%22%5D%2C%22builder_soundOrder%22%3A%5B%5D%7D","main.spx": "data:;,","assets/backdrop.png": "kodo://goplus-builder-usercontent-test/files/Fv-ccS4pGzRPTHPIT_MdFhLO5BTa-1264","assets/sprites/WizardBlue/cover.svg": "kodo://goplus-builder-usercontent-test/files/FgwD27ISH19sGTIJAtMyEOjfWu0_-40856","assets/sprites/WizardBlue/__animation_death__animation_death_0.svg": "kodo://goplus-builder-usercontent-test/files/FqbY-P29nrkEnEmxBMQtuzJ18lIL-27562","assets/sprites/WizardBlue/__animation_death__animation_death_1.svg": "kodo://goplus-builder-usercontent-test/files/FvUxBspqVzdhwIbt5GXKXzop6KGn-18028","assets/sprites/WizardBlue/__animation_death__animation_death_2.svg": "kodo://goplus-builder-usercontent-test/files/Foa0nYW0WO_wGDTiIC93CfW-JbSH-27838","assets/sprites/WizardBlue/__animation_death__animation_death_3.svg": "kodo://goplus-builder-usercontent-test/files/Fq89LBxvJRzU5_3h_df8eW85YehH-28305","assets/sprites/WizardBlue/__animation_idle__animation_idle_0.svg": "kodo://goplus-builder-usercontent-test/files/FgwD27ISH19sGTIJAtMyEOjfWu0_-40856","assets/sprites/WizardBlue/__animation_idle__animation_idle_1.svg": "kodo://goplus-builder-usercontent-test/files/FjddTzCJuB47ffkB8u-qcLrQBzDA-45981","assets/sprites/WizardBlue/__animation_idle__animation_idle_2.svg": "kodo://goplus-builder-usercontent-test/files/FkEqxFGBH2Hu8u03DQ4DJeDViaIr-40676","assets/sprites/WizardBlue/__animation_walk__animation_walk_0.svg": "kodo://goplus-builder-usercontent-test/files/FgovnZ5jB6FwrC8jq7Qdq6Fq_6Ev-38130","assets/sprites/WizardBlue/__animation_walk__animation_walk_1.svg": "kodo://goplus-builder-usercontent-test/files/FguTzhsHivs9TS6SRyUjC9_SsbSj-28441","assets/sprites/WizardBlue/__animation_walk__animation_walk_2.svg": "kodo://goplus-builder-usercontent-test/files/FmQf1z5vOvQLbpHcFk-aVxkg5qW0-32682","assets/sprites/WizardBlue/__animation_walk__animation_walk_3.svg": "kodo://goplus-builder-usercontent-test/files/Fh6_xXSiDplHqDBnE2C8dD6qTSV7-26305","WizardBlue.spx": "data:;,","assets/sprites/WizardBlue/index.json": "data:application/json,%7B%22heading%22%3A90%2C%22x%22%3A0%2C%22y%22%3A0%2C%22size%22%3A0.7003891050583657%2C%22rotationStyle%22%3A%22left-right%22%2C%22costumeIndex%22%3A0%2C%22visible%22%3Atrue%2C%22isDraggable%22%3Afalse%2C%22pivot%22%3A%7B%22x%22%3A128.5%2C%22y%22%3A-128.5%7D%2C%22costumes%22%3A%5B%7B%22x%22%3A0%2C%22y%22%3A0%2C%22faceRight%22%3A0%2C%22bitmapResolution%22%3A1%2C%22name%22%3A%22cover%22%2C%22path%22%3A%22cover.svg%22%2C%22builder_id%22%3A%22lln6-Qw7tDv-dhvtSy7SZ%22%7D%2C%7B%22x%22%3A0%2C%22y%22%3A0%2C%22faceRight%22%3A0%2C%22bitmapResolution%22%3A1%2C%22name%22%3A%22__animation_death__animation_death_0%22%2C%22path%22%3A%22__animation_death__animation_death_0.svg%22%2C%22builder_id%22%3A%22n7Wayq78-zUtQdLqZS1wn%22%7D%2C%7B%22x%22%3A0%2C%22y%22%3A0%2C%22faceRight%22%3A0%2C%22bitmapResolution%22%3A1%2C%22name%22%3A%22__animation_death__animation_death_1%22%2C%22path%22%3A%22__animation_death__animation_death_1.svg%22%2C%22builder_id%22%3A%22fsfHpeso_h4DkpxnJmiqw%22%7D%2C%7B%22x%22%3A0%2C%22y%22%3A0%2C%22faceRight%22%3A0%2C%22bitmapResolution%22%3A1%2C%22name%22%3A%22__animation_death__animation_death_2%22%2C%22path%22%3A%22__animation_death__animation_death_2.svg%22%2C%22builder_id%22%3A%223cBsfUwrTCX5MXQz-e11W%22%7D%2C%7B%22x%22%3A0%2C%22y%22%3A0%2C%22faceRight%22%3A0%2C%22bitmapResolution%22%3A1%2C%22name%22%3A%22__animation_death__animation_death_3%22%2C%22path%22%3A%22__animation_death__animation_death_3.svg%22%2C%22builder_id%22%3A%22WVOFxC0BBVaDrnE6Nm3nc%22%7D%2C%7B%22x%22%3A0%2C%22y%22%3A0%2C%22faceRight%22%3A0%2C%22bitmapResolution%22%3A1%2C%22name%22%3A%22__animation_idle__animation_idle_0%22%2C%22path%22%3A%22__animation_idle__animation_idle_0.svg%22%2C%22builder_id%22%3A%22xOQcC2vd8blw2t5IUkcPk%22%7D%2C%7B%22x%22%3A0%2C%22y%22%3A0%2C%22faceRight%22%3A0%2C%22bitmapResolution%22%3A1%2C%22name%22%3A%22__animation_idle__animation_idle_1%22%2C%22path%22%3A%22__animation_idle__animation_idle_1.svg%22%2C%22builder_id%22%3A%22IhcASPM6VYZvKCDXaAHH7%22%7D%2C%7B%22x%22%3A0%2C%22y%22%3A0%2C%22faceRight%22%3A0%2C%22bitmapResolution%22%3A1%2C%22name%22%3A%22__animation_idle__animation_idle_2%22%2C%22path%22%3A%22__animation_idle__animation_idle_2.svg%22%2C%22builder_id%22%3A%22QqvXz-lGX1N3VT1LC-OcC%22%7D%2C%7B%22x%22%3A0%2C%22y%22%3A0%2C%22faceRight%22%3A0%2C%22bitmapResolution%22%3A1%2C%22name%22%3A%22__animation_walk__animation_walk_0%22%2C%22path%22%3A%22__animation_walk__animation_walk_0.svg%22%2C%22builder_id%22%3A%22w6cF6QHTENb-tTqbl8fho%22%7D%2C%7B%22x%22%3A0%2C%22y%22%3A0%2C%22faceRight%22%3A0%2C%22bitmapResolution%22%3A1%2C%22name%22%3A%22__animation_walk__animation_walk_1%22%2C%22path%22%3A%22__animation_walk__animation_walk_1.svg%22%2C%22builder_id%22%3A%22JBUxqGee88phleLkfRrtq%22%7D%2C%7B%22x%22%3A0%2C%22y%22%3A0%2C%22faceRight%22%3A0%2C%22bitmapResolution%22%3A1%2C%22name%22%3A%22__animation_walk__animation_walk_2%22%2C%22path%22%3A%22__animation_walk__animation_walk_2.svg%22%2C%22builder_id%22%3A%22ybqV1KhC3EuBEanMwUZ1M%22%7D%2C%7B%22x%22%3A0%2C%22y%22%3A0%2C%22faceRight%22%3A0%2C%22bitmapResolution%22%3A1%2C%22name%22%3A%22__animation_walk__animation_walk_3%22%2C%22path%22%3A%22__animation_walk__animation_walk_3.svg%22%2C%22builder_id%22%3A%22IkQmj54ipgrurN7DPRvTg%22%7D%5D%2C%22fAnimations%22%3A%7B%22death%22%3A%7B%22frameFrom%22%3A%22__animation_death__animation_death_0%22%2C%22frameTo%22%3A%22__animation_death__animation_death_3%22%2C%22frameFps%22%3A1%2C%22builder_id%22%3A%22iT7sgP35D9l_L0XwEDjWu%22%7D%2C%22idle%22%3A%7B%22frameFrom%22%3A%22__animation_idle__animation_idle_0%22%2C%22frameTo%22%3A%22__animation_idle__animation_idle_2%22%2C%22frameFps%22%3A1%2C%22builder_id%22%3A%22PXB4BJXKhbLdITSwj5u0x%22%7D%2C%22walk%22%3A%7B%22frameFrom%22%3A%22__animation_walk__animation_walk_0%22%2C%22frameTo%22%3A%22__animation_walk__animation_walk_3%22%2C%22frameFps%22%3A1%2C%22builder_id%22%3A%22cwU6fvlDiVi0b9U3dg1Ku%22%7D%7D%2C%22defaultAnimation%22%3A%22idle%22%2C%22animBindings%22%3A%7B%7D%2C%22builder_id%22%3A%22rn9EAX3mOk4X1X9dnEIXH%22%7D","assets/sprites/Convertible/convertible.svg": "kodo://goplus-builder-usercontent-test/files/Fr779SraGGUA9Y9dkZ0ndwC7Wizp-13038","Convertible.spx": "data:;,","assets/sprites/Convertible/index.json": "data:application/json,%7B%22heading%22%3A90%2C%22x%22%3A0%2C%22y%22%3A0%2C%22size%22%3A0.15748031496062992%2C%22rotationStyle%22%3A%22normal%22%2C%22costumeIndex%22%3A0%2C%22visible%22%3Atrue%2C%22isDraggable%22%3Afalse%2C%22pivot%22%3A%7B%22x%22%3A762%2C%22y%22%3A-512%7D%2C%22costumes%22%3A%5B%7B%22x%22%3A0%2C%22y%22%3A0%2C%22faceRight%22%3A0%2C%22bitmapResolution%22%3A1%2C%22name%22%3A%22convertible%22%2C%22path%22%3A%22convertible.svg%22%2C%22builder_id%22%3A%22dGZxRq1rFkDdI61uxB5VQ%22%7D%5D%2C%22fAnimations%22%3A%7B%7D%2C%22animBindings%22%3A%7B%7D%2C%22builder_id%22%3A%22D5rATNr5jEAoZSEdl6hBB%22%7D"}',
                endSnapshot: ''
              }
            },
            {
              title: {
                zh: '点击背景',
                en: 'Click the backdrop'
              },
              description: {
                zh: '点击背景',
                en: 'Click the backdrop'
              },
              tip: {
                zh: '请点击此处，切换到背景',
                en: 'Please click here to switch to the backdrop.'
              },
              duration: 20,
              target: [
                // TODO
                '',
                ''
              ],
              type: 'following',
              isCheck: false,
              isApiControl: false,
              isAssetControl: false,
              isSpriteControl: false,
              isSoundControl: false,
              isCostumeControl: false,
              isAnimationControl: false,
              isWidgetControl: false,
              isBackdropControl: false,
              apis: [],
              assets: [],
              sprites: [],
              sounds: [],
              costumes: [],
              animations: [],
              widgets: [],
              backdrops: [],
              snapshot: {
                startSnapshot:
                  '{"assets/index.json": "data:application/json,%7B%22backdrops%22%3A%5B%7B%22x%22%3A0%2C%22y%22%3A0%2C%22faceRight%22%3A0%2C%22bitmapResolution%22%3A2%2C%22name%22%3A%22backdrop%22%2C%22path%22%3A%22backdrop.png%22%2C%22builder_id%22%3A%226Uq-FYRBI2kJdVDX4-NCK%22%7D%5D%2C%22backdropIndex%22%3A0%2C%22map%22%3A%7B%22width%22%3A480%2C%22height%22%3A360%2C%22mode%22%3A%22fillRatio%22%7D%2C%22run%22%3A%7B%22width%22%3A480%2C%22height%22%3A360%7D%2C%22zorder%22%3A%5B%22WizardBlue%22%2C%22Convertible%22%5D%2C%22builder_spriteOrder%22%3A%5B%22rn9EAX3mOk4X1X9dnEIXH%22%2C%22D5rATNr5jEAoZSEdl6hBB%22%5D%2C%22builder_soundOrder%22%3A%5B%5D%7D","main.spx": "data:;,","assets/backdrop.png": "kodo://goplus-builder-usercontent-test/files/Fv-ccS4pGzRPTHPIT_MdFhLO5BTa-1264","assets/sprites/WizardBlue/cover.svg": "kodo://goplus-builder-usercontent-test/files/FgwD27ISH19sGTIJAtMyEOjfWu0_-40856","assets/sprites/WizardBlue/__animation_death__animation_death_0.svg": "kodo://goplus-builder-usercontent-test/files/FqbY-P29nrkEnEmxBMQtuzJ18lIL-27562","assets/sprites/WizardBlue/__animation_death__animation_death_1.svg": "kodo://goplus-builder-usercontent-test/files/FvUxBspqVzdhwIbt5GXKXzop6KGn-18028","assets/sprites/WizardBlue/__animation_death__animation_death_2.svg": "kodo://goplus-builder-usercontent-test/files/Foa0nYW0WO_wGDTiIC93CfW-JbSH-27838","assets/sprites/WizardBlue/__animation_death__animation_death_3.svg": "kodo://goplus-builder-usercontent-test/files/Fq89LBxvJRzU5_3h_df8eW85YehH-28305","assets/sprites/WizardBlue/__animation_idle__animation_idle_0.svg": "kodo://goplus-builder-usercontent-test/files/FgwD27ISH19sGTIJAtMyEOjfWu0_-40856","assets/sprites/WizardBlue/__animation_idle__animation_idle_1.svg": "kodo://goplus-builder-usercontent-test/files/FjddTzCJuB47ffkB8u-qcLrQBzDA-45981","assets/sprites/WizardBlue/__animation_idle__animation_idle_2.svg": "kodo://goplus-builder-usercontent-test/files/FkEqxFGBH2Hu8u03DQ4DJeDViaIr-40676","assets/sprites/WizardBlue/__animation_walk__animation_walk_0.svg": "kodo://goplus-builder-usercontent-test/files/FgovnZ5jB6FwrC8jq7Qdq6Fq_6Ev-38130","assets/sprites/WizardBlue/__animation_walk__animation_walk_1.svg": "kodo://goplus-builder-usercontent-test/files/FguTzhsHivs9TS6SRyUjC9_SsbSj-28441","assets/sprites/WizardBlue/__animation_walk__animation_walk_2.svg": "kodo://goplus-builder-usercontent-test/files/FmQf1z5vOvQLbpHcFk-aVxkg5qW0-32682","assets/sprites/WizardBlue/__animation_walk__animation_walk_3.svg": "kodo://goplus-builder-usercontent-test/files/Fh6_xXSiDplHqDBnE2C8dD6qTSV7-26305","WizardBlue.spx": "data:;,","assets/sprites/WizardBlue/index.json": "data:application/json,%7B%22heading%22%3A90%2C%22x%22%3A0%2C%22y%22%3A0%2C%22size%22%3A0.7003891050583657%2C%22rotationStyle%22%3A%22left-right%22%2C%22costumeIndex%22%3A0%2C%22visible%22%3Atrue%2C%22isDraggable%22%3Afalse%2C%22pivot%22%3A%7B%22x%22%3A128.5%2C%22y%22%3A-128.5%7D%2C%22costumes%22%3A%5B%7B%22x%22%3A0%2C%22y%22%3A0%2C%22faceRight%22%3A0%2C%22bitmapResolution%22%3A1%2C%22name%22%3A%22cover%22%2C%22path%22%3A%22cover.svg%22%2C%22builder_id%22%3A%22lln6-Qw7tDv-dhvtSy7SZ%22%7D%2C%7B%22x%22%3A0%2C%22y%22%3A0%2C%22faceRight%22%3A0%2C%22bitmapResolution%22%3A1%2C%22name%22%3A%22__animation_death__animation_death_0%22%2C%22path%22%3A%22__animation_death__animation_death_0.svg%22%2C%22builder_id%22%3A%22n7Wayq78-zUtQdLqZS1wn%22%7D%2C%7B%22x%22%3A0%2C%22y%22%3A0%2C%22faceRight%22%3A0%2C%22bitmapResolution%22%3A1%2C%22name%22%3A%22__animation_death__animation_death_1%22%2C%22path%22%3A%22__animation_death__animation_death_1.svg%22%2C%22builder_id%22%3A%22fsfHpeso_h4DkpxnJmiqw%22%7D%2C%7B%22x%22%3A0%2C%22y%22%3A0%2C%22faceRight%22%3A0%2C%22bitmapResolution%22%3A1%2C%22name%22%3A%22__animation_death__animation_death_2%22%2C%22path%22%3A%22__animation_death__animation_death_2.svg%22%2C%22builder_id%22%3A%223cBsfUwrTCX5MXQz-e11W%22%7D%2C%7B%22x%22%3A0%2C%22y%22%3A0%2C%22faceRight%22%3A0%2C%22bitmapResolution%22%3A1%2C%22name%22%3A%22__animation_death__animation_death_3%22%2C%22path%22%3A%22__animation_death__animation_death_3.svg%22%2C%22builder_id%22%3A%22WVOFxC0BBVaDrnE6Nm3nc%22%7D%2C%7B%22x%22%3A0%2C%22y%22%3A0%2C%22faceRight%22%3A0%2C%22bitmapResolution%22%3A1%2C%22name%22%3A%22__animation_idle__animation_idle_0%22%2C%22path%22%3A%22__animation_idle__animation_idle_0.svg%22%2C%22builder_id%22%3A%22xOQcC2vd8blw2t5IUkcPk%22%7D%2C%7B%22x%22%3A0%2C%22y%22%3A0%2C%22faceRight%22%3A0%2C%22bitmapResolution%22%3A1%2C%22name%22%3A%22__animation_idle__animation_idle_1%22%2C%22path%22%3A%22__animation_idle__animation_idle_1.svg%22%2C%22builder_id%22%3A%22IhcASPM6VYZvKCDXaAHH7%22%7D%2C%7B%22x%22%3A0%2C%22y%22%3A0%2C%22faceRight%22%3A0%2C%22bitmapResolution%22%3A1%2C%22name%22%3A%22__animation_idle__animation_idle_2%22%2C%22path%22%3A%22__animation_idle__animation_idle_2.svg%22%2C%22builder_id%22%3A%22QqvXz-lGX1N3VT1LC-OcC%22%7D%2C%7B%22x%22%3A0%2C%22y%22%3A0%2C%22faceRight%22%3A0%2C%22bitmapResolution%22%3A1%2C%22name%22%3A%22__animation_walk__animation_walk_0%22%2C%22path%22%3A%22__animation_walk__animation_walk_0.svg%22%2C%22builder_id%22%3A%22w6cF6QHTENb-tTqbl8fho%22%7D%2C%7B%22x%22%3A0%2C%22y%22%3A0%2C%22faceRight%22%3A0%2C%22bitmapResolution%22%3A1%2C%22name%22%3A%22__animation_walk__animation_walk_1%22%2C%22path%22%3A%22__animation_walk__animation_walk_1.svg%22%2C%22builder_id%22%3A%22JBUxqGee88phleLkfRrtq%22%7D%2C%7B%22x%22%3A0%2C%22y%22%3A0%2C%22faceRight%22%3A0%2C%22bitmapResolution%22%3A1%2C%22name%22%3A%22__animation_walk__animation_walk_2%22%2C%22path%22%3A%22__animation_walk__animation_walk_2.svg%22%2C%22builder_id%22%3A%22ybqV1KhC3EuBEanMwUZ1M%22%7D%2C%7B%22x%22%3A0%2C%22y%22%3A0%2C%22faceRight%22%3A0%2C%22bitmapResolution%22%3A1%2C%22name%22%3A%22__animation_walk__animation_walk_3%22%2C%22path%22%3A%22__animation_walk__animation_walk_3.svg%22%2C%22builder_id%22%3A%22IkQmj54ipgrurN7DPRvTg%22%7D%5D%2C%22fAnimations%22%3A%7B%22death%22%3A%7B%22frameFrom%22%3A%22__animation_death__animation_death_0%22%2C%22frameTo%22%3A%22__animation_death__animation_death_3%22%2C%22frameFps%22%3A1%2C%22builder_id%22%3A%22iT7sgP35D9l_L0XwEDjWu%22%7D%2C%22idle%22%3A%7B%22frameFrom%22%3A%22__animation_idle__animation_idle_0%22%2C%22frameTo%22%3A%22__animation_idle__animation_idle_2%22%2C%22frameFps%22%3A1%2C%22builder_id%22%3A%22PXB4BJXKhbLdITSwj5u0x%22%7D%2C%22walk%22%3A%7B%22frameFrom%22%3A%22__animation_walk__animation_walk_0%22%2C%22frameTo%22%3A%22__animation_walk__animation_walk_3%22%2C%22frameFps%22%3A1%2C%22builder_id%22%3A%22cwU6fvlDiVi0b9U3dg1Ku%22%7D%7D%2C%22defaultAnimation%22%3A%22idle%22%2C%22animBindings%22%3A%7B%7D%2C%22builder_id%22%3A%22rn9EAX3mOk4X1X9dnEIXH%22%7D","assets/sprites/Convertible/convertible.svg": "kodo://goplus-builder-usercontent-test/files/Fr779SraGGUA9Y9dkZ0ndwC7Wizp-13038","Convertible.spx": "data:;,","assets/sprites/Convertible/index.json": "data:application/json,%7B%22heading%22%3A90%2C%22x%22%3A0%2C%22y%22%3A0%2C%22size%22%3A0.15748031496062992%2C%22rotationStyle%22%3A%22normal%22%2C%22costumeIndex%22%3A0%2C%22visible%22%3Atrue%2C%22isDraggable%22%3Afalse%2C%22pivot%22%3A%7B%22x%22%3A762%2C%22y%22%3A-512%7D%2C%22costumes%22%3A%5B%7B%22x%22%3A0%2C%22y%22%3A0%2C%22faceRight%22%3A0%2C%22bitmapResolution%22%3A1%2C%22name%22%3A%22convertible%22%2C%22path%22%3A%22convertible.svg%22%2C%22builder_id%22%3A%22dGZxRq1rFkDdI61uxB5VQ%22%7D%5D%2C%22fAnimations%22%3A%7B%7D%2C%22animBindings%22%3A%7B%7D%2C%22builder_id%22%3A%22D5rATNr5jEAoZSEdl6hBB%22%7D"}',
                endSnapshot: ''
              }
            },
            {
              title: {
                zh: '点击"+"号',
                en: 'Click the "+" button.'
              },
              description: {
                zh: '点击"+"号',
                en: 'Click the "+" button.'
              },
              tip: {
                zh: '请点击此处，添加背景',
                en: 'Please click here to add a backdrop.'
              },
              duration: 20,
              target: [
                // TODO
                '',
                ''
              ],
              type: 'following',
              isCheck: false,
              isApiControl: false,
              isAssetControl: false,
              isSpriteControl: false,
              isSoundControl: false,
              isCostumeControl: false,
              isAnimationControl: false,
              isWidgetControl: false,
              isBackdropControl: false,
              apis: [],
              assets: [],
              sprites: [],
              sounds: [],
              costumes: [],
              animations: [],
              widgets: [],
              backdrops: [],
              snapshot: {
                startSnapshot:
                  '{"assets/index.json": "data:application/json,%7B%22backdrops%22%3A%5B%7B%22x%22%3A0%2C%22y%22%3A0%2C%22faceRight%22%3A0%2C%22bitmapResolution%22%3A2%2C%22name%22%3A%22backdrop%22%2C%22path%22%3A%22backdrop.png%22%2C%22builder_id%22%3A%226Uq-FYRBI2kJdVDX4-NCK%22%7D%5D%2C%22backdropIndex%22%3A0%2C%22map%22%3A%7B%22width%22%3A480%2C%22height%22%3A360%2C%22mode%22%3A%22fillRatio%22%7D%2C%22run%22%3A%7B%22width%22%3A480%2C%22height%22%3A360%7D%2C%22zorder%22%3A%5B%22WizardBlue%22%2C%22Convertible%22%5D%2C%22builder_spriteOrder%22%3A%5B%22rn9EAX3mOk4X1X9dnEIXH%22%2C%22D5rATNr5jEAoZSEdl6hBB%22%5D%2C%22builder_soundOrder%22%3A%5B%5D%7D","main.spx": "data:;,","assets/backdrop.png": "kodo://goplus-builder-usercontent-test/files/Fv-ccS4pGzRPTHPIT_MdFhLO5BTa-1264","assets/sprites/WizardBlue/cover.svg": "kodo://goplus-builder-usercontent-test/files/FgwD27ISH19sGTIJAtMyEOjfWu0_-40856","assets/sprites/WizardBlue/__animation_death__animation_death_0.svg": "kodo://goplus-builder-usercontent-test/files/FqbY-P29nrkEnEmxBMQtuzJ18lIL-27562","assets/sprites/WizardBlue/__animation_death__animation_death_1.svg": "kodo://goplus-builder-usercontent-test/files/FvUxBspqVzdhwIbt5GXKXzop6KGn-18028","assets/sprites/WizardBlue/__animation_death__animation_death_2.svg": "kodo://goplus-builder-usercontent-test/files/Foa0nYW0WO_wGDTiIC93CfW-JbSH-27838","assets/sprites/WizardBlue/__animation_death__animation_death_3.svg": "kodo://goplus-builder-usercontent-test/files/Fq89LBxvJRzU5_3h_df8eW85YehH-28305","assets/sprites/WizardBlue/__animation_idle__animation_idle_0.svg": "kodo://goplus-builder-usercontent-test/files/FgwD27ISH19sGTIJAtMyEOjfWu0_-40856","assets/sprites/WizardBlue/__animation_idle__animation_idle_1.svg": "kodo://goplus-builder-usercontent-test/files/FjddTzCJuB47ffkB8u-qcLrQBzDA-45981","assets/sprites/WizardBlue/__animation_idle__animation_idle_2.svg": "kodo://goplus-builder-usercontent-test/files/FkEqxFGBH2Hu8u03DQ4DJeDViaIr-40676","assets/sprites/WizardBlue/__animation_walk__animation_walk_0.svg": "kodo://goplus-builder-usercontent-test/files/FgovnZ5jB6FwrC8jq7Qdq6Fq_6Ev-38130","assets/sprites/WizardBlue/__animation_walk__animation_walk_1.svg": "kodo://goplus-builder-usercontent-test/files/FguTzhsHivs9TS6SRyUjC9_SsbSj-28441","assets/sprites/WizardBlue/__animation_walk__animation_walk_2.svg": "kodo://goplus-builder-usercontent-test/files/FmQf1z5vOvQLbpHcFk-aVxkg5qW0-32682","assets/sprites/WizardBlue/__animation_walk__animation_walk_3.svg": "kodo://goplus-builder-usercontent-test/files/Fh6_xXSiDplHqDBnE2C8dD6qTSV7-26305","WizardBlue.spx": "data:;,","assets/sprites/WizardBlue/index.json": "data:application/json,%7B%22heading%22%3A90%2C%22x%22%3A0%2C%22y%22%3A0%2C%22size%22%3A0.7003891050583657%2C%22rotationStyle%22%3A%22left-right%22%2C%22costumeIndex%22%3A0%2C%22visible%22%3Atrue%2C%22isDraggable%22%3Afalse%2C%22pivot%22%3A%7B%22x%22%3A128.5%2C%22y%22%3A-128.5%7D%2C%22costumes%22%3A%5B%7B%22x%22%3A0%2C%22y%22%3A0%2C%22faceRight%22%3A0%2C%22bitmapResolution%22%3A1%2C%22name%22%3A%22cover%22%2C%22path%22%3A%22cover.svg%22%2C%22builder_id%22%3A%22lln6-Qw7tDv-dhvtSy7SZ%22%7D%2C%7B%22x%22%3A0%2C%22y%22%3A0%2C%22faceRight%22%3A0%2C%22bitmapResolution%22%3A1%2C%22name%22%3A%22__animation_death__animation_death_0%22%2C%22path%22%3A%22__animation_death__animation_death_0.svg%22%2C%22builder_id%22%3A%22n7Wayq78-zUtQdLqZS1wn%22%7D%2C%7B%22x%22%3A0%2C%22y%22%3A0%2C%22faceRight%22%3A0%2C%22bitmapResolution%22%3A1%2C%22name%22%3A%22__animation_death__animation_death_1%22%2C%22path%22%3A%22__animation_death__animation_death_1.svg%22%2C%22builder_id%22%3A%22fsfHpeso_h4DkpxnJmiqw%22%7D%2C%7B%22x%22%3A0%2C%22y%22%3A0%2C%22faceRight%22%3A0%2C%22bitmapResolution%22%3A1%2C%22name%22%3A%22__animation_death__animation_death_2%22%2C%22path%22%3A%22__animation_death__animation_death_2.svg%22%2C%22builder_id%22%3A%223cBsfUwrTCX5MXQz-e11W%22%7D%2C%7B%22x%22%3A0%2C%22y%22%3A0%2C%22faceRight%22%3A0%2C%22bitmapResolution%22%3A1%2C%22name%22%3A%22__animation_death__animation_death_3%22%2C%22path%22%3A%22__animation_death__animation_death_3.svg%22%2C%22builder_id%22%3A%22WVOFxC0BBVaDrnE6Nm3nc%22%7D%2C%7B%22x%22%3A0%2C%22y%22%3A0%2C%22faceRight%22%3A0%2C%22bitmapResolution%22%3A1%2C%22name%22%3A%22__animation_idle__animation_idle_0%22%2C%22path%22%3A%22__animation_idle__animation_idle_0.svg%22%2C%22builder_id%22%3A%22xOQcC2vd8blw2t5IUkcPk%22%7D%2C%7B%22x%22%3A0%2C%22y%22%3A0%2C%22faceRight%22%3A0%2C%22bitmapResolution%22%3A1%2C%22name%22%3A%22__animation_idle__animation_idle_1%22%2C%22path%22%3A%22__animation_idle__animation_idle_1.svg%22%2C%22builder_id%22%3A%22IhcASPM6VYZvKCDXaAHH7%22%7D%2C%7B%22x%22%3A0%2C%22y%22%3A0%2C%22faceRight%22%3A0%2C%22bitmapResolution%22%3A1%2C%22name%22%3A%22__animation_idle__animation_idle_2%22%2C%22path%22%3A%22__animation_idle__animation_idle_2.svg%22%2C%22builder_id%22%3A%22QqvXz-lGX1N3VT1LC-OcC%22%7D%2C%7B%22x%22%3A0%2C%22y%22%3A0%2C%22faceRight%22%3A0%2C%22bitmapResolution%22%3A1%2C%22name%22%3A%22__animation_walk__animation_walk_0%22%2C%22path%22%3A%22__animation_walk__animation_walk_0.svg%22%2C%22builder_id%22%3A%22w6cF6QHTENb-tTqbl8fho%22%7D%2C%7B%22x%22%3A0%2C%22y%22%3A0%2C%22faceRight%22%3A0%2C%22bitmapResolution%22%3A1%2C%22name%22%3A%22__animation_walk__animation_walk_1%22%2C%22path%22%3A%22__animation_walk__animation_walk_1.svg%22%2C%22builder_id%22%3A%22JBUxqGee88phleLkfRrtq%22%7D%2C%7B%22x%22%3A0%2C%22y%22%3A0%2C%22faceRight%22%3A0%2C%22bitmapResolution%22%3A1%2C%22name%22%3A%22__animation_walk__animation_walk_2%22%2C%22path%22%3A%22__animation_walk__animation_walk_2.svg%22%2C%22builder_id%22%3A%22ybqV1KhC3EuBEanMwUZ1M%22%7D%2C%7B%22x%22%3A0%2C%22y%22%3A0%2C%22faceRight%22%3A0%2C%22bitmapResolution%22%3A1%2C%22name%22%3A%22__animation_walk__animation_walk_3%22%2C%22path%22%3A%22__animation_walk__animation_walk_3.svg%22%2C%22builder_id%22%3A%22IkQmj54ipgrurN7DPRvTg%22%7D%5D%2C%22fAnimations%22%3A%7B%22death%22%3A%7B%22frameFrom%22%3A%22__animation_death__animation_death_0%22%2C%22frameTo%22%3A%22__animation_death__animation_death_3%22%2C%22frameFps%22%3A1%2C%22builder_id%22%3A%22iT7sgP35D9l_L0XwEDjWu%22%7D%2C%22idle%22%3A%7B%22frameFrom%22%3A%22__animation_idle__animation_idle_0%22%2C%22frameTo%22%3A%22__animation_idle__animation_idle_2%22%2C%22frameFps%22%3A1%2C%22builder_id%22%3A%22PXB4BJXKhbLdITSwj5u0x%22%7D%2C%22walk%22%3A%7B%22frameFrom%22%3A%22__animation_walk__animation_walk_0%22%2C%22frameTo%22%3A%22__animation_walk__animation_walk_3%22%2C%22frameFps%22%3A1%2C%22builder_id%22%3A%22cwU6fvlDiVi0b9U3dg1Ku%22%7D%7D%2C%22defaultAnimation%22%3A%22idle%22%2C%22animBindings%22%3A%7B%7D%2C%22builder_id%22%3A%22rn9EAX3mOk4X1X9dnEIXH%22%7D","assets/sprites/Convertible/convertible.svg": "kodo://goplus-builder-usercontent-test/files/Fr779SraGGUA9Y9dkZ0ndwC7Wizp-13038","Convertible.spx": "data:;,","assets/sprites/Convertible/index.json": "data:application/json,%7B%22heading%22%3A90%2C%22x%22%3A0%2C%22y%22%3A0%2C%22size%22%3A0.15748031496062992%2C%22rotationStyle%22%3A%22normal%22%2C%22costumeIndex%22%3A0%2C%22visible%22%3Atrue%2C%22isDraggable%22%3Afalse%2C%22pivot%22%3A%7B%22x%22%3A762%2C%22y%22%3A-512%7D%2C%22costumes%22%3A%5B%7B%22x%22%3A0%2C%22y%22%3A0%2C%22faceRight%22%3A0%2C%22bitmapResolution%22%3A1%2C%22name%22%3A%22convertible%22%2C%22path%22%3A%22convertible.svg%22%2C%22builder_id%22%3A%22dGZxRq1rFkDdI61uxB5VQ%22%7D%5D%2C%22fAnimations%22%3A%7B%7D%2C%22animBindings%22%3A%7B%7D%2C%22builder_id%22%3A%22D5rATNr5jEAoZSEdl6hBB%22%7D"}',
                endSnapshot: ''
              }
            }
          ]
        }
      ]
    }
  ]
}

const storyLineStudyJson: StoryLineStudy = {
  storyLineId: '1',
  lastFinishedLevelIndex: 1
}

export async function getStoryLine(storyLineId: string): Promise<StoryLine> {
<<<<<<< HEAD
  const storyLine: StoryLine = JSON.parse(storyLineJson)
=======
  // const storyLine: StoryLine = JSON.parse(storyLineJson)
  const storyLine: StoryLine = storyLineJson
>>>>>>> 370f21a3
  return storyLine
}

export async function getStoryLineStudy(storyLineId: string): Promise<StoryLineStudy> {
<<<<<<< HEAD
  const storyLineStudy: StoryLineStudy = JSON.parse(storyLineStudyJson)
  return storyLineStudy
}

export async function listStoryLine(): Promise<StoryLine[]> {
  const storyLine: StoryLine = JSON.parse(storyLineJson)
  const storyLines: StoryLine[] = [storyLine]
=======
  // const storyLineStudy: StoryLineStudy = JSON.parse(storyLineStudyJson)
  const storyLineStudy: StoryLineStudy = storyLineStudyJson
  return storyLineStudy
}
export async function listStoryLine(tag: 'easy' | 'medium' | 'hard'): Promise<StoryLine[]> {
  // const storyLine: StoryLine = JSON.parse(storyLineJson)
  const storyLine: StoryLine = storyLineJson
  const storyLines: StoryLine[] = [
    storyLine,
    storyLine,
    storyLine,
    storyLine,
    storyLine,
    storyLine,
    storyLine,
    storyLine,
    storyLine,
    storyLine
  ]
>>>>>>> 370f21a3
  return storyLines
}

export type CheckCodeInput = {
  userCode: string
  expectedCode: string
  context: string
}

export async function checkCode(input: CheckCodeInput): Promise<boolean> {
  return true
}

export async function createStoryLineStudy(storyLineId: string): Promise<StoryLineStudy> {
<<<<<<< HEAD
  const storyLineStudy: StoryLineStudy = JSON.parse(storyLineStudyJson)
=======
  // const storyLineStudy: StoryLineStudy = JSON.parse(storyLineStudyJson)
  const storyLineStudy: StoryLineStudy = storyLineStudyJson
>>>>>>> 370f21a3
  return storyLineStudy
}

export async function updateStoryLineStudy(storyLineStudy: StoryLineStudy): Promise<StoryLineStudy> {
  storyLineStudy.lastFinishedLevelIndex += 1
  return storyLineStudy
}<|MERGE_RESOLUTION|>--- conflicted
+++ resolved
@@ -1104,25 +1104,12 @@
 }
 
 export async function getStoryLine(storyLineId: string): Promise<StoryLine> {
-<<<<<<< HEAD
-  const storyLine: StoryLine = JSON.parse(storyLineJson)
-=======
   // const storyLine: StoryLine = JSON.parse(storyLineJson)
   const storyLine: StoryLine = storyLineJson
->>>>>>> 370f21a3
   return storyLine
 }
 
 export async function getStoryLineStudy(storyLineId: string): Promise<StoryLineStudy> {
-<<<<<<< HEAD
-  const storyLineStudy: StoryLineStudy = JSON.parse(storyLineStudyJson)
-  return storyLineStudy
-}
-
-export async function listStoryLine(): Promise<StoryLine[]> {
-  const storyLine: StoryLine = JSON.parse(storyLineJson)
-  const storyLines: StoryLine[] = [storyLine]
-=======
   // const storyLineStudy: StoryLineStudy = JSON.parse(storyLineStudyJson)
   const storyLineStudy: StoryLineStudy = storyLineStudyJson
   return storyLineStudy
@@ -1142,7 +1129,6 @@
     storyLine,
     storyLine
   ]
->>>>>>> 370f21a3
   return storyLines
 }
 
@@ -1157,12 +1143,8 @@
 }
 
 export async function createStoryLineStudy(storyLineId: string): Promise<StoryLineStudy> {
-<<<<<<< HEAD
-  const storyLineStudy: StoryLineStudy = JSON.parse(storyLineStudyJson)
-=======
   // const storyLineStudy: StoryLineStudy = JSON.parse(storyLineStudyJson)
   const storyLineStudy: StoryLineStudy = storyLineStudyJson
->>>>>>> 370f21a3
   return storyLineStudy
 }
 
