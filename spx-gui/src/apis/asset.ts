import type { FileCollection, ByPage, PaginationParams } from './common'
import { client, IsPublic } from './common'

export { IsPublic }

export enum AssetType {
  Sprite = 0,
  Backdrop = 1,
  Sound = 2
}

export type AssetData<T extends AssetType = AssetType> = {
  /** Globally unique ID */
  id: string
  /** Creation time */
  cTime: string
  /** Name to display */
  displayName: string
  /** Name of asset owner */
  owner: string
  /** Asset Category */
  category: string
  /** Asset Type */
  assetType: T
  /** Files the asset contains */
  files: FileCollection
  /** Hash of the files */
  filesHash: string
  /** Preview URL for the asset, e.g., a gif for a sprite */
  preview: string
  /** Click count of the asset */
  clickCount: number 
  /** Public status */
  isPublic: IsPublic
  /** Favorite status */
  isLiked: boolean
  /** Favorite count */
  likeCount: number
}

export type AddAssetParams = Pick<
  AssetData,
  'displayName' | 'category' | 'assetType' | 'files' | 'filesHash' | 'preview' | 'isPublic'
>

export function addAsset(params: AddAssetParams) {
  return client.post('/asset', params) as Promise<AssetData>
}

export type UpdateAssetParams = AddAssetParams

export function updateAsset(id: string, params: UpdateAssetParams) {
  return client.put(`/asset/${encodeURIComponent(id)}`, params) as Promise<AssetData>
}

export function deleteAsset(id: string) {
  return client.delete(`/asset/${encodeURIComponent(id)}`) as Promise<void>
}

export enum ListAssetParamOrderBy {
  Default = 'default',
  TimeDesc = 'timeDesc',
  TimeAsc = 'timeAsc',
  ClickCountDesc = 'clickCount',
  NameAsc = 'nameAsc',
  NameDesc = 'nameDesc'
}

export type ListAssetParams = PaginationParams & {
  keyword?: string
  owner?: string
  category?: string[]
  assetType?: AssetType
  filesHash?: string
  isPublic?: IsPublic
  orderBy?: ListAssetParamOrderBy
}

export function listAsset(params?: ListAssetParams) {
  return client.get('/assets/list', params) as Promise<ByPage<AssetData>>
}

export function getAsset(id: string) {
  return client.get(`/asset/${encodeURIComponent(id)}`) as Promise<AssetData>
}

export function increaseAssetClickCount(id: string) {
  return client.post(`/asset/${encodeURIComponent(id)}/click`) as Promise<void>
<<<<<<< HEAD
=======
}

/**
 * WARNING: This API is not implemented in the backend yet.
 */
export function addAssetToHistory(id: string) {
  return client.post('/asset/history', { assetId: id }) as Promise<void>
}

/**
 * WARNING: This API is not implemented in the backend yet.
 */
export function addAssetToFavorites(id: string) {
  return client.post('/asset/favorites', { assetId: id }) as Promise<void>
}

/**
 * WARNING: This API is not implemented in the backend yet.
 */
export function removeAssetFromFavorites(id: string) {
  return client.delete('/asset/favorites', { assetId: id }) as Promise<void>
}

/**
 * WARNING: This API is not implemented in the backend yet.
 * Currently, it searches for assets with the given keyword and returns the first `count` unique display names.
 * @param keyword 
 * @param count 
 * @returns 
 */
export async function getAssetSearchSuggestion(keyword: string, count = 6) {
  if (!keyword) {
    return { suggestions: [] }
  }
  const assets = await listAsset({
    keyword,
    assetType: '' as any,
    pageSize: count * 2,
    pageIndex: 1,
    category: '',
    owner: '*',
    isPublic: IsPublic.public,
    orderBy: ListAssetParamOrderBy.TimeAsc
  })
  return {
    suggestions: Array.from(new Set(assets.data.map(asset => asset.displayName))).slice(0, count)
  }
  return client.get('/asset/suggest', { keyword, count }) as Promise<{
    suggestions: string[]
  }>
>>>>>>> fe04af94
}<|MERGE_RESOLUTION|>--- conflicted
+++ resolved
@@ -86,30 +86,7 @@
 
 export function increaseAssetClickCount(id: string) {
   return client.post(`/asset/${encodeURIComponent(id)}/click`) as Promise<void>
-<<<<<<< HEAD
-=======
-}
 
-/**
- * WARNING: This API is not implemented in the backend yet.
- */
-export function addAssetToHistory(id: string) {
-  return client.post('/asset/history', { assetId: id }) as Promise<void>
-}
-
-/**
- * WARNING: This API is not implemented in the backend yet.
- */
-export function addAssetToFavorites(id: string) {
-  return client.post('/asset/favorites', { assetId: id }) as Promise<void>
-}
-
-/**
- * WARNING: This API is not implemented in the backend yet.
- */
-export function removeAssetFromFavorites(id: string) {
-  return client.delete('/asset/favorites', { assetId: id }) as Promise<void>
-}
 
 /**
  * WARNING: This API is not implemented in the backend yet.
@@ -138,5 +115,4 @@
   return client.get('/asset/suggest', { keyword, count }) as Promise<{
     suggestions: string[]
   }>
->>>>>>> fe04af94
 }