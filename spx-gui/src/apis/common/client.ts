/**
 * @desc Client (& exception) definition for spx-backend APIs
 */

import * as Sentry from '@sentry/vue'
import { apiBaseUrl } from '@/utils/env'
import { TimeoutException } from '@/utils/exception/base'
import { mergeSignals } from '@/utils/disposable'
import { ApiException } from './exception'

/** Response body when exception encountered for API calling */
export type ApiExceptionPayload = {
  /** Code for program comsuming */
  code: number
  /** Message for developer reading */
  msg: string
}

function isApiExceptionPayload(body: any): body is ApiExceptionPayload {
  return body && typeof body.code === 'number' && typeof body.msg === 'string'
}

/** TokenProvider provides access token used for the Authorization header */
export type TokenProvider = () => Promise<string | null>

export type RequestOptions = {
  method: string
  headers?: Headers
  /**
   * Timeout duration in milliseconds, from request-sent to response-header-received, not including reading-response-body.
   * TODO: If we need a timeout for whole request-response roundtrip?
   */
  timeout?: number
  signal?: AbortSignal
}

export class Client {
  private tokenProvider: TokenProvider = async () => null
  setTokenProvider(provider: TokenProvider) {
    this.tokenProvider = provider
  }

  private baseUrl = apiBaseUrl
  private defaultTimeout = 10 * 1000 // 10 seconds

  private async prepareRequest(path: string, payload: unknown, options?: RequestOptions): Promise<Request> {
    const traceData = Sentry.getTraceData()
    const sentryTraceHeader = traceData['sentry-trace']
    const sentryBaggageHeader = traceData['baggage']
    const url = this.baseUrl + path
    const method = options?.method ?? 'GET'
    const body = payload != null ? JSON.stringify(payload) : null
    const token = await this.tokenProvider()
    options?.signal?.throwIfAborted()
    const headers = options?.headers ?? new Headers()
    if (body != null) headers.set('Content-Type', 'application/json')
    if (token != null) headers.set('Authorization', `Bearer ${token}`)
    if (sentryTraceHeader != null) headers.set('Sentry-Trace', sentryTraceHeader)
    if (sentryBaggageHeader != null) headers.set('Baggage', sentryBaggageHeader)
    return new Request(url, { method, headers, body })
  }

  private async doRequest(req: Request, options?: RequestOptions): Promise<Response> {
    const timeout = options?.timeout ?? this.defaultTimeout
    const timeoutCtrl = new AbortController()
    const timeoutTimer = setTimeout(() => timeoutCtrl.abort(new TimeoutException()), timeout)
    const signal = mergeSignals(options?.signal, timeoutCtrl.signal)
    const resp = await fetch(req, { signal }).finally(() => clearTimeout(timeoutTimer))
    if (!resp.ok) {
      let payload: ApiExceptionPayload | undefined
      try {
        const body = await resp.json()
        if (isApiExceptionPayload(body)) payload = body
      } catch {
        // ignore
      }
      if (payload == null) throw new Error(`status ${resp.status} for api call: ${req.url.slice(0, 200)}`)
      throw new ApiException(payload.code, payload.msg, { req, resp })
    }
    return resp
  }

  private async requestJSON(path: string, payload: unknown, options?: RequestOptions) {
    const req = await this.prepareRequest(path, payload, options)
    const resp = await this.doRequest(req, options)
    if (resp.status === 204) return null
    return resp.json()
<<<<<<< HEAD
  })

  // Request variant that returns binary (Blob). It shares the same token/sentry logic
  // from useRequest but maps successful responses to Blob.
  private requestBinary = useRequest(
    apiBaseUrl,
    async (resp) => {
      if (!resp.ok) {
        const body = await resp.json()
        if (!isApiExceptionPayload(body)) {
          throw new Error('api call failed')
        }
        throw new ApiException(body.code, body.msg, resp.headers)
      }
      if (resp.status === 204) return null as any
      return resp.blob()
    },
    60000
  )

  private requestTextStream = useRequest(apiBaseUrl, async function* (resp): AsyncIterableIterator<string> {
    if (!resp.ok) {
      const body = await resp.json()
      if (!isApiExceptionPayload(body)) {
        throw new Error('api call failed')
      }
      throw new ApiException(body.code, body.msg, resp.headers)
    }
=======
  }
>>>>>>> 7579cc38

  private async *requestTextStream(
    path: string,
    payload: unknown,
    options?: RequestOptions
  ): AsyncIterableIterator<string> {
    const req = await this.prepareRequest(path, payload, options)
    const resp = await this.doRequest(req, options)
    const reader = resp.body?.getReader()
    if (!reader) throw new Error('Response body is null')

    try {
      const decoder = new TextDecoder()
      while (true) {
        const { done, value } = await reader.read()
        if (done) break
        yield decoder.decode(value, { stream: true })
      }
    } finally {
      reader.releaseLock()
    }
  }

  async postTextStream(path: string, payload?: unknown, options?: Omit<RequestOptions, 'method'>) {
    return this.requestTextStream(path, payload, { ...options, method: 'POST' })
  }

  get(path: string, params?: QueryParams, options?: Omit<RequestOptions, 'method'>) {
    if (params != null) path = withQueryParams(path, params)
    return this.requestJSON(path, null, { ...options, method: 'GET' })
  }

  post(path: string, payload?: unknown, options?: Omit<RequestOptions, 'method'>) {
    return this.requestJSON(path, payload, { ...options, method: 'POST' })
  }

  postBinary(path: string, payload?: unknown, options?: Omit<RequestOptions, 'method'>) {
    return this.requestBinary(path, payload, { ...options, method: 'POST' })
  }

  put(path: string, payload?: unknown, options?: Omit<RequestOptions, 'method'>) {
    return this.requestJSON(path, payload, { ...options, method: 'PUT' })
  }

  delete(path: string, params?: QueryParams, options?: Omit<RequestOptions, 'method'>) {
    if (params != null) path = withQueryParams(path, params)
    return this.requestJSON(path, null, { ...options, method: 'DELETE' })
  }
}

export type QueryParams = {
  [k: string]: unknown
}

function withQueryParams(url: string, params: QueryParams) {
  const usp = new URLSearchParams()
  Object.keys(params).forEach((k) => {
    const v = params[k]
    if (v != null) usp.append(k, v + '')
  })
  const querystring = usp.toString()
  if (querystring !== '') {
    const sep = url.includes('?') ? '&' : '?'
    url = url + sep + querystring
  }
  return url
}<|MERGE_RESOLUTION|>--- conflicted
+++ resolved
@@ -85,38 +85,14 @@
     const resp = await this.doRequest(req, options)
     if (resp.status === 204) return null
     return resp.json()
-<<<<<<< HEAD
-  })
+  }
 
-  // Request variant that returns binary (Blob). It shares the same token/sentry logic
-  // from useRequest but maps successful responses to Blob.
-  private requestBinary = useRequest(
-    apiBaseUrl,
-    async (resp) => {
-      if (!resp.ok) {
-        const body = await resp.json()
-        if (!isApiExceptionPayload(body)) {
-          throw new Error('api call failed')
-        }
-        throw new ApiException(body.code, body.msg, resp.headers)
-      }
-      if (resp.status === 204) return null as any
-      return resp.blob()
-    },
-    60000
-  )
-
-  private requestTextStream = useRequest(apiBaseUrl, async function* (resp): AsyncIterableIterator<string> {
-    if (!resp.ok) {
-      const body = await resp.json()
-      if (!isApiExceptionPayload(body)) {
-        throw new Error('api call failed')
-      }
-      throw new ApiException(body.code, body.msg, resp.headers)
-    }
-=======
+  private async requestBinary(path: string, payload: unknown, options?: RequestOptions) {
+    const req = await this.prepareRequest(path, payload, options)
+    const resp = await this.doRequest(req, options)
+    if (resp.status === 204) return null
+    return resp.blob()
   }
->>>>>>> 7579cc38
 
   private async *requestTextStream(
     path: string,
