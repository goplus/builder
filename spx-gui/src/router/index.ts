/*
<<<<<<< HEAD
 * @Author: Zhang Zhi Yang
 * @Date: 2024-01-15 09:16:35
 * @LastEditors: Zhang Zhi Yang
 * @LastEditTime: 2024-01-18 15:46:53
=======
 * @Author: Xu Ning
 * @Date: 2024-01-15 14:38:44
 * @LastEditors: Xu Ning
 * @LastEditTime: 2024-01-17 23:23:10
>>>>>>> c307bb99
 * @FilePath: /builder/spx-gui/src/router/index.ts
 * @Description: 
 */
import { App } from "vue";
import { createRouter, createWebHistory, RouteRecordRaw } from "vue-router";

const routes: Array<RouteRecordRaw> = [
    { path: '/', redirect: '/editor/homepage' },
    {
        path: '/spx/home',
        name: 'SpxHome',
        component: () =>
            import("@/view/HomeView.vue"),
    },
    {
        path: '/sprite/list',
        name: 'SpriteList',
        component: () =>
            import("../components/sprite-list/SpriteList.vue"),
    },
    {
        path: '/editor/homepage',
        name: 'EditorHomepage',
        component: () =>
            import("../view/EditorHomepage.vue"),
    }
];


const router = createRouter({
    history: createWebHistory(''),
    routes,
});


export const initRouter = async (app:App) => {
<<<<<<< HEAD
  app.use(router)
  // This is an example of a routing result that needs to be loaded.
  await new Promise(resolve => {
      setTimeout(() => {
          resolve(true)
      }, 0);
  })
}
=======
    app.use(router)
    // This is an example of a routing result that needs to be loaded.
    await new Promise(resolve => {
        setTimeout(() => {
            resolve(true)
        }, 1000);
    })
  }
  
>>>>>>> c307bb99
<|MERGE_RESOLUTION|>--- conflicted
+++ resolved
@@ -1,15 +1,8 @@
 /*
-<<<<<<< HEAD
- * @Author: Zhang Zhi Yang
- * @Date: 2024-01-15 09:16:35
- * @LastEditors: Zhang Zhi Yang
- * @LastEditTime: 2024-01-18 15:46:53
-=======
  * @Author: Xu Ning
  * @Date: 2024-01-15 14:38:44
  * @LastEditors: Xu Ning
  * @LastEditTime: 2024-01-17 23:23:10
->>>>>>> c307bb99
  * @FilePath: /builder/spx-gui/src/router/index.ts
  * @Description: 
  */
@@ -44,9 +37,7 @@
     routes,
 });
 
-
 export const initRouter = async (app:App) => {
-<<<<<<< HEAD
   app.use(router)
   // This is an example of a routing result that needs to be loaded.
   await new Promise(resolve => {
@@ -55,14 +46,3 @@
       }, 0);
   })
 }
-=======
-    app.use(router)
-    // This is an example of a routing result that needs to be loaded.
-    await new Promise(resolve => {
-        setTimeout(() => {
-            resolve(true)
-        }, 1000);
-    })
-  }
-  
->>>>>>> c307bb99
