/*
 * @Author: Xu Ning
 * @Date: 2024-01-15 09:16:35
 * @LastEditors: Zhang Zhi Yang
 * @LastEditTime: 2024-02-05 16:42:18
 * @FilePath: /spx-gui/src/router/index.ts
 * @Description:
 */
import type { App } from 'vue'
import { createRouter, createWebHistory, type RouteRecordRaw } from 'vue-router'

const routes: Array<RouteRecordRaw> = [
<<<<<<< HEAD
  { path: '/', redirect: '/editor/homepage' },
  {
    path: '/spx/home',
    name: 'SpxHome',
    component: () => import('@/view/HomeView.vue')
  },
  {
    path: '/sprite/list',
    name: 'SpriteList',
    component: () => import('../components/sprite-list/SpriteList.vue')
  },
  {
    path: '/code/editor',
    name: 'codeeditor',
    component: () => import('../components/code-editor-demo/CodeEditorDemo.vue')
  },
  {
    path: '/editor/homepage',
    name: 'EditorHomepage',
    component: () => import('../view/EditorHomepage.vue')
  },
  { path: '/callback', name: 'Login Callback', component: () => import('@/view/LoginCallback.vue') }
]
=======
    { path: '/', redirect: '/editor/homepage' },
    {
        path: '/spx/home',
        name: 'SpxHome',
        component: () =>
            import("@/view/HomeView.vue"),
    },
    {
        path: '/sprite/list',
        name: 'SpriteList',
        component: () =>
            import("../components/sprite-list/SpriteList.vue"),
    },
    {
        path:"/code/editor",
        name:'codeeditor',
        component:()=>
            import("../components/code-editor-demo/CodeEditorDemo.vue"),
    },
    {
        path:"/stage/viewer",
        name:'StageViewer',
        component:()=>
            import("../components/stage-viewer-demo/StageViewerDemo.vue"),
    },
    {
        path: '/editor/homepage',
        name: 'EditorHomepage',
        component: () =>
            import("../view/EditorHomepage.vue"),
    }
];

>>>>>>> ef9a697a

const router = createRouter({
  history: createWebHistory(''),
  routes
})

export const initRouter = async (app: App) => {
  app.use(router)
  // This is an example of a routing result that needs to be loaded.
  await new Promise((resolve) => {
    setTimeout(() => {
      resolve(true)
    }, 0)
  })
}<|MERGE_RESOLUTION|>--- conflicted
+++ resolved
@@ -8,9 +8,7 @@
  */
 import type { App } from 'vue'
 import { createRouter, createWebHistory, type RouteRecordRaw } from 'vue-router'
-
 const routes: Array<RouteRecordRaw> = [
-<<<<<<< HEAD
   { path: '/', redirect: '/editor/homepage' },
   {
     path: '/spx/home',
@@ -28,47 +26,17 @@
     component: () => import('../components/code-editor-demo/CodeEditorDemo.vue')
   },
   {
+    path: '/stage/viewer',
+    name: 'StageViewer',
+    component: () => import('../components/stage-viewer-demo/StageViewerDemo.vue')
+  },
+  {
     path: '/editor/homepage',
     name: 'EditorHomepage',
     component: () => import('../view/EditorHomepage.vue')
   },
   { path: '/callback', name: 'Login Callback', component: () => import('@/view/LoginCallback.vue') }
 ]
-=======
-    { path: '/', redirect: '/editor/homepage' },
-    {
-        path: '/spx/home',
-        name: 'SpxHome',
-        component: () =>
-            import("@/view/HomeView.vue"),
-    },
-    {
-        path: '/sprite/list',
-        name: 'SpriteList',
-        component: () =>
-            import("../components/sprite-list/SpriteList.vue"),
-    },
-    {
-        path:"/code/editor",
-        name:'codeeditor',
-        component:()=>
-            import("../components/code-editor-demo/CodeEditorDemo.vue"),
-    },
-    {
-        path:"/stage/viewer",
-        name:'StageViewer',
-        component:()=>
-            import("../components/stage-viewer-demo/StageViewerDemo.vue"),
-    },
-    {
-        path: '/editor/homepage',
-        name: 'EditorHomepage',
-        component: () =>
-            import("../view/EditorHomepage.vue"),
-    }
-];
-
->>>>>>> ef9a697a
 
 const router = createRouter({
   history: createWebHistory(''),
