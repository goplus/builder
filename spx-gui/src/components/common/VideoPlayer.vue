--- conflicted
+++ resolved
@@ -64,11 +64,8 @@
   </div>
 </template>
 
-<<<<<<< HEAD
 <script lang="ts" setup generic="T">
-=======
-<script lang="ts" setup>
->>>>>>> 370f21a3
+
 import { ref, computed, onMounted, onBeforeUnmount } from 'vue'
 import maximizeSvg from './icons/maximize.svg'
 import minimizeSvg from './icons/minimize.svg'
@@ -76,7 +73,6 @@
 import pauseSvg from './icons/pause.svg'
 import playCenterSvg from './icons/play_center.svg'
 
-<<<<<<< HEAD
 export type Segment<T> = {
   endTime: number
   extension?: T
@@ -87,18 +83,6 @@
 }
 type Events = {
   segmentEnd: [segment: Segment<T>]
-=======
-type Segment = {
-  endTime: number
-  extension?: Object
-}
-type Props = {
-  videoUrl: string
-  segments: Segment[]
-}
-type Events = {
-  segmentEnd: [segment: Segment]
->>>>>>> 370f21a3
 }
 type Expose = {
   play(): void
