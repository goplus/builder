--- conflicted
+++ resolved
@@ -218,11 +218,7 @@
     let file = getFileFromAssetFileDetail(asset)
     let uploadFilesArr: File[] = [file]
     await publishAsset(
-<<<<<<< HEAD
-      getNewNameIfNameExists(asset),
-=======
       asset.name,
->>>>>>> ec4d7e79
       uploadFilesArr,
       PublishState.PrivateLibrary,
       undefined,
@@ -256,35 +252,6 @@
 }
 
 /**
-<<<<<<< HEAD
- * @description: If sound.wav exists, return sound(1).wav, sound(2).wav
- * @param {*} asset
- * @param {*} store
- * @return {*}
- */
-const getNewNameIfNameExists = (asset: AssetFileDetail): string => {
-  let store
-  if (isImage(asset)) {
-    store = spriteStore
-  } else {
-    store = soundStore
-  }
-  let baseName = asset.name
-  let counter = 0
-  let newName = baseName
-  let existsByName = (name: string, store: any): boolean => {
-    return store.existsByName(name)
-  }
-  while (existsByName(newName, store)) {
-    counter++
-    newName = `${baseName}(${counter})`
-  }
-  return newName
-}
-
-/**
-=======
->>>>>>> ec4d7e79
  * @description: Get file from AssetFileDetail
  * @param {*} asset
  * @return {*}
