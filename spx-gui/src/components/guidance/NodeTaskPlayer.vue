--- conflicted
+++ resolved
@@ -8,10 +8,7 @@
 <script lang="ts" setup>
 import type { NodeTask, Step } from '@/apis/guidance'
 import { ref, computed } from 'vue'
-<<<<<<< HEAD
-=======
 import StepPlayer from './StepPlayer.vue'
->>>>>>> 370f21a3
 
 const props = defineProps<{ nodeTask: NodeTask }>()
 
