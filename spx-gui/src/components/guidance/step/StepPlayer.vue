<template>
  <div class="step-player">
    <MaskWithHighlight :visible="true" :highlight-element-path="props.step.target">
      <template v-if="props.step.type === 'coding'">
        <CodingStep :step="props.step" @coding-step-completed="handleStepCompleted" />
      </template>
      <template v-if="props.step.type === 'following'" #default="{ slotInfo }">
        <FollowingStep :step="props.step" :slot-info="slotInfo" @following-step-completed="handleStepCompleted" />
      </template>
    </MaskWithHighlight>
  </div>
</template>

<script setup lang="ts">
<<<<<<< HEAD
import { onMounted, onBeforeUnmount, watch } from 'vue'
=======
import { onMounted, onBeforeUnmount, ref, watch, nextTick } from 'vue'
>>>>>>> b25d7137
import { useEditorCtx } from '@/components/editor/EditorContextProvider.vue'
import MaskWithHighlight from '@/components/common/MaskWithHighlight.vue'
import type { Step } from '@/apis/guidance'
import CodingStep from './CodingStep.vue'
import FollowingStep from './FollowingStep.vue'
import { getFiles } from '@/models/common/cloud'

const editorCtx = useEditorCtx()
const filter = editorCtx.listFilter

const props = defineProps<{
  step: Step
}>()

const emit = defineEmits<{
  stepCompleted: []
}>()

onMounted(async () => {
  try {
    if (props.step.snapshot?.startSnapshot) {
      await loadSnapshot(props.step.snapshot.startSnapshot)
    }
  } catch (error) {
    console.error('Failed to load snapshot:', error)
  }

  setFilterControls()
})

<<<<<<< HEAD
watch(() => props.step, async () => {
=======
watch(
  () => props.step,
  async (newStep) => {
    await initializeStep(newStep)
  },
  { deep: true }
)

async function initializeStep(step: Step) {
>>>>>>> b25d7137
  try {
    if (step.snapshot?.startSnapshot) {
      await loadSnapshot(step.snapshot.startSnapshot)
    }

    setFilterControls()

    stepType.value = step.type

    await nextTick()
  } catch (error) {
    console.error('Failed to initialize step:', error)
  }
}

onBeforeUnmount(() => {
  filter.reset()
})

async function loadSnapshot(snapshotStr: string): Promise<void> {
  if (!snapshotStr) return

  try {
    const project = editorCtx.project
    const fileCollection = JSON.parse(snapshotStr)
    const files = getFiles(fileCollection)
    await project.loadGameFiles(files)
  } catch (error) {
    console.error('Failed to load snapshot:', error)
  }
}

function setFilterControls() {
  filter.setFilter('apiReference', props.step.isApiControl, props.step.apis)
  filter.setFilter('asset', props.step.isAssetControl, props.step.assets)
  filter.setFilter('sprite', props.step.isSpriteControl, props.step.sprites)
  filter.setFilter('sound', props.step.isSoundControl, props.step.sounds)
  filter.setFilter('costume', props.step.isCostumeControl, props.step.costumes)
  filter.setFilter('animation', props.step.isAnimationControl, props.step.animations)
  filter.setFilter('widget', props.step.isWidgetControl, props.step.widgets)
  filter.setFilter('backdrop', props.step.isBackdropControl, props.step.backdrops)
}

async function handleStepCompleted() {
  emit('stepCompleted')
}
</script>

<style scoped lang="scss">
.step-player {
  width: 100%;
  height: 100%;
  position: relative;
  z-index: 1001;
}
</style><|MERGE_RESOLUTION|>--- conflicted
+++ resolved
@@ -12,11 +12,9 @@
 </template>
 
 <script setup lang="ts">
-<<<<<<< HEAD
-import { onMounted, onBeforeUnmount, watch } from 'vue'
-=======
-import { onMounted, onBeforeUnmount, ref, watch, nextTick } from 'vue'
->>>>>>> b25d7137
+
+import { onMounted, onBeforeUnmount, watch, nextTick } from 'vue'
+
 import { useEditorCtx } from '@/components/editor/EditorContextProvider.vue'
 import MaskWithHighlight from '@/components/common/MaskWithHighlight.vue'
 import type { Step } from '@/apis/guidance'
@@ -47,9 +45,6 @@
   setFilterControls()
 })
 
-<<<<<<< HEAD
-watch(() => props.step, async () => {
-=======
 watch(
   () => props.step,
   async (newStep) => {
@@ -59,15 +54,12 @@
 )
 
 async function initializeStep(step: Step) {
->>>>>>> b25d7137
   try {
     if (step.snapshot?.startSnapshot) {
       await loadSnapshot(step.snapshot.startSnapshot)
     }
 
     setFilterControls()
-
-    stepType.value = step.type
 
     await nextTick()
   } catch (error) {
