--- conflicted
+++ resolved
@@ -159,7 +159,7 @@
     nextTick(() => {
       if (newStep.type !== 'following' || !newStep.taggingHandler) return
 
-      Object.keys(newStep.taggingHandler).forEach((path) => {
+      Object.keys(newStep.taggingHandler).forEach(async (path) => {
         if (!path) return
 
         const type = newStep.taggingHandler[path]
@@ -174,6 +174,7 @@
         } else if (type === TaggingHandlerType.ClickToNext) {
           const handler = handleTargetElementClick
           element.addEventListener('click', handler)
+
           eventListeners.value.push({ element, type: 'click', handler })
         }
       })
@@ -189,6 +190,7 @@
 
 async function handleTargetElementClick() {
   clearAllEventListeners()
+
   emit('followingStepCompleted')
 }
 
@@ -382,16 +384,11 @@
   let transform = ''
 
   switch (arrowDirection) {
-<<<<<<< HEAD
-    case 'left-top':
-      break
-=======
     case 'large-element':
       transform = 'rotate(-90deg) scale(-1, 1)'
       break
     case 'left-top':
       break
->>>>>>> 0d2ccc4d
     case 'left-bottom':
       transform = 'scale(1, -1)'
       break
@@ -463,23 +460,4 @@
 .icon-fill {
   fill: #5c5c66;
 }
-<<<<<<< HEAD
-
-.bubble-content {
-  position: absolute;
-  top: 0;
-  width: 100%;
-  height: 100%;
-  display: flex;
-  justify-content: center;
-  align-items: center;
-  padding: 10%;
-  box-sizing: border-box;
-  font-size: 100%;
-  color: #333;
-  text-align: center;
-  pointer-events: none;
-}
-=======
->>>>>>> 0d2ccc4d
 </style>