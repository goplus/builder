--- conflicted
+++ resolved
@@ -11,15 +11,11 @@
 interface WasmHandler extends Window {
   console: typeof console
   getInlayHints: (params: { in: { name: string; code: CompilerCodes } }) => Hint[] | {}
-<<<<<<< HEAD
-  getDiagnostics: (params: { in: { name: string; code: CompilerCodes } }) => Diagnostic[] | {}
-  getDefinition: (params: { in: { name: string; code: CompilerCodes } }) => Definition[] | {}
-=======
-  getDiagnostics: (params: { in: { name: string; code: CompilerCodes } }) => Diagnostics[] | {}
   getCompletionItems: (params: {
     in: { name: string; code: CompilerCodes; line: number; column: number }
   }) => CompletionItem[] | {}
->>>>>>> 8c9d1c12
+  getDiagnostics: (params: { in: { name: string; code: CompilerCodes } }) => Diagnostic[] | {}
+  getDefinition: (params: { in: { name: string; code: CompilerCodes } }) => Definition[] | {}
 }
 
 export enum CodeEnum {
@@ -55,11 +51,9 @@
 }
 
 type CompletionItem = {
+  type: CompletionItemEnum
   label: string
-  insert_text: string
-  type: string
-  token_name: string
-  token_pkg: string
+  insertText: string
 }
 
 export type TokenId = {
