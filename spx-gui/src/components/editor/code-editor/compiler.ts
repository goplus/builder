import compilerWasmHtml from '@/assets/compiler/index.html?raw'
import compilerWasm from '@/assets/compiler/main.wasm?url'
import compilerWasmExec from '@/assets/wasm_exec.js?url'
import { Disposable } from '@/utils/disposable'
import type { Markdown } from './EditorUI'
import { shallowRef } from 'vue'
import { untilNotNull } from '@/utils/utils'

export type CompilerCodes = { [k: string]: string }

interface WasmHandler extends Window {
  console: typeof console
<<<<<<< HEAD
  getInlayHints: (params: { in: { name: string; code: string } }) => Hint[] | {}
  getCompletionItems: (params: {
    in: { name: string; code: string; line: number }
  }) => SuggestionItem[] | {}
=======
  getInlayHints: (params: { in: { name: string; code: CompilerCodes } }) => Hint[] | {}
  getDiagnostics: (params: { in: { name: string; code: CompilerCodes } }) => Diagnostics[] | {}
>>>>>>> 46e2b3d7
}

export enum CodeEnum {
  Sprite,
  Stage
}

<<<<<<< HEAD
// generated from wasm `console.log`
=======
enum CompletionItemEnum {}

>>>>>>> 46e2b3d7
export interface Hint {
  start_pos: number
  end_pos: number
  start_position: Position
  end_position: Position
  name: string
  value: string
  unit: string
  type: 'play' | 'parameter'
}

export interface Position {
  Filename: string
  Offset: number
  Line: number
  Column: number
}

export type Diagnostics = {
  filename: string
  column: number
  line: number
  message: string
}

export type SuggestionItem = {
  type: string
  label: string
  insertText: string
}

export type TokenId = {
  // "github.com/goplus/spx"
  module: string
  // "Sprite.touching"
  name: string
}

type UsageId = string

type TokenUsage = {
  id: UsageId
  effect: string
  declaration: string
  sample: string
  insertText: string
}

export type UsageDoc = Markdown

export type TokenDoc = Array<{
  id: UsageId
  doc: UsageDoc
}>

export type Token = {
  id: TokenId
  usages: TokenUsage
}

type Code = {
  filename: string
  content: string
}

export class Compiler extends Disposable {
  containerElement: HTMLIFrameElement | null = null
  private wasmHandlerRef = shallowRef<WasmHandler | null>()

  private initIframe() {
    if (!this.containerElement?.contentWindow) return
    const contentWindow = this.containerElement.contentWindow as unknown as WasmHandler
    contentWindow.document.write(
      compilerWasmHtml
        .replace('main.wasm', compilerWasm)
        .replace('../wasm_exec.js', compilerWasmExec)
    )

    contentWindow.console.log = this.handleConsoleLog.bind(this)

    this.addDisposer(() => {
      // this element is from vue ref, vue will auto remove element.
      contentWindow.location.reload()
    })
  }

  private reloadIframe() {
    this.containerElement?.contentWindow?.location.reload()
  }

  private codes2CompileCode(codes: Code[]): CompilerCodes {
    const compilerCodes: Record<string, string> = {}
    codes.forEach((code) => {
      const filename = code.filename
      compilerCodes[filename] = code.content
    })
    return compilerCodes
  }

  public setContainerElement(containerElement: HTMLIFrameElement) {
    this.containerElement = containerElement
    this.initIframe()
  }

  public handleConsoleLog(message: any) {
    if (!message) return
    if (message.includes('goroutine ')) this.reloadIframe()
    if (message === 'WASM Init') this.handleWasmReady()
  }

  private handleWasmReady() {
    this.wasmHandlerRef.value = this.containerElement?.contentWindow as
      | WasmHandler
      | null
      | undefined
  }

  private async waitForWasmInit(): Promise<WasmHandler> {
    return untilNotNull(this.wasmHandlerRef)
  }

  public async getInlayHints(currentFilename: string, codes: Code[]): Promise<Hint[]> {
    const wasmHandler = await this.waitForWasmInit()
    const res = wasmHandler.getInlayHints({
      in: {
        name: currentFilename,
        code: this.codes2CompileCode(codes)
      }
    })
    return Array.isArray(res) ? res : []
  }

  public async getDiagnostics(currentFilename: string, codes: Code[]): Promise<Diagnostics[]> {
    const wasmHandler = await this.waitForWasmInit()
    const res = wasmHandler.getDiagnostics({
      in: {
        name: currentFilename,
        code: this.codes2CompileCode(codes)
      }
    })
    return Array.isArray(res) ? res : []
  }

  public async getCompletionItems(
    currentFilename: string,
    codes: Code[],
    position: Position
  ): Promise<CompletionItem[]> {
    await this.waitForWasmInit()

    // implement logic here
    return []
  }

<<<<<<< HEAD
  /* todo: this is for single file. refactor it to multi files */
  public async getCompletionItems(codes: Code[], offset: number): Promise<SuggestionItem[]> {
    const wasmHandler = await this.waitForWasmInit()
    const tempCodes = codes.map((code) => code.content).join('\r\n')
    const res = wasmHandler.getCompletionItems({
      in: {
        name: 'test.spx',
        code: tempCodes,
        line: offset
      }
    })
    return Array.isArray(res) ? res : []
=======
  public async getDefinition(
    currentFilename: string,
    codes: Code[]
  ): Promise</* temp return null */ null> {
    await this.waitForWasmInit()

    // implement logic here
    return null
>>>>>>> 46e2b3d7
  }

  public async getTokenDetail(
    tokenName: string,
    tokenPath: string
  ): Promise</* temp return null */ null> {
    await this.waitForWasmInit()

    // implement logic here
    return null
  }
}<|MERGE_RESOLUTION|>--- conflicted
+++ resolved
@@ -10,15 +10,11 @@
 
 interface WasmHandler extends Window {
   console: typeof console
-<<<<<<< HEAD
-  getInlayHints: (params: { in: { name: string; code: string } }) => Hint[] | {}
-  getCompletionItems: (params: {
-    in: { name: string; code: string; line: number }
-  }) => SuggestionItem[] | {}
-=======
   getInlayHints: (params: { in: { name: string; code: CompilerCodes } }) => Hint[] | {}
   getDiagnostics: (params: { in: { name: string; code: CompilerCodes } }) => Diagnostics[] | {}
->>>>>>> 46e2b3d7
+  getCompletionItems: (params: {
+    in: { name: string; code: CompilerCodes; line: number, column: number }
+  }) => SuggestionItem[] | {}
 }
 
 export enum CodeEnum {
@@ -26,12 +22,9 @@
   Stage
 }
 
-<<<<<<< HEAD
+enum CompletionItemEnum {}
+
 // generated from wasm `console.log`
-=======
-enum CompletionItemEnum {}
-
->>>>>>> 46e2b3d7
 export interface Hint {
   start_pos: number
   end_pos: number
@@ -178,28 +171,22 @@
   public async getCompletionItems(
     currentFilename: string,
     codes: Code[],
-    position: Position
-  ): Promise<CompletionItem[]> {
-    await this.waitForWasmInit()
-
-    // implement logic here
-    return []
-  }
-
-<<<<<<< HEAD
-  /* todo: this is for single file. refactor it to multi files */
-  public async getCompletionItems(codes: Code[], offset: number): Promise<SuggestionItem[]> {
+    line: number,
+    column: number
+  ): Promise<SuggestionItem[]> {
     const wasmHandler = await this.waitForWasmInit()
-    const tempCodes = codes.map((code) => code.content).join('\r\n')
     const res = wasmHandler.getCompletionItems({
       in: {
-        name: 'test.spx',
-        code: tempCodes,
-        line: offset
+        name: currentFilename,
+        code: this.codes2CompileCode(codes),
+        line: line,
+        column: column
       }
     })
     return Array.isArray(res) ? res : []
-=======
+
+  }
+
   public async getDefinition(
     currentFilename: string,
     codes: Code[]
@@ -208,7 +195,6 @@
 
     // implement logic here
     return null
->>>>>>> 46e2b3d7
   }
 
   public async getTokenDetail(
