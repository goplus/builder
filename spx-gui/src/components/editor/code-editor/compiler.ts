--- conflicted
+++ resolved
@@ -3,22 +3,13 @@
 import compilerWasmExec from '@/assets/wasm_exec.js?url'
 import { Disposable } from '@/utils/disposable'
 import type { Markdown } from './EditorUI'
-<<<<<<< HEAD
-
-// todo: consider moving into compiler.d.ts
-declare global {
-  interface Window {
-    getInlayHints: (params: { in: { name: string; code: string } }) => Hint[] | {}
-    getDiagnostics: (params: { in: { name: string; code: string } }) => Hint[] | {}
-  }
-=======
 import { shallowRef } from 'vue'
 import { untilNotNull } from '@/utils/utils'
 
 interface WasmHandler extends Window {
   console: typeof console
   getInlayHints: (params: { in: { name: string; code: string } }) => Hint[] | {}
->>>>>>> 1932a35f
+  getDiagnostics: (params: { in: { name: string; code: string } }) => Hint[] | {}
 }
 
 export enum CodeEnum {
@@ -155,34 +146,16 @@
   }
 
   public async getDiagnostics(codes: Code[]): Promise<AttentionHint[]> {
-    await this.waitForWasmInit()
-<<<<<<< HEAD
-    if (!this.isWasmInit) return []
+    const wasmHandler = await this.waitForWasmInit()
 
-    return new Promise((resolve) => {
-      this.addToQueue(() => {
-        const iframe = this.getIframe()
-        if (iframe == null) return resolve([])
-
-        const tempCodes = codes.map((code) => code.content).join('\r\n')
-        try {
-          const res = iframe.contentWindow?.getDiagnostics({
-            in: {
-              name: 'test.spx',
-              code: tempCodes
-            }
-          })
-          resolve(Array.isArray(res) ? res : [])
-        } catch (err) {
-          console.error(err)
-          resolve([])
-        }
-      })
+    const tempCodes = codes.map((code) => code.content).join('\r\n')
+    const res = wasmHandler.getDiagnostics({
+      in: {
+        name: 'test.spx',
+        code: tempCodes
+      }
     })
-=======
-    // implement logic here
-    return []
->>>>>>> 1932a35f
+    return Array.isArray(res) ? res : []
   }
 
   public async getCompletionItems(codes: Code[], position: Position): Promise<CompletionItem[]> {
