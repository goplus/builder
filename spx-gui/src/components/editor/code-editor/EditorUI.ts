--- conflicted
+++ resolved
@@ -1,10 +1,7 @@
 import {
   editor as IEditor,
   type IDisposable,
-<<<<<<< HEAD
   type IPosition,
-=======
->>>>>>> 25308a94
   type IRange,
   languages,
   Position
@@ -424,10 +421,6 @@
                   kind: icon2CompletionItemKind(item.icon),
                   insertTextRules: languages.CompletionItemInsertTextRule.InsertAsSnippet,
                   insertText: item.insertText,
-<<<<<<< HEAD
-                  insertTextRules: languages.CompletionItemInsertTextRule.InsertAsSnippet,
-=======
->>>>>>> 25308a94
                   detail: isDocPreview(item.preview) ? item.preview.content : '',
                   range: {
                     startLineNumber: position.lineNumber,
@@ -442,7 +435,6 @@
         }
       })
 
-<<<<<<< HEAD
     const isDocPreview = (layer: LayerContent): layer is DocPreview =>
       'content' in layer && 'level' in layer
 
@@ -460,8 +452,6 @@
       return mouseColumn >= startColumn && mouseColumn <= endColumn
     }
 
-=======
->>>>>>> 25308a94
     this.monacoProviderDisposes.hoverProvider = monaco.languages.registerHoverProvider(
       LANGUAGE_NAME,
       {
