--- conflicted
+++ resolved
@@ -211,14 +211,11 @@
 interface EditorUIRequestCallback {
   completion: CompletionProvider[]
   hover: HoverProvider[]
-<<<<<<< HEAD
   selectionMenu: SelectionMenuProvider[]
   inlayHints: InlayHintsProvider[]
   inputAssistant: InputAssistantProvider[]
   attentionHints: AttentionHintsProvider[]
-=======
   invokeDocument: Array<(content: string) => void>
->>>>>>> bb4754bb
 }
 
 declare global {
@@ -270,14 +267,11 @@
     this.editorUIRequestCallback = {
       completion: [],
       hover: [],
-<<<<<<< HEAD
       selectionMenu: [],
       inlayHints: [],
       inputAssistant: [],
-      attentionHints: []
-=======
+      attentionHints: [],
       invokeDocument: [invokeDocument]
->>>>>>> bb4754bb
     }
 
     this.addDisposer(() => {
