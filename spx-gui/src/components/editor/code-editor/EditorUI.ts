--- conflicted
+++ resolved
@@ -1,10 +1,6 @@
 import { editor as IEditor, Position, type IRange } from 'monaco-editor'
-<<<<<<< HEAD
-import { Disposable } from '@/models/common/disposable'
+import { Disposable } from '@/utils/disposable'
 import type { CompletionMenu } from '@/components/editor/code-editor/ui/features/completion-menu/completion-menu'
-=======
-import { Disposable } from '@/utils/disposable'
->>>>>>> 7a0090cd
 
 export interface TextModel extends IEditor.ITextModel {}
 
