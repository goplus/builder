--- conflicted
+++ resolved
@@ -18,11 +18,8 @@
 import type { FormatResponse } from '@/apis/util'
 import formatWasm from '@/assets/format.wasm?url'
 import type { HoverPreview } from '@/components/editor/code-editor/ui/features/hover-preview/hover-preview'
-<<<<<<< HEAD
 import { ChatBotModal } from './ui/features/chat-bot/chat-bot-modal'
-=======
 import { reactive } from 'vue'
->>>>>>> 8aa4de31
 
 export interface TextModel extends IEditor.ITextModel {}
 
@@ -245,9 +242,9 @@
     completionProvider: null,
     hoverProvider: null
   }
-<<<<<<< HEAD
+
   chatBotModal: ChatBotModal
-=======
+  
   documentDetailState = reactive<{
     visible: boolean
     document: DocDetail
@@ -255,7 +252,6 @@
     visible: false,
     document: ''
   })
->>>>>>> 8aa4de31
 
   setCompletionMenu(completionMenu: CompletionMenu) {
     this.completionMenu = completionMenu
