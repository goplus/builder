import {
  type AttentionHintDecoration,
  AttentionHintLevelEnum,
  type CompletionItem,
  DocPreviewLevel,
  type EditorUI,
  Icon,
  type InlayHintDecoration,
  type InputItem,
  type InputItemCategory,
  type SelectionMenuItem,
  type TextModel
} from '@/components/editor/code-editor/EditorUI'
import { Runtime } from '../runtime'
import type { Definition } from '../compiler'
import { Compiler } from '../compiler'
import { ChatBot } from '../chat-bot'
import { DocAbility } from '../document'
import { Project } from '@/models/project'
import { type IRange, type Position } from 'monaco-editor'
import type { I18n } from '@/utils/i18n'
import { keywords, typeKeywords } from '@/utils/spx'
import {
  controlCategory,
  eventCategory,
  gameCategory,
  getAllTokens,
  getVariableCategory,
  lookCategory,
  motionCategory,
  sensingCategory,
  soundCategory
} from '@/components/editor/code-editor/tokens/group'
import { debounce } from '@/utils/utils'
import { HoverProvider } from '@/components/editor/code-editor/coordinators/hoverProvider'

type JumpPosition = {
  line: number
  column: number
  fileUri: string
}

export type CoordinatorState = {
  definitions: Definition[]
<<<<<<< HEAD
=======
  diagnostics: Diagnostic[]
}

class HoverProvider {
  private ui: EditorUI
  private docAbility: DocAbility
  private state: CoordinatorState

  constructor(ui: EditorUI, docAbility: DocAbility, state: CoordinatorState) {
    this.ui = ui
    this.docAbility = docAbility
    this.state = state
  }

  async provideHover(
    _model: TextModel,
    ctx: {
      position: Position
      hoverUnitWord: string
      module: string
      signal: AbortSignal
    }
  ): Promise<LayerContent[]> {
    const contents = this.docAbility.getNormalDoc({
      id: {
        module: ctx.module,
        name: ctx.hoverUnitWord
      },
      usages: []
    })

    const definition = this.findDefinition(ctx.position)
    const diagnostic = this.findDiagnostic(ctx.position.lineNumber)
    const matchedContent = this.findMatchedContent(contents, definition)
    const layerContents: LayerContent[] = []

    if (diagnostic) layerContents.push(this.createDiagnosticContent(diagnostic))

    if (contents && contents.length > 0) {
      layerContents.push(...this.createDocContents(contents))
    } else if (definition && definition.usages.length > 0) {
      // in definition, usages have only one usage
      const [usage] = definition.usages
      const content = VariableDefinitionType.includes(usage.type)
        ? this.createVariableRenameContent(usage)
        : this.createDefinitionContent(usage, matchedContent)
      layerContents.push(content)
    }

    return []
  }

  private findDefinition(position: Position): Definition | undefined {
    return this.state.definitions.find((def) => {
      const tokenLen = def.end_pos - def.start_pos
      const line = def.start_position.Line
      const startColumn = def.start_position.Column
      const endColumn = startColumn + tokenLen
      return (
        position.lineNumber === line &&
        position.column >= startColumn &&
        position.column <= endColumn
      )
    })
  }

  private findDiagnostic(lineNumber: number): Diagnostic | undefined {
    return this.state.diagnostics.find((diag) => diag.line === lineNumber)
  }

  //TODO(callme-taota): fix this
  // private findMatchedContent(contents: Doc[] | null, definition: Definition | undefined) {
  //   return contents?.find(
  //     (content) =>
  //       definition &&
  //       content.token.id.name === definition.pkg_name &&
  //       content.token.id.module === definition.pkg_path
  //   )
  // }

  private createDiagnosticContent(diagnostic: Diagnostic): LayerContent {
    return {
      type: 'doc',
      layer: {
        level: DocPreviewLevel.Error,
        content: diagnostic.message,
        recommendAction: {
          label: this.ui.i18n.t({
            zh: '没看明白？场外求助',
            en: 'Not clear? Ask for help'
          }),
          activeLabel: this.ui.i18n.t({ zh: '在线答疑', en: 'Online Q&A' }),
          onActiveLabelClick: () => {
            // TODO: Add some logic code
          }
        }
      }
    }
  }

  private createVariableRenameContent(usage: DefinitionUsage): LayerContent {
    return {
      type: 'doc',
      layer: {
        level: DocPreviewLevel.Normal,
        header: {
          icon: Icon.Variable,
          declaration: usage.declaration
        },
        content: '',
        moreActions: [
          {
            icon: Icon.Rename,
            label: this.ui.i18n.t({ zh: '重命名', en: 'Rename' }),
            onClick: () => ({
              type: 'rename',
              layer: {
                placeholder: this.ui.i18n.t({
                  zh: '请输入新名称',
                  en: 'Please enter a new name'
                }),
                onSubmit: async (
                  newName: string,
                  ctx: { signal: AbortSignal },
                  setError: (message: string) => void
                ) => {
                  // TODO: Add some logic code
                }
              }
            })
          }
        ]
      }
    }
  }

  //TODO(callme-taota): fix this
  // private createDefinitionContent(
  //   usage: DefinitionUsage,
  //   matchedContent: Doc | undefined
  // ): LayerContent {
  //   const actions = matchedContent ? this.createActions(matchedContent) : {}
  //   return {
  //     type: 'doc',
  //     layer: {
  //       level: DocPreviewLevel.Normal,
  //       content: matchedContent?.content,
  //       header: {
  //         icon: Icon.Function,
  //         declaration: usage.declaration
  //       },
  //       ...actions
  //     }
  //   }
  // }

  //TODO(callme-taota): fix this
  // private createActions(matchedContent: Doc) {
  //   return {
  //     recommendAction: {
  //       label: this.ui.i18n.t({
  //         zh: '还有疑惑？场外求助',
  //         en: 'Still in confusion? Ask for help'
  //       }),
  //       activeLabel: this.ui.i18n.t({ zh: '在线答疑', en: 'Online Q&A' }),
  //       onActiveLabelClick: () => {
  //         // TODO: Add some logic code
  //       }
  //     },
  //     moreActions: [
  //       {
  //         icon: Icon.Document,
  //         label: this.ui.i18n.t({ zh: '查看文档', en: 'Document' }),
  //         onClick: () => {
  //           const detailDoc = this.docAbility.getDetailDoc(matchedContent.token)
  //           if (!detailDoc) return
  //           this.ui.invokeDocumentDetail(detailDoc.content)
  //         }
  //       }
  //     ]
  //   }
  // }

  //TODO(callme-taota): fix this
  // private createDocContents(contents: any[]): LayerContent[] {
  //   return contents.map((doc) => ({
  //     type: 'doc',
  //     layer: {
  //       level: DocPreviewLevel.Normal,
  //       header: {
  //         icon: Icon.Function,
  //         declaration: '' // TODO: implement document struct and set declaration
  //       },
  //       content: doc.content,
  //       recommendAction: {
  //         label: this.ui.i18n.t({
  //           zh: '还有疑惑？场外求助',
  //           en: 'Still in confusion? Ask for help'
  //         }),
  //         activeLabel: this.ui.i18n.t({ zh: '在线答疑', en: 'Online Q&A' }),
  //         onActiveLabelClick: () => {
  //           // TODO: add some logic code here
  //         }
  //       },
  //       moreActions: [
  //         {
  //           icon: Icon.Document,
  //           label: this.ui.i18n.t({ zh: '查看文档', en: 'Document' }),
  //           onClick: () => {
  //             const detailDoc = this.docAbility.getDetailDoc(doc.token)
  //             if (!detailDoc) return
  //             this.ui.invokeDocumentDetail(detailDoc.content)
  //           }
  //         }
  //       ]
  //     }
  //   }))
  // }
>>>>>>> 294c9213
}

export class Coordinator {
  project: Project
  ui: EditorUI
  chatBot: ChatBot
  docAbility: DocAbility
  compiler: Compiler
  public updateDefinition = debounce(this._updateDefinition, 300)
  private coordinatorState: CoordinatorState = {
    definitions: []
  }
  private hoverProvider: HoverProvider

  constructor(
    ui: EditorUI,
    runtime: Runtime,
    compiler: Compiler,
    chatBot: ChatBot,
    docAbility: DocAbility,
    project: Project
  ) {
    this.project = project
    this.ui = ui
    this.docAbility = docAbility
    this.chatBot = chatBot
    this.compiler = compiler
    this.hoverProvider = new HoverProvider(ui, docAbility, this.coordinatorState)

    ui.registerCompletionProvider({
      provideDynamicCompletionItems: this.implementsPreDefinedCompletionProvider.bind(this)
    })

    // ui.registerHoverProvider({
    // provideHover: this.implementsPreDefinedHoverProvider.bind(this)
    // })

    ui.registerSelectionMenuProvider({
      provideSelectionMenuItems: this.implementsSelectionMenuProvider.bind(this)
    })

    ui.registerInlayHintsProvider({
      provideInlayHints: this.implementsInlayHintsProvider.bind(this)
    })

    ui.registerInputAssistantProvider({
      provideInputAssistant: this.implementsInputAssistantProvider.bind(this)
    })

    ui.registerAttentionHintsProvider({
      provideAttentionHints: this.implementsAttentionHintProvider.bind(this)
    })
  }

  get currentFilename() {
    return (this.project.selectedSprite?.name ?? 'main') + '.spx'
  }

  implementsPreDefinedCompletionProvider(
    _model: TextModel,
    ctx: {
      position: Position
      unitWord: string
      signal: AbortSignal
    },
    addItems: (items: CompletionItem[]) => void
  ) {
    // add project variables
    const { sprites, sounds, stage, selectedSprite } = this.project

    const createCompletionItem = (name: string) => ({
      icon: Icon.Variable,
      insertText: `"${name}"`,
      label: `"${name}"`,
      desc: '',
      preview: {
        type: 'doc' as const,
        layer: {
          level: DocPreviewLevel.Normal,
          content: ''
        }
      }
    })

    const items = [
      ...sprites.map((sprite) => createCompletionItem(sprite.name)),
      ...sounds.map((sound) => createCompletionItem(sound.name)),
      ...stage.backdrops.map((backdrop) => createCompletionItem(backdrop.name))
    ]

    if (selectedSprite) {
      const { animations, costumes } = selectedSprite
      items.push(
        ...animations.map((animation) => createCompletionItem(animation.name)),
        ...costumes.map((costume) => createCompletionItem(costume.name))
      )
    }

    addItems(items)

    this.compiler
      .getCompletionItems(
        (this.project.selectedSprite?.name ?? 'main') + '.spx',
        this.getProjectAllCodes(),
        ctx.position.lineNumber,
        ctx.position.column
      )
      .then((completionItems) => {
        addItems(
          completionItems.map((completionItem) => {
            return {
              icon: completionItemType2Icon(completionItem.type),
              insertText: completionItem.insertText,
              label: completionItem.label,
              desc: '',
              preview: {
                type: 'doc',
                layer: {
                  level: DocPreviewLevel.Normal,
                  content: '' /* todo: get content with docAbility */
                }
              }
            }
          })
        )
      })
  }

  //delete: wait to implement

  async implementsSelectionMenuProvider(
    model: TextModel,
    ctx: {
      selection: IRange
      selectContent: string
    }
  ): Promise<SelectionMenuItem[]> {
    return [
      {
        icon: Icon.AIAbility,
        label: this.ui.i18n.t({ zh: '对这段代码有疑惑', en: 'Suspect this code' }),
        action: () => {
          const chat = this.chatBot.startExplainChat(ctx.selectContent)
          this.ui.invokeAIChatModal(chat)
        }
      },
      {
        icon: Icon.AIAbility,
        label: this.ui.i18n.t({ zh: '这段代码无法正常运行', en: 'This code cannot run properly' }),
        action: () => {
          const chat = this.chatBot.startFixCodeChat(ctx.selectContent)
          this.ui.invokeAIChatModal(chat)
        }
      },
      {
        icon: Icon.AIAbility,
        label: this.ui.i18n.t({ zh: '给这段代码添加注释', en: 'Add explanation to this code' }),
        action: () => {
          const chat = this.chatBot.startCommentChat(ctx.selectContent)
          this.ui.invokeAIChatModal(chat)
        }
      }
    ]
  }
  async implementsInlayHintsProvider(
    model: TextModel,
    ctx: {
      signal: AbortSignal
    }
  ): Promise<InlayHintDecoration[]> {
    const inlayHints = await this.compiler.getInlayHints(
      this.currentFilename,
      this.getProjectAllCodes()
    )

    return inlayHints.flatMap((inlayHint): InlayHintDecoration[] => {
      // from compiler has two type of inlay hint, so here use if else to distinguish
      if (inlayHint.type === 'play') {
        return [
          {
            content: Icon.Playlist,
            style: 'icon',
            behavior: 'triggerCompletion',
            position: {
              lineNumber: inlayHint.endPosition.Line,
              column: inlayHint.endPosition.Column
            }
          }
        ]
      } else {
        const hints: InlayHintDecoration[] = [
          {
            content: inlayHint.name,
            style: 'text',
            behavior: 'none',
            position: {
              lineNumber: inlayHint.startPosition.Line,
              column: inlayHint.startPosition.Column
            }
          }
        ]
        if (inlayHint.unit) {
          hints.push({
            content: inlayHint.name,
            style: 'tag',
            behavior: 'none',
            position: {
              lineNumber: inlayHint.endPosition.Line,
              column: inlayHint.endPosition.Column
            }
          })
        }
        return hints
      }
    })
  }

  implementsAttentionHintProvider(
    model: TextModel,
    setHints: (hints: AttentionHintDecoration[]) => void,
    ctx: {
      signal: AbortSignal
    }
  ): void {
    this.compiler
      .getDiagnostics(this.currentFilename, this.getProjectAllCodes())
      .then((diagnostics) => {
        if (ctx.signal.aborted) return
        setHints(
          diagnostics.map((diagnostic) => {
            const word = model.getWordAtPosition({
              lineNumber: diagnostic.line,
              column: diagnostic.column
            })

            return {
              level: AttentionHintLevelEnum.ERROR,
              message: diagnostic.message,
              range: {
                startColumn: diagnostic.column,
                startLineNumber: diagnostic.line,
                endColumn: word?.endColumn ?? diagnostic.column,
                endLineNumber: diagnostic.line
              },
              hoverContent: {
                type: 'doc',
                layer: {
                  level: DocPreviewLevel.Error,
                  content: diagnostic.message,
                  recommendAction: {
                    label: this.ui.i18n.t({
                      zh: '没看明白？场外求助',
                      en: 'Not clear? Ask for help'
                    }),
                    activeLabel: this.ui.i18n.t({ zh: '在线答疑', en: 'Online Q&A' }),
                    onActiveLabelClick: () => {
                      // TODO: Add some logic code
                    }
                  }
                }
              }
            }
          })
        )
      })
  }

  getProjectAllCodes() {
    const spritesCodes = this.project.sprites.map((sprite) => ({
      filename: sprite.name + '.spx',
      content: sprite.code
    }))

    const stageCodes = [{ filename: 'main.spx', content: this.project.stage.code }]

    return [...spritesCodes, ...stageCodes]
  }

  async implementsInputAssistantProvider(_ctx: {
    signal: AbortSignal
  }): Promise<InputItemCategory[]> {
    return getInputItemCategories(this.project)
  }

  private async _updateDefinition() {
    this.coordinatorState.definitions = await this.compiler.getDefinition(
      this.currentFilename,
      this.getProjectAllCodes()
    )
  }

  public jump(position: JumpPosition): void {}
}

function getCompletionItems(i18n: I18n, project: Project): CompletionItem[] {
  const items: CompletionItem[] = [
    ...keywords.map((keyword) => ({
      label: keyword,
      insertText: keyword,
      icon: Icon.Keywords,
      desc: '',
      preview: {
        type: 'doc' as const,
        layer: {
          level: DocPreviewLevel.Normal,
          content: ''
        }
      }
    })),
    ...typeKeywords.map((typeKeyword) => ({
      label: typeKeyword,
      insertText: typeKeyword,
      icon: Icon.Keywords,
      desc: '',
      preview: {
        type: 'doc' as const,
        layer: {
          level: DocPreviewLevel.Normal,
          content: ''
        }
      }
    }))
  ]
  for (const tool of getAllTokens(project)) {
    const basics = {
      label: tool.keyword,
      icon: getCompletionItemKind(tool.type),
      preview: {
        type: 'doc' as const,
        layer: {
          level: DocPreviewLevel.Normal,
          content: ''
        }
      }
    }
    if (tool.usage != null) {
      items.push({
        ...basics,
        insertText: tool.usage.insertText,
        desc: i18n.t(tool.desc)
      })
      continue
    }
    for (const usage of tool.usages!) {
      items.push({
        ...basics,
        insertText: usage.insertText,
        desc: [i18n.t(tool.desc), i18n.t(usage.desc)].join(' - ')
      })
    }
  }
  return items
}

function getCompletionItemKind(type: TokenType): Icon {
  switch (type) {
    case TokenType.method:
      return Icon.Function
    case TokenType.function:
      return Icon.Function
    case TokenType.constant:
      return Icon.Property
    case TokenType.keyword:
      return Icon.Keywords
    case TokenType.variable:
      return Icon.Property
  }
}

function toolCategory2InputItemCategory(
  category: TokenCategory,
  icon: Icon,
  color: string
): InputItemCategory {
  return {
    icon,
    color,
    label: category.label,
    groups: category.groups.map((group) => ({
      label: group.label,
      inputItems: group.tokens.flatMap((tool): InputItem[] => {
        //TODO: get token detail from compiler
        //TODO: get token detail from doc
        if (tool.usage) {
          let sample = tool.usage.insertText.split(' ').slice(1).join()
          sample = sample.replace(
            /\$\{\d+:?(.*?)}/g,
            (_, placeholderContent: string) => placeholderContent || ''
          )
          return [
            {
              icon: getCompletionItemKind(tool.type),
              label: tool.keyword,
              desc: {
                type: 'doc',
                layer: {
                  level: DocPreviewLevel.Normal,
                  content: ''
                }
              },
              sample: sample,
              insertText: tool.usage.insertText
            }
          ]
        } else if (Array.isArray(tool.usages)) {
          return tool.usages.map((usage) => {
            let sample = usage.insertText.split(' ').slice(1).join(' ')
            sample = sample.replace(
              /\$\{\d+:?(.*?)}/g,
              (_, placeholderContent: string) => placeholderContent || ''
            )
            return {
              icon: getCompletionItemKind(tool.type),
              label: tool.keyword,
              desc: {
                type: 'doc',
                layer: {
                  level: DocPreviewLevel.Normal,
                  content: ''
                }
              },
              sample: sample,
              insertText: usage.insertText
            }
          })
        }
        return []
      })
    }))
  }
}

function getInputItemCategories(project: Project): InputItemCategory[] {
  return [
    toolCategory2InputItemCategory(eventCategory, Icon.Event, '#fabd2c'),
    toolCategory2InputItemCategory(lookCategory, Icon.Look, '#fd8d60'),
    toolCategory2InputItemCategory(motionCategory, Icon.Motion, '#91d644'),
    toolCategory2InputItemCategory(controlCategory, Icon.Control, '#3fcdd9'),
    toolCategory2InputItemCategory(sensingCategory, Icon.Sensing, '#4fc2f8'),
    toolCategory2InputItemCategory(soundCategory, Icon.Sound, '#a074ff'),
    toolCategory2InputItemCategory(getVariableCategory(project), Icon.Variable, '#5a7afe'),
    toolCategory2InputItemCategory(gameCategory, Icon.Game, '#e14e9f')
  ]
}

/** transform from wasm completion item like 'func, keyword, bool, byte, float32, etc.' into Icon type */
// todo: add more case type transform to type
function completionItemType2Icon(type: string): Icon {
  switch (type) {
    case 'func':
      return Icon.Function
    case 'keyword':
      return Icon.Property
    case 'bool':
      return Icon.Property
    default:
      return Icon.Property
  }
}<|MERGE_RESOLUTION|>--- conflicted
+++ resolved
@@ -42,227 +42,6 @@
 
 export type CoordinatorState = {
   definitions: Definition[]
-<<<<<<< HEAD
-=======
-  diagnostics: Diagnostic[]
-}
-
-class HoverProvider {
-  private ui: EditorUI
-  private docAbility: DocAbility
-  private state: CoordinatorState
-
-  constructor(ui: EditorUI, docAbility: DocAbility, state: CoordinatorState) {
-    this.ui = ui
-    this.docAbility = docAbility
-    this.state = state
-  }
-
-  async provideHover(
-    _model: TextModel,
-    ctx: {
-      position: Position
-      hoverUnitWord: string
-      module: string
-      signal: AbortSignal
-    }
-  ): Promise<LayerContent[]> {
-    const contents = this.docAbility.getNormalDoc({
-      id: {
-        module: ctx.module,
-        name: ctx.hoverUnitWord
-      },
-      usages: []
-    })
-
-    const definition = this.findDefinition(ctx.position)
-    const diagnostic = this.findDiagnostic(ctx.position.lineNumber)
-    const matchedContent = this.findMatchedContent(contents, definition)
-    const layerContents: LayerContent[] = []
-
-    if (diagnostic) layerContents.push(this.createDiagnosticContent(diagnostic))
-
-    if (contents && contents.length > 0) {
-      layerContents.push(...this.createDocContents(contents))
-    } else if (definition && definition.usages.length > 0) {
-      // in definition, usages have only one usage
-      const [usage] = definition.usages
-      const content = VariableDefinitionType.includes(usage.type)
-        ? this.createVariableRenameContent(usage)
-        : this.createDefinitionContent(usage, matchedContent)
-      layerContents.push(content)
-    }
-
-    return []
-  }
-
-  private findDefinition(position: Position): Definition | undefined {
-    return this.state.definitions.find((def) => {
-      const tokenLen = def.end_pos - def.start_pos
-      const line = def.start_position.Line
-      const startColumn = def.start_position.Column
-      const endColumn = startColumn + tokenLen
-      return (
-        position.lineNumber === line &&
-        position.column >= startColumn &&
-        position.column <= endColumn
-      )
-    })
-  }
-
-  private findDiagnostic(lineNumber: number): Diagnostic | undefined {
-    return this.state.diagnostics.find((diag) => diag.line === lineNumber)
-  }
-
-  //TODO(callme-taota): fix this
-  // private findMatchedContent(contents: Doc[] | null, definition: Definition | undefined) {
-  //   return contents?.find(
-  //     (content) =>
-  //       definition &&
-  //       content.token.id.name === definition.pkg_name &&
-  //       content.token.id.module === definition.pkg_path
-  //   )
-  // }
-
-  private createDiagnosticContent(diagnostic: Diagnostic): LayerContent {
-    return {
-      type: 'doc',
-      layer: {
-        level: DocPreviewLevel.Error,
-        content: diagnostic.message,
-        recommendAction: {
-          label: this.ui.i18n.t({
-            zh: '没看明白？场外求助',
-            en: 'Not clear? Ask for help'
-          }),
-          activeLabel: this.ui.i18n.t({ zh: '在线答疑', en: 'Online Q&A' }),
-          onActiveLabelClick: () => {
-            // TODO: Add some logic code
-          }
-        }
-      }
-    }
-  }
-
-  private createVariableRenameContent(usage: DefinitionUsage): LayerContent {
-    return {
-      type: 'doc',
-      layer: {
-        level: DocPreviewLevel.Normal,
-        header: {
-          icon: Icon.Variable,
-          declaration: usage.declaration
-        },
-        content: '',
-        moreActions: [
-          {
-            icon: Icon.Rename,
-            label: this.ui.i18n.t({ zh: '重命名', en: 'Rename' }),
-            onClick: () => ({
-              type: 'rename',
-              layer: {
-                placeholder: this.ui.i18n.t({
-                  zh: '请输入新名称',
-                  en: 'Please enter a new name'
-                }),
-                onSubmit: async (
-                  newName: string,
-                  ctx: { signal: AbortSignal },
-                  setError: (message: string) => void
-                ) => {
-                  // TODO: Add some logic code
-                }
-              }
-            })
-          }
-        ]
-      }
-    }
-  }
-
-  //TODO(callme-taota): fix this
-  // private createDefinitionContent(
-  //   usage: DefinitionUsage,
-  //   matchedContent: Doc | undefined
-  // ): LayerContent {
-  //   const actions = matchedContent ? this.createActions(matchedContent) : {}
-  //   return {
-  //     type: 'doc',
-  //     layer: {
-  //       level: DocPreviewLevel.Normal,
-  //       content: matchedContent?.content,
-  //       header: {
-  //         icon: Icon.Function,
-  //         declaration: usage.declaration
-  //       },
-  //       ...actions
-  //     }
-  //   }
-  // }
-
-  //TODO(callme-taota): fix this
-  // private createActions(matchedContent: Doc) {
-  //   return {
-  //     recommendAction: {
-  //       label: this.ui.i18n.t({
-  //         zh: '还有疑惑？场外求助',
-  //         en: 'Still in confusion? Ask for help'
-  //       }),
-  //       activeLabel: this.ui.i18n.t({ zh: '在线答疑', en: 'Online Q&A' }),
-  //       onActiveLabelClick: () => {
-  //         // TODO: Add some logic code
-  //       }
-  //     },
-  //     moreActions: [
-  //       {
-  //         icon: Icon.Document,
-  //         label: this.ui.i18n.t({ zh: '查看文档', en: 'Document' }),
-  //         onClick: () => {
-  //           const detailDoc = this.docAbility.getDetailDoc(matchedContent.token)
-  //           if (!detailDoc) return
-  //           this.ui.invokeDocumentDetail(detailDoc.content)
-  //         }
-  //       }
-  //     ]
-  //   }
-  // }
-
-  //TODO(callme-taota): fix this
-  // private createDocContents(contents: any[]): LayerContent[] {
-  //   return contents.map((doc) => ({
-  //     type: 'doc',
-  //     layer: {
-  //       level: DocPreviewLevel.Normal,
-  //       header: {
-  //         icon: Icon.Function,
-  //         declaration: '' // TODO: implement document struct and set declaration
-  //       },
-  //       content: doc.content,
-  //       recommendAction: {
-  //         label: this.ui.i18n.t({
-  //           zh: '还有疑惑？场外求助',
-  //           en: 'Still in confusion? Ask for help'
-  //         }),
-  //         activeLabel: this.ui.i18n.t({ zh: '在线答疑', en: 'Online Q&A' }),
-  //         onActiveLabelClick: () => {
-  //           // TODO: add some logic code here
-  //         }
-  //       },
-  //       moreActions: [
-  //         {
-  //           icon: Icon.Document,
-  //           label: this.ui.i18n.t({ zh: '查看文档', en: 'Document' }),
-  //           onClick: () => {
-  //             const detailDoc = this.docAbility.getDetailDoc(doc.token)
-  //             if (!detailDoc) return
-  //             this.ui.invokeDocumentDetail(detailDoc.content)
-  //           }
-  //         }
-  //       ]
-  //     }
-  //   }))
-  // }
->>>>>>> 294c9213
 }
 
 export class Coordinator {
@@ -296,9 +75,9 @@
       provideDynamicCompletionItems: this.implementsPreDefinedCompletionProvider.bind(this)
     })
 
-    // ui.registerHoverProvider({
-    // provideHover: this.implementsPreDefinedHoverProvider.bind(this)
-    // })
+    ui.registerHoverProvider({
+      provideHover: this.hoverProvider.provideHover.bind(this.hoverProvider)
+    })
 
     ui.registerSelectionMenuProvider({
       provideSelectionMenuItems: this.implementsSelectionMenuProvider.bind(this)
@@ -391,8 +170,6 @@
       })
   }
 
-  //delete: wait to implement
-
   async implementsSelectionMenuProvider(
     model: TextModel,
     ctx: {
@@ -447,8 +224,8 @@
             style: 'icon',
             behavior: 'triggerCompletion',
             position: {
-              lineNumber: inlayHint.endPosition.Line,
-              column: inlayHint.endPosition.Column
+              lineNumber: inlayHint.end_position.Line,
+              column: inlayHint.end_position.Column
             }
           }
         ]
@@ -459,8 +236,8 @@
             style: 'text',
             behavior: 'none',
             position: {
-              lineNumber: inlayHint.startPosition.Line,
-              column: inlayHint.startPosition.Column
+              lineNumber: inlayHint.start_position.Line,
+              column: inlayHint.start_position.Column
             }
           }
         ]
@@ -470,8 +247,8 @@
             style: 'tag',
             behavior: 'none',
             position: {
-              lineNumber: inlayHint.endPosition.Line,
-              column: inlayHint.endPosition.Column
+              lineNumber: inlayHint.end_position.Line,
+              column: inlayHint.end_position.Column
             }
           })
         }
