--- conflicted
+++ resolved
@@ -73,13 +73,12 @@
       provideSelectionMenuItems: this.implementsSelectionMenuProvider.bind(this)
     })
 
-<<<<<<< HEAD
     ui.registerInlayHintsProvider({
       provideInlayHints: this.implementsInlayHintsProvider.bind(this)
-=======
+    })
+
     ui.registerInputAssistantProvider({
       provideInputAssistant: this.implementsInputAssistantProvider.bind(this)
->>>>>>> e0b974be
     })
   }
 
