import {
  type AttentionHintDecoration,
  AttentionHintLevelEnum,
  type CompletionItem,
  DocPreviewLevel,
  type EditorUI,
  Icon,
  type InlayHintDecoration,
  type InputItem,
  type InputItemCategory,
  type InputItemGroup,
  type SelectionMenuItem,
  type TextModel
} from '@/components/editor/code-editor/EditorUI'
import { Runtime } from '../runtime'
<<<<<<< HEAD
import type { Definition, Hint, TokenDetail } from '../compiler'
=======
import type { Definition, TokenDetail } from '../compiler'
>>>>>>> 2f7a6461
import { Compiler } from '../compiler'
import { ChatBot, Suggest } from '../chat-bot'
import { DocAbility } from '../document'
import { Project } from '@/models/project'
import { type IRange, type Position } from 'monaco-editor'
import {
  controlCategory,
  eventCategory,
  gameCategory,
  lookCategory,
  motionCategory,
  sensingCategory,
  soundCategory
} from '@/components/editor/code-editor/tokens/group'
import { debounce } from '@/utils/utils'
import { HoverProvider } from '@/components/editor/code-editor/coordinators/hoverProvider'
import type { TokenCategory, UsageWithDoc } from '@/components/editor/code-editor/tokens/types'
import { getAllTokens } from '@/components/editor/code-editor/tokens'

type JumpPosition = {
  line: number
  column: number
  fileUri: string
}

export type CoordinatorState = {
  definitions: Definition[]
  inlayHints: Hint[]
}

export class Coordinator {
  project: Project
  ui: EditorUI
  chatBot: ChatBot
  docAbility: DocAbility
  compiler: Compiler
  public updateDefinition = debounce(this._updateDefinition, 300)
  private coordinatorState: CoordinatorState = {
    definitions: [],
    inlayHints: []
  }
  private readonly hoverProvider: HoverProvider
  private suggest: Suggest

  constructor(
    ui: EditorUI,
    runtime: Runtime,
    compiler: Compiler,
    chatBot: ChatBot,
    docAbility: DocAbility,
    project: Project
  ) {
    this.project = project
    this.ui = ui
    this.docAbility = docAbility
    this.chatBot = chatBot
    this.compiler = compiler
    this.hoverProvider = new HoverProvider(ui, docAbility, this.coordinatorState, project)
    this.suggest = new Suggest(() => project)

    ui.registerCompletionProvider({
      provideDynamicCompletionItems: this.implementsCompletionProvider.bind(this)
    })

    ui.registerHoverProvider({
      provideHover: this.hoverProvider.provideHover.bind(this.hoverProvider)
    })

    ui.registerSelectionMenuProvider({
      provideSelectionMenuItems: this.implementsSelectionMenuProvider.bind(this)
    })

    ui.registerInlayHintsProvider({
      provideInlayHints: this.implementsInlayHintsProvider.bind(this)
    })

    ui.registerInputAssistantProvider({
      provideInputAssistant: this.implementsInputAssistantProvider.bind(this)
    })

    ui.registerAttentionHintsProvider({
      provideAttentionHints: this.implementsAttentionHintProvider.bind(this)
    })
  }

  get currentFilename() {
    return (this.project.selectedSprite?.name ?? 'main') + '.spx'
  }

  implementsCompletionProvider(
    model: TextModel,
    ctx: {
      position: Position
      unitWord: string
      signal: AbortSignal
    },
    addItems: (items: CompletionItem[]) => void
  ) {
    // add project variables
    const { sprites, sounds, stage, selectedSprite } = this.project

    const createCompletionItem = (name: string) => ({
      icon: Icon.Variable,
      insertText: `"${name}"`,
      label: `"${name}"`,
      desc: '',
      preview: {
        type: 'doc' as const,
        layer: {
          level: DocPreviewLevel.Normal,
          content: ''
        }
      }
    })

    const items = [
      ...sprites.map((sprite) => createCompletionItem(sprite.name)),
      ...sounds.map((sound) => createCompletionItem(sound.name)),
      ...stage.backdrops.map((backdrop) => createCompletionItem(backdrop.name))
    ]

    if (selectedSprite) {
      const { animations, costumes } = selectedSprite
      items.push(
        ...animations.map((animation) => createCompletionItem(animation.name)),
        ...costumes.map((costume) => createCompletionItem(costume.name))
      )
    }

    addItems(items)

    this.compiler
      .getCompletionItems(
        this.currentFilename,
        this.getProjectAllCodes(),
        ctx.position.lineNumber,
        ctx.position.column
      )
      .then((completionItems) => {
        addItems(
          completionItems.map((completionItem) => {
            return {
              icon: usageType2Icon(completionItem.type),
              insertText: completionItem.insertText,
              label: completionItem.label,
              desc: '',
              preview: {
                type: 'doc',
                layer: {
                  level: DocPreviewLevel.Normal,
                  content: '' /* todo: get content with docAbility */
                }
              }
            }
          })
        )
      })

    // this.suggest
    //   .startSuggestTask({
    //     code: model.getValue(),
    //     position: {
    //       line: ctx.position.lineNumber,
    //       column: ctx.position.column
    //     }
    //   })
    //   .then((items) => {
    //     addItems(
    //       items.map((item) => {
    //         return {
    //           icon: Icon.AIAbility,
    //           insertText: ctx.unitWord + item.insertText,
    //           label: ctx.unitWord + item.label,
    //           desc: ctx.unitWord + item.label,
    //           preview: {
    //             type: 'doc',
    //             layer: {
    //               level: DocPreviewLevel.Normal,
    //               content: ''
    //             }
    //           }
    //         }
    //       })
    //     )
    //   })
  }

  async implementsSelectionMenuProvider(
    model: TextModel,
    ctx: {
      selection: IRange
      selectContent: string
    }
  ): Promise<SelectionMenuItem[]> {
    return [
      {
        icon: Icon.AIAbility,
        label: this.ui.i18n.t({ zh: '对这段代码有疑惑', en: 'Suspect this code' }),
        action: () => {
          const chat = this.chatBot.startExplainChat(ctx.selectContent)
          this.ui.invokeAIChatModal(chat)
        }
      },
      {
        icon: Icon.AIAbility,
        label: this.ui.i18n.t({ zh: '这段代码无法正常运行', en: 'This code cannot run properly' }),
        action: () => {
          const chat = this.chatBot.startFixCodeChat(ctx.selectContent)
          this.ui.invokeAIChatModal(chat)
        }
      },
      {
        icon: Icon.AIAbility,
        label: this.ui.i18n.t({ zh: '给这段代码添加注释', en: 'Add explanation to this code' }),
        action: () => {
          const chat = this.chatBot.startCommentChat(ctx.selectContent)
          this.ui.invokeAIChatModal(chat)
        }
      }
    ]
  }
  async implementsInlayHintsProvider(
    model: TextModel,
    ctx: {
      signal: AbortSignal
    }
  ): Promise<InlayHintDecoration[]> {
    const inlayHints = await this.compiler.getInlayHints(
      this.currentFilename,
      this.getProjectAllCodes()
    )

    if (ctx.signal.aborted) return []
    this.coordinatorState.inlayHints = inlayHints
    return inlayHints.flatMap((inlayHint): InlayHintDecoration[] => {
      // from compiler has two type of inlay hint, so here use if else to distinguish
      if (inlayHint.type === 'play') {
        return [
          {
            content: Icon.Playlist,
            style: 'icon',
            behavior: 'triggerCompletion',
            position: {
              lineNumber: inlayHint.endPosition.line,
              column: inlayHint.endPosition.column
            }
          }
        ]
      } else {
        const hints: InlayHintDecoration[] = [
          {
            content: inlayHint.name,
            style: 'text',
            behavior: 'none',
            position: {
              lineNumber: inlayHint.startPosition.line,
              column: inlayHint.startPosition.column
            }
          }
        ]
        if (inlayHint.unit) {
          hints.push({
            content: inlayHint.name,
            style: 'tag',
            behavior: 'none',
            position: {
              lineNumber: inlayHint.endPosition.line,
              column: inlayHint.endPosition.column
            }
          })
        }
        return hints
      }
    })
  }

  implementsAttentionHintProvider(
    model: TextModel,
    setHints: (hints: AttentionHintDecoration[]) => void,
    ctx: {
      signal: AbortSignal
    }
  ): void {
    this.compiler
      .getDiagnostics(this.currentFilename, this.getProjectAllCodes())
      .then((diagnostics) => {
        if (ctx.signal.aborted) return
        setHints(
          diagnostics
            .filter((diagnostic) => diagnostic.filename === this.currentFilename)
            .map((diagnostic) => {
              const word = model.getWordAtPosition({
                lineNumber: diagnostic.line,
                column: diagnostic.column
              })

              return {
                level: AttentionHintLevelEnum.ERROR,
                message: diagnostic.message,
                range: {
                  startColumn: diagnostic.column,
                  startLineNumber: diagnostic.line,
                  endColumn: word?.endColumn ?? diagnostic.column,
                  endLineNumber: diagnostic.line
                },
                hoverContent: {
                  type: 'doc',
                  layer: {
                    level: DocPreviewLevel.Error,
                    content: diagnostic.message,
                    recommendAction: {
                      label: this.ui.i18n.t({
                        zh: '没看明白？场外求助',
                        en: 'Not clear? Ask for help'
                      }),
                      activeLabel: this.ui.i18n.t({ zh: '在线答疑', en: 'Online Q&A' }),
                      onActiveLabelClick: () => {
                        // TODO: Add some logic code
                      }
                    }
                  }
                }
              }
            })
        )
      })
  }

  getProjectAllCodes() {
    const spritesCodes = this.project.sprites.map((sprite) => ({
      filename: sprite.name + '.spx',
      content: sprite.code
    }))

    const stageCodes = [{ filename: 'main.spx', content: this.project.stage.code }]

    return [...spritesCodes, ...stageCodes]
  }

  async implementsInputAssistantProvider(ctx: {
    signal: AbortSignal
  }): Promise<InputItemCategory[]> {
    const categories = [
      { category: eventCategory, icon: Icon.Event, color: '#fabd2c' },
      { category: lookCategory, icon: Icon.Look, color: '#fd8d60' },
      { category: motionCategory, icon: Icon.Motion, color: '#91d644' },
      { category: controlCategory, icon: Icon.Control, color: '#3fcdd9' },
      { category: sensingCategory, icon: Icon.Sensing, color: '#4fc2f8' },
      { category: soundCategory, icon: Icon.Sound, color: '#a074ff' },
      { category: gameCategory, icon: Icon.Game, color: '#e14e9f' }
    ]

    const tokenList = Object.values(getAllTokens())
    const tokenDetails = await this.compiler.getTokensDetail(tokenList.map((token) => token.id))
    const tokenDetailsMap: Record<string, TokenDetail> = {}
    tokenDetails.forEach((tokenDetail) => {
      const key = `${tokenDetail.pkgPath}/${tokenDetail.name}`
      tokenDetailsMap[key] = tokenDetail
    })

    if (ctx.signal.aborted) return []
    const inputAssistant: InputItemCategory[] = new Array(categories.length)

    for (let i = 0; i < categories.length; i++) {
      if (ctx.signal.aborted) return []
      const { category, icon, color } = categories[i]
      inputAssistant[i] = await toolCategory2InputItemCategory(
        category,
        icon,
        color,
        this.ui,
        this.docAbility,
        tokenDetailsMap,
        !this.project.selectedSprite
      )
    }

    return inputAssistant
  }

  private async _updateDefinition() {
    this.coordinatorState.definitions = await this.compiler.getDefinition(
      this.currentFilename,
      this.getProjectAllCodes()
    )
  }

  public jump(position: JumpPosition): void {}
}

async function toolCategory2InputItemCategory(
  category: TokenCategory,
  icon: Icon,
  color: string,
  ui: EditorUI,
  docAbility: DocAbility,
  tokenDetailsMap: Record<string, TokenDetail>,
  isInStageCode: boolean
): Promise<InputItemCategory> {
  const inputItemGroups: InputItemGroup[] = []
  const transferUsageDeclaration = (declaration: string) =>
    declaration
      // if parma type is func() (func(mi *github.com/goplus/spx.MovingInfo))
      // this line remove: "*"
      .replace(/\*/g, '')
      // this line remove: "github.com/goplus/spx."
      .replace(/(?:[\w/]+\.)+/g, '')
  for (const group of category.groups) {
    const inputItems: InputItem[] = []
    for (const token of group.tokens) {
      const tokenWithDoc = await docAbility.getNormalDoc(token.id)
      const key = `${token.id.pkgPath}/${token.id.name}`
      const tokenDetail: TokenDetail | undefined = tokenDetailsMap[key]

      const tokenUsages = tokenDetail?.usages || []
      const docUsages: Array<UsageWithDoc> = tokenWithDoc.usages

      const docUsageIdxMap = new Map<string, number>()

      // current logic is only show document, not shown all wasm usages.

      // collect all usages from document and next get wasm usage to merge it.
      const finalUsages: Array<UsageWithDoc> = docUsages
      docUsages.forEach((usage, i) => docUsageIdxMap.set(usage.id, i))
      // here is wasm usage merge doc usage to full finalUsages
      tokenUsages.forEach((usage) => {
        const idx = docUsageIdxMap.get(usage.usageID)
        // for number 0 is falsy, can not use `if (idx)`
        if (idx == null) return
        finalUsages[idx].declaration = transferUsageDeclaration(finalUsages[idx].declaration)
      })

      finalUsages
        // this filter is used find usage to match current Sprite Code or Stage Code
        .filter((usage) => {
          if (!isInStageCode) return true
          // some effect may empty but pre-defined in tokens like if, function, const, etc.
          if (!usage.target && token.id.pkgPath === 'gop') return true
          return ['All', 'Stage'].includes(usage.target)
        })
        .forEach((usage) => {
          inputItems.push({
            icon: usageEffect2Icon(usage.effect),
            label: token.id.name,
            sample: usage.sample,
            insertText: usage.insertText,
            desc: {
              type: 'doc',
              layer: {
                level: DocPreviewLevel.Normal,
                content: usage.doc,
                header: {
                  icon: usageEffect2Icon(usage.effect),
                  declaration: usage.declaration
                },
                recommendAction: {
                  label: ui.i18n.t({
                    zh: '还有疑惑？场外求助',
                    en: 'Still in confusion? Ask for help'
                  }),
                  activeLabel: ui.i18n.t({ zh: '在线答疑', en: 'Online Q&A' }),
                  onActiveLabelClick: () => {
                    // TODO: add some logic code here
                  }
                },
                moreActions: [
                  {
                    icon: Icon.Document,
                    label: ui.i18n.t({ zh: '查看文档', en: 'Document' }),
                    onClick: () => {
                      const usageId = usage.id
                      docAbility.getDetailDoc(token.id).then((detailDoc) => {
                        const usageDetailDoc = detailDoc.usages.find(
                          (usage: UsageWithDoc) => usage.id === usageId
                        )?.doc
                        if (!usageDetailDoc)
                          return console.warn(
                            'usageDetailDoc not found. tokenId: ' +
                              JSON.stringify(token.id) +
                              ' usageId: ' +
                              usageId
                          )
                        ui.invokeDocumentDetail(usageDetailDoc)
                      })
                    }
                  }
                ]
              }
            }
          })
        })
    }

    if (!inputItems.length) continue
    inputItemGroups.push({
      label: group.label,
      inputItems: inputItems
    })
  }
  return {
    icon,
    color,
    label: category.label,
    groups: inputItemGroups
  }
}

/** transform pre-defined token usage effect into Icon type */
export function usageEffect2Icon(effect: string): Icon {
  switch (effect) {
    case 'read':
      return Icon.Read
    case 'listen':
      return Icon.Listen
    case 'func':
      return Icon.Function
    default:
      return Icon.Function
  }
}

/* transform wasm token usage type item like 'func, keyword, bool, byte, float32, etc.'  */
export function usageType2Icon(type: string): Icon {
  switch (type) {
    case 'code':
      return Icon.Code
    case 'keyword':
      return Icon.Write
    case 'bool':
      return Icon.Read
    // todo: add more case type transform to Icon type
    default:
      return Icon.Function
  }
}

/* transform wasm definition structName item like 'Sound, Game, Camera, etc.' into TokenUsage Target  */
export function definitionStructName2Target(structName: string): 'All' | 'Sprite' | 'Stage' {
  switch (structName) {
    case 'Game':
      return 'Stage'
    default:
      return 'All'
  }
}<|MERGE_RESOLUTION|>--- conflicted
+++ resolved
@@ -13,11 +13,7 @@
   type TextModel
 } from '@/components/editor/code-editor/EditorUI'
 import { Runtime } from '../runtime'
-<<<<<<< HEAD
-import type { Definition, Hint, TokenDetail } from '../compiler'
-=======
-import type { Definition, TokenDetail } from '../compiler'
->>>>>>> 2f7a6461
+import type { Definition, TokenDetail, Hint } from '../compiler'
 import { Compiler } from '../compiler'
 import { ChatBot, Suggest } from '../chat-bot'
 import { DocAbility } from '../document'
