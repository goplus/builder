import {
  type CompletionItem,
  DocPreviewLevel,
  type EditorUI,
  Icon,
  type LayerContent,
  type TextModel
} from '@/components/editor/code-editor/EditorUI'
import { Runtime } from '../runtime'
import { Compiler } from '../compiler'
import { ChatBot } from '../chat-bot'
import { DocAbility } from '../document'
import { Project } from '@/models/project'
import { type Position } from 'monaco-editor'
import type { I18n } from '@/utils/i18n'
import { keywords, typeKeywords } from '@/utils/spx'
import { getAllTools, ToolType } from '@/components/editor/code-editor/tools'

type JumpPosition = {
  line: number
  column: number
  fileUri: string
}

export class Coordinator {
  project: Project
  ui: EditorUI
  docAbility: DocAbility

  constructor(
    ui: EditorUI,
    runtime: Runtime,
    compiler: Compiler,
    chatBot: ChatBot,
    docAbility: DocAbility,
    project: Project
  ) {
    this.project = project
    this.ui = ui
    this.docAbility = docAbility

    ui.registerCompletionProvider({
      // do not use `provideDynamicCompletionItems: this.implementsPreDefinedCompletionProvider` this will change `this` pointer to `{provideDynamicCompletionItems: ()=> void}`
      // and throw undefined error
      provideDynamicCompletionItems: this.implementsPreDefinedCompletionProvider.bind(this)
    })

    ui.registerHoverProvider({
      provideHover: this.implementsPreDefinedHoverProvider.bind(this)
    })
  }

  implementsPreDefinedCompletionProvider(
    _model: TextModel,
    _ctx: {
      position: Position
      unitWord: string
      signal: AbortSignal
    },
    addItems: (items: CompletionItem[]) => void
  ) {
    addItems(getCompletionItems(this.ui.i18n, this.project))
  }

  async implementsPreDefinedHoverProvider(
    _model: TextModel,
    ctx: {
      position: Position
      hoverUnitWord: string
      signal: AbortSignal
    }
  ): Promise<LayerContent[]> {
    const contents = this.docAbility.getNormalDoc({
      module: '',
      name: ctx.hoverUnitWord
    })

    if (!contents || contents.length === 0) {
      return []
    }

    return contents.map((doc) => ({
      level: DocPreviewLevel.Normal,
      content: doc.content,
      recommendAction: {
        label: this.ui.i18n.t({ zh: '还有疑惑？场外求助', en: 'Still in confusion? Ask for help' }),
        activeLabel: this.ui.i18n.t({ zh: '在线答疑', en: 'Online Q&A' }),
        onActiveLabelClick: () => {
          // TODO: add some logic code here
        }
      },
      moreActions: [
        {
          icon: Icon.Document,
          label: this.ui.i18n.t({ zh: '查看文档', en: 'Document' }),
          onClick: () => {
<<<<<<< HEAD
            this.ui.invokeDocumentDetail(content)
=======
            const detailDoc = this.docAbility.getDetailDoc(doc.token)
            if (!detailDoc) return
            this.ui.invokeDocumentDetail(detailDoc.content)
>>>>>>> e1a95ab6
          }
        }
      ]
    }))
  }

  public jump(position: JumpPosition): void {}
}

function getCompletionItems(i18n: I18n, project: Project): CompletionItem[] {
  const items: CompletionItem[] = [
    ...keywords.map((keyword) => ({
      label: keyword,
      insertText: keyword,
      icon: Icon.Keywords,
      desc: '',
      preview: {
        level: DocPreviewLevel.Normal,
        content: ''
      }
    })),
    ...typeKeywords.map((typeKeyword) => ({
      label: typeKeyword,
      insertText: typeKeyword,
      icon: Icon.Keywords,
      desc: '',
      preview: {
        level: DocPreviewLevel.Normal,
        content: ''
      }
    }))
  ]
  for (const tool of getAllTools(project)) {
    const basics = {
      label: tool.keyword,
      icon: getCompletionItemKind(tool.type),
      preview: {
        level: 1,
        content: ''
      }
    }
    if (tool.usage != null) {
      items.push({
        ...basics,
        insertText: tool.usage.insertText,
        desc: i18n.t(tool.desc)
      })
      continue
    }
    for (const usage of tool.usages!) {
      items.push({
        ...basics,
        insertText: usage.insertText,
        desc: [i18n.t(tool.desc), i18n.t(usage.desc)].join(' - ')
      })
    }
  }
  return items
}

function getCompletionItemKind(type: ToolType): Icon {
  switch (type) {
    case ToolType.method:
      return Icon.Function
    case ToolType.function:
      return Icon.Function
    case ToolType.constant:
      return Icon.Prototype
    case ToolType.keyword:
      return Icon.Keywords
    case ToolType.variable:
      return Icon.Prototype
  }
}<|MERGE_RESOLUTION|>--- conflicted
+++ resolved
@@ -94,13 +94,9 @@
           icon: Icon.Document,
           label: this.ui.i18n.t({ zh: '查看文档', en: 'Document' }),
           onClick: () => {
-<<<<<<< HEAD
-            this.ui.invokeDocumentDetail(content)
-=======
             const detailDoc = this.docAbility.getDetailDoc(doc.token)
             if (!detailDoc) return
             this.ui.invokeDocumentDetail(detailDoc.content)
->>>>>>> e1a95ab6
           }
         }
       ]
