--- conflicted
+++ resolved
@@ -397,8 +397,11 @@
               label: completionItem.label,
               desc: '',
               preview: {
-                level: DocPreviewLevel.Normal,
-                content: '' /* todo: get content with docAbility */
+                type: 'doc',
+                layer: {
+                  level: DocPreviewLevel.Normal,
+                  content: '' /* todo: get content with docAbility */
+                }
               }
             }
           })
@@ -551,7 +554,6 @@
     return getInputItemCategories(this.project)
   }
 
-<<<<<<< HEAD
   private async _updateDefinition() {
     const definition = await this.compiler.getDefinition(
       this.currentFilename,
@@ -561,9 +563,6 @@
   }
 
   public jump(position: JumpPosition): void {}
-=======
-  public jump(position: JumpPosition): void { }
->>>>>>> 8c9d1c12
 }
 
 function getCompletionItems(i18n: I18n, project: Project): CompletionItem[] {
