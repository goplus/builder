--- conflicted
+++ resolved
@@ -107,11 +107,7 @@
   }
 
   implementsCompletionProvider(
-<<<<<<< HEAD
-    _model: TextModel,
-=======
     model: TextModel,
->>>>>>> 0074f8be
     ctx: {
       position: Position
       unitWord: string
@@ -119,8 +115,6 @@
     },
     addItems: (items: CompletionItem[]) => void
   ) {
-    // todo: check is typing play function params
-
     // add project variables
     const { sprites, sounds, stage, selectedSprite } = this.project
 
