import type { Token, TokenId, TokenUsage } from '@/components/editor/code-editor/compiler'
import type { I18n } from '@/utils/i18n'
import { Project } from '@/models/project'
import { getAllTokens } from '@/components/editor/code-editor/tools'
import type { Markdown } from './EditorUI'

export type UsageDocumentContent = Markdown

<<<<<<< HEAD
export type TokenDetail = Token & Doc

type Doc = Token & {
  usages: usageWithDoc[]
=======
export type Doc = {
  content: MarkDown
  token: Token
>>>>>>> 00a3851a
}

type usageWithDoc = {
  doc: UsageDocumentContent
} & TokenUsage

export class DocAbility {
  private readonly i18n: I18n
  private readonly project: Project

  constructor(i18n: I18n, getProject: () => Project) {
    this.i18n = i18n
    this.project = getProject()
  }

  public async getNormalDoc(token: Token): Promise<Doc> {
    const usages: usageWithDoc[] = token.usages.map(usage => ({ ...usage, doc: '' }));
    for (const usage of usages) {
      const content = await getUsageDocumentFromDir(token.id, usage, this.i18n)
      if (content?.includes('$picPath$')) {
        content.replace('$picPath$', await getGIFFromPath(`${token.id.module}/${token.id.name}`))
      }
      if (content != null) {
        usage.doc = content
      }
    }
    const doc: Doc = { ...token, usages }
    return doc
  }

  public async getDetailDoc(token: Token): Promise<Doc> {
    const usages: usageWithDoc[] = token.usages.map(usage => ({ ...usage, doc: '' }));
    for (const usage of usages) {
      const content = await getUsageDocumentDetailFromDir(token.id, usage, this.i18n)
      if (content?.includes('$picPath$')) {
        content.replace('$picPath$', await getGIFFromPath(`${token.id.module}/${token.id.name}`))
      }
      if (content != null) {
        usage.doc = content
      }
    }
    const doc: Doc = { ...token, usages }
    return doc
  }
}

async function getUsageDocumentFromDir(
  token: TokenId,
  usage: TokenUsage,
  i18n: I18n
): Promise<string | null> {
  if (!(await checkDocumentExistence(token, i18n.lang.value))) {
    return null
  }
  if (await checkDocumentOverloadExistence(`${token.name}__${usage.id}`, i18n.lang.value)) {
    return await readDir(`${token.name}__${usage.id}`, i18n.lang.value)
  } else {
    return await readDir(token.name, i18n.lang.value)
  }
}

async function getUsageDocumentDetailFromDir(
  token: TokenId,
  usage: TokenUsage,
  i18n: I18n
): Promise<string | null> {
  if (!(await checkDocumentExistence(token, i18n.lang.value))) {
    return null
  }
  if (await checkDocumentOverloadExistence(`${token.name}__${usage.id}`, i18n.lang.value)) {
    return await readDir(`${token.name}__${usage.id}_detail`, i18n.lang.value)
  } else {
    return await readDir(`${token.name}_detail`, i18n.lang.value)
  }
}

async function readDir(fileName: string, locale: string): Promise<string | null> {
  const markdownModules = import.meta.glob(`./docs/**/*.md`, { as: 'raw' })
  const baseUri = `./docs/${locale}/${fileName}`
  for (const path in markdownModules) {
    if (path.includes(baseUri)) {
      const module = await markdownModules[path]()
      return module
    }
  }
  return null
}

async function checkDocumentExistence(token: TokenId, locale: string): Promise<boolean> {
  const markdownModules = import.meta.glob(`./docs/**/*.md`, { as: 'raw' })

  for (const path in markdownModules) {
    if (path.includes(`/${locale}/`) && path.includes(token.name) && path.includes(token.module)) {
      return true
    }
  }
  return false
}

async function checkDocumentOverloadExistence(fileName: string, locale: string): Promise<boolean> {
  const markdownModules = import.meta.glob(`./docs/**/*.md`, { as: 'raw' })

  for (const path in markdownModules) {
    if (path.includes(`/${locale}/`) && path.includes(fileName) && path.includes('__')) {
      return true
    }
  }
  return false
}

async function getGIFFromPath(path: string): Promise<string> {
  const gifDir = import.meta.glob('./docs/gif/**/*.gif', { as: 'url' })
  for (const key in gifDir) {
    if (key.includes(path)) {
      return gifDir[key]()
    }
  }
  return ''
}

function markdownFilenameExtract(fullName: string): object {
  const obj = {
    simpleName: '',
    overload: '0',
    detail: false
  }
  const splitName = fullName.split('_')
  switch (splitName.length) {
    case 1:
      obj.simpleName = fullName
      break
    case 2:
      obj.simpleName = splitName[0]
      if (fullName.includes('detail')) {
        obj.detail = true
      } else {
        obj.overload = splitName[1]
      }
      break
    case 3:
      obj.simpleName = splitName[0]
      obj.overload = splitName[1]
      obj.detail = true
      break
  }
  return obj
}

function getDocumentsByKeywords(keyword: string, i18n: I18n, project: Project) {
  const tools = getAllTokens(project)
  const tool = tools.find((s) => s.keyword === keyword)
  if (tool == null) return
  let text = i18n.t(tool.desc) + i18n.t({ en: ', e.g.', zh: '，示例：' })
  const result: string[] = []

  if (tool.usage != null) {
    text += '\n' + '```gop' + '\n' + tool.usage.sample + '\n' + '```'
    result.push(text)
  } else {
    tool
      .usages!.map((usage) => {
        const colon = i18n.t({ en: ': ', zh: '：' })
        const desc = i18n.t(usage.desc)
        return desc + colon + '\n' + '```gop' + '\n' + usage.sample + '\n' + '```'
      })
      .forEach((item) => {
        result.push(text + '\n' + item)
      })
  }
  return result
}<|MERGE_RESOLUTION|>--- conflicted
+++ resolved
@@ -6,16 +6,10 @@
 
 export type UsageDocumentContent = Markdown
 
-<<<<<<< HEAD
 export type TokenDetail = Token & Doc
 
-type Doc = Token & {
+export type Doc = Token & {
   usages: usageWithDoc[]
-=======
-export type Doc = {
-  content: MarkDown
-  token: Token
->>>>>>> 00a3851a
 }
 
 type usageWithDoc = {
