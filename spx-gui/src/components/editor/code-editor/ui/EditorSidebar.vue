--- conflicted
+++ resolved
@@ -1,9 +1,5 @@
 <script setup lang="ts">
-<<<<<<< HEAD
 import { computed, onMounted, onUnmounted, ref, shallowRef, watch } from 'vue'
-=======
-import { computed, onMounted, onUnmounted, ref, shallowRef } from 'vue'
->>>>>>> eb679dfc
 import ToolItem from './ToolItem.vue'
 import IconCollapse from './icons/collapse.svg?raw'
 import IconOverview from './icons/overview.svg?raw'
@@ -23,7 +19,6 @@
 
 const collapsed = ref(false)
 const categories = ref<InputItemCategory[]>([])
-<<<<<<< HEAD
 const controller = ref<AbortController | null>(null)
 
 watch(
@@ -32,7 +27,7 @@
     if (controller.value) {
       controller.value.abort()
     }
-    
+
     controller.value = new AbortController()
 
     props.ui.requestInputAssistantProviderResolve({
@@ -48,19 +43,6 @@
   if (controller.value) {
     controller.value.abort()
   }
-=======
-// todo: listen sprite change
-const controller = new AbortController()
-
-onMounted(async () => {
-  categories.value = await props.ui.requestInputAssistantProviderResolve({
-    signal: controller.signal
-  })
-})
-
-onUnmounted(() => {
-  controller.abort()
->>>>>>> eb679dfc
 })
 
 const activeCategoryIndex = shallowRef(0)
