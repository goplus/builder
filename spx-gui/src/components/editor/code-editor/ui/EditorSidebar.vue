<script setup lang="ts">
import { onMounted, onUnmounted, ref, shallowRef, watch } from 'vue'
import ToolItem from './ToolItem.vue'
import IconCollapse from './icons/collapse.svg?raw'
import IconOverview from './icons/overview.svg?raw'
import { UITooltip } from '@/components/ui'
import MarkdownPreview from '@/components/editor/code-editor/ui/MarkdownPreview.vue'
import { icon2SVG, normalizeIconSize } from '@/components/editor/code-editor/ui/common'
import type { EditorUI, InputItemCategory } from '@/components/editor/code-editor/EditorUI'
import { debounce, useLocalStorage } from '@/utils/utils'
import { useEditorCtx } from '@/components/editor/EditorContextProvider.vue'
import { onBeforeUpdate } from 'vue'

const props = defineProps<{
  ui: EditorUI
}>()

defineEmits<{
  insertText: [insertText: string]
}>()

const collapsed = useLocalStorage('spx-gui-sidebar-collapse', false)
const editorCtx = useEditorCtx()
const categories = ref<InputItemCategory[]>([])
const abortController = ref<AbortController | null>(null)

watch(
  () => editorCtx.project.selected?.type,
  () => {
    if (abortController.value) abortController.value.abort()

    const currentAbortController = new AbortController()
    abortController.value = currentAbortController

    props.ui
      .requestInputAssistantProviderResolve({
        signal: currentAbortController.signal
      })
      .then((result) => {
        if (currentAbortController.signal.aborted) return
        categories.value = result
      })
  },
  { immediate: true }
)

onUnmounted(() => {
  if (abortController.value) abortController.value.abort()
})

const activeCategoryIndex = shallowRef(0)
const isInCategoryClickScrollingState = ref(false)

const cancelCategoryClickScrollingState = debounce(() => {
  isInCategoryClickScrollingState.value = false
}, 100)

function handleCategoryClick(index: number) {
  props.ui.documentDetailState.visible = false
  activeCategoryIndex.value = index

  if (categoryTitleElements.value[index] && sidebarContainerElement.value) {
    const el = categoryTitleElements.value[index]
    const top = el.offsetTop
    sidebarContainerElement.value.scrollTo({
      top: top,
      behavior: 'smooth'
    })
    isInCategoryClickScrollingState.value = true
  }
}

const categoryTitleElements = ref<HTMLElement[]>([])
const sidebarContainerElement = ref<HTMLElement | null>(null)

function setCategoryTitleRef(el: HTMLElement | null, index: number) {
  if (el) categoryTitleElements.value[index] = el
}

onBeforeUpdate(() => {
  categoryTitleElements.value = []
})

function handleScroll() {
  if (!(sidebarContainerElement.value && categoryTitleElements.value.length)) return
  cancelCategoryClickScrollingState()
  const scrollTop = sidebarContainerElement.value.scrollTop
  const containerHeight = sidebarContainerElement.value.clientHeight
  let activeIndex = 0
  for (let i = 0; i < categoryTitleElements.value.length; i++) {
    const el: HTMLElement | null = categoryTitleElements.value[i]
    if (!el) continue
    const offsetTop = el.offsetTop
    if (scrollTop >= offsetTop - containerHeight / 2) {
      activeIndex = i
    } else {
      break
    }
  }
  if (isInCategoryClickScrollingState.value) return
  activeCategoryIndex.value = activeIndex
}

onMounted(() => {
  sidebarContainerElement.value?.addEventListener('scroll', handleScroll)
})

onUnmounted(() => {
  sidebarContainerElement.value?.removeEventListener('scroll', handleScroll)
})
</script>

<template>
  <!-- eslint-disable vue/no-v-html -->
  <!--  this ul element area is sidebar tab nav  -->
  <ul
    class="categories-wrapper skeleton-wrapper"
    :class="{
      'divide-line': collapsed
    }"
  >
    <template v-if="categories.length">
      <li
        v-for="(category, i) in categories"
        v-show="category.groups.length > 0"
        :key="i"
        class="category"
        :class="{ active: i === activeCategoryIndex }"
        :style="{ '--category-color': category.color }"
        @click="handleCategoryClick(i)"
      >
<<<<<<< HEAD
=======
        <!-- eslint-disable vue/no-v-html -->
>>>>>>> 2f7a6461
        <div class="icon" v-html="icon2SVG(category.icon)"></div>
        <p class="label">{{ $t(category.label) }}</p>
      </li>
    </template>
    <template v-else>
<<<<<<< HEAD
      <!-- todo: add skeleton icon animation -->
=======
      <li v-for="i in 7" :key="i" class="category skeleton-category"></li>
>>>>>>> 2f7a6461
    </template>
    <li class="categories-tools">
      <UITooltip>
        {{ collapsed ? $t({ zh: '展开', en: 'Collapse' }) : $t({ zh: '折叠', en: 'Expand' }) }}
        <template #trigger>
          <span
            class="collapse-button"
            :class="{
              collapsed: collapsed
            }"
            @click="collapsed = !collapsed"
          >
            <span class="icon" v-html="IconCollapse"></span>
          </span>
        </template>
      </UITooltip>
    </li>
  </ul>
  <!--  this area this used for sidebar main content display like: code shortcut input, document detail view, etc.  -->
  <div
    ref="sidebarContainerElement"
    :style="{
      width: collapsed ? '0' : undefined
    }"
    class="sidebar-container"
  >
    <section v-if="!ui.documentDetailState.visible" class="tools-wrapper">
      <template v-if="categories.length">
        <template v-for="(category, i) in categories" :key="i">
          <h4 :ref="(el) => setCategoryTitleRef(el as HTMLElement | null, i)" class="title">
            {{ $t(category.label) }}
          </h4>
          <div v-for="(group, j) in category.groups" :key="j" class="def-group">
            <h5 class="group-title">{{ $t(group.label) }}</h5>
            <div class="defs">
              <ToolItem
                v-for="(def, n) in group.inputItems"
                :key="n"
                :input-item="def"
                @use-snippet="$emit('insertText', $event)"
              />
            </div>
          </div>
        </template>
      </template>
      <template v-else>
        <div class="skeleton-wrapper">
          <h4 class="skeleton-title"></h4>
          <div v-for="i in 7" :key="i" class="skeleton-group">
            <h5 class="skeleton-group-title"></h5>
            <div class="skeleton-items">
              <div
                v-for="j in Math.floor(Math.random() * 5) + 3"
                :key="j"
                class="skeleton-item"
              ></div>
            </div>
          </div>
        </div>
      </template>
    </section>
    <section v-else class="document-wrapper">
      <header class="header">
        <span
          :ref="(el) => normalizeIconSize(el as Element, 28)"
          class="icon"
          v-html="IconOverview"
        ></span>
        <span class="title"> OVERVIEW </span>
      </header>
      <MarkdownPreview
        class="detail"
        theme="detail"
        :content="ui.documentDetailState.document"
      ></MarkdownPreview>
    </section>
  </div>
</template>
<style lang="scss" scoped>
.categories-wrapper {
  flex: 0 0 60px;
  padding: 12px 4px;
  display: flex;
  flex-direction: column;
  gap: 12px;
  border-right: 1px solid transparent;

  &.divide-line {
    border-right-color: var(--ui-color-grey-300);
  }
}

.category {
  width: 52px;
  height: 52px;
  display: flex;
  flex-direction: column;
  align-items: center;
  justify-content: center;
  border-radius: var(--ui-border-radius-1);
  color: var(--category-color);
  cursor: pointer;

  &.active {
    color: var(--ui-color-grey-100);
    background-color: var(--category-color);
    cursor: pointer;
  }

  .icon {
    width: 24px;
    height: 24px;
  }

  .label {
    margin-top: 2px;
    text-align: center;
    font-size: 10px;
    line-height: 1.6;
  }
}

.categories-tools {
  margin-top: auto;
}

.collapse-button {
  display: inline-flex;
  justify-content: center;
  width: 100%;
  cursor: pointer;
  transition: 0.3s;
  transform: rotate(180deg);

  &.collapsed {
    transform: rotate(0);
  }

  .icon {
    display: inline-flex;
    align-items: center;
    justify-content: center;
    width: 36px;
    height: 36px;
    padding: 4px;
    background-color: #ededed;
    border-radius: 999px;
  }
}

.sidebar-container {
  overflow-y: auto;
  flex-shrink: 0;
  width: 240px;
  background-color: white;
  transition: 0.3s;
}

@media (min-width: 1280px) {
  .sidebar-container {
    width: 240px;
  }
}

@media (min-width: 1440px) {
  .sidebar-container {
    width: 310px;
  }
}

@media (min-width: 1600px) {
  .sidebar-container {
    width: 360px;
  }
}

.tools-wrapper {
  padding: 0 12px 12px;

  .title {
    padding-top: 12px;
    font-size: var(--ui-font-size-text);
    color: var(--ui-color-title);
    white-space: nowrap;
  }

  .def-group {
    margin: 12px 0;
    display: flex;
    flex-direction: column;
    gap: 8px;

    + .def-group {
      padding-top: 12px;
      border-top: 1px dashed var(--ui-color-border);
    }
  }

  .group-title {
    color: var(--ui-color-grey-700);
    font-size: 12px;
    line-height: 1.5;
    white-space: nowrap;
  }

  .defs {
    display: flex;
    gap: 12px;
    flex-wrap: wrap;
  }
}

.skeleton-wrapper {
  .skeleton-category {
    background-color: #f0f0f0;
    animation: skeleton-loading 1.5s infinite;
  }

  .skeleton-title {
    height: 24px;
    width: 80%;
    margin: 12px 0 20px;
    background-color: #f0f0f0;
    animation: skeleton-loading 1.5s infinite;
  }

  .skeleton-group {
    margin-bottom: 20px;

    .skeleton-group-title {
      height: 24px;
      width: 60%;
      background-color: #f0f0f0;
      margin-bottom: 12px;
      animation: skeleton-loading 1.5s infinite;
    }

    .skeleton-items {
      gap: 12px;

      .skeleton-item {
        height: 32px;
        margin-bottom: 12px;
        background-color: #f0f0f0;
        border-radius: 4px;
        animation: skeleton-loading 1.5s infinite;
      }
    }
  }
}

@keyframes skeleton-loading {
  0% {
    background-position: 200% 0;
  }
  100% {
    background-position: -200% 0;
  }
}

.skeleton-category,
.skeleton-title,
.skeleton-group-title,
.skeleton-item {
  background: linear-gradient(90deg, #f0f0f0 25%, #e0e0e0 50%, #f0f0f0 75%);
  background-size: 200% 100%;
}

.document-wrapper {
  .header {
    display: flex;
    align-items: center;
    padding: 8px;
    color: #0bc0cf;

    .icon {
      display: inline-flex;
      align-items: center;
      justify-content: center;
      margin-right: 10px;
    }

    .title {
      width: 100%;
      font-size: 20px;
      border-bottom: 1px solid #0bc0cf;
    }
  }

  .detail {
    font-size: 14px;
    font-family:
      'JetBrains Mono NL',
      AlibabaHealthB,
      -apple-system,
      BlinkMacSystemFont,
      'Segoe UI',
      Roboto,
      'Helvetica Neue',
      Arial,
      'Noto Sans',
      sans-serif,
      'Apple Color Emoji',
      'Segoe UI Emoji',
      'Segoe UI Symbol',
      'Noto Color Emoji';
  }
}
</style><|MERGE_RESOLUTION|>--- conflicted
+++ resolved
@@ -129,20 +129,13 @@
         :style="{ '--category-color': category.color }"
         @click="handleCategoryClick(i)"
       >
-<<<<<<< HEAD
-=======
         <!-- eslint-disable vue/no-v-html -->
->>>>>>> 2f7a6461
         <div class="icon" v-html="icon2SVG(category.icon)"></div>
         <p class="label">{{ $t(category.label) }}</p>
       </li>
     </template>
     <template v-else>
-<<<<<<< HEAD
-      <!-- todo: add skeleton icon animation -->
-=======
       <li v-for="i in 7" :key="i" class="category skeleton-category"></li>
->>>>>>> 2f7a6461
     </template>
     <li class="categories-tools">
       <UITooltip>
