--- conflicted
+++ resolved
@@ -147,16 +147,10 @@
 
   monacoEditor.value = editor
   onCleanup(() => {
-<<<<<<< HEAD
-    props.ui.completionMenu = null
-    completionMenu.value?.dispose?.()
+    completionMenu.value?.dispose()
+    hoverPreview.value?.dispose()
     props.ui.disposeMonacoProviders()
     disposeMonacoProviders_ToBeRemoved()
-=======
-    completionMenu.value?.dispose()
-    hoverPreview.value?.dispose()
-    disposeMonacoProviders()
->>>>>>> 1e3e4022
     editor.dispose()
   })
 })
