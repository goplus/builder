--- conflicted
+++ resolved
@@ -1,42 +1,19 @@
 <script setup lang="ts">
 import { renderMarkdown } from './common/languages'
 import CopyIcon from './icons/copy.svg'
-<<<<<<< HEAD
-import { computed, h } from 'vue'
-import { useI18n } from '@/utils/i18n'
-withDefaults(
-  defineProps<{
-    content: string
-    theme?: 'simple' | 'detail'
-  }>(),
-  {
-    theme: 'simple'
-  }
-)
-=======
 import { computed } from 'vue'
 import { useI18n } from '@/utils/i18n'
 defineProps<{
   content: string
 }>()
->>>>>>> 4d3d8222
 const i18n = useI18n()
 const copyIcon = computed(() => `url('${CopyIcon}')`)
 const copyMessage = computed(() => `'${i18n.t({ zh: '已复制', en: 'Copied' })}'`)
 </script>
 
 <template>
-<<<<<<< HEAD
-  <!-- eslint-disable vue/no-v-html -->
-  <article
-    class="markdown-preview"
-    :class="{ simple: theme === 'simple', detail: theme === 'detail' }"
-    v-html="renderMarkdown(content)"
-  ></article>
-=======
   <!-- eslint-disable-next-line vue/no-v-html -->
   <article class="markdown-preview" v-html="renderMarkdown(content)"></article>
->>>>>>> 4d3d8222
 </template>
 <style lang="scss">
 .markdown-preview {
@@ -220,13 +197,10 @@
     'Segoe UI Symbol',
     'Noto Color Emoji';
   line-height: 2;
-<<<<<<< HEAD
 
   &.detail {
     color: black;
     line-height: 1.3;
   }
-=======
->>>>>>> 4d3d8222
 }
 </style>