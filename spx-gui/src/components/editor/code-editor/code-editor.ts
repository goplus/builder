import * as lsp from 'vscode-languageserver-protocol'
import { Disposable } from '@/utils/disposable'
import Emitter from '@/utils/emitter'
import { insertSpaces, tabSize } from '@/utils/spx/highlighter'
import type { I18n } from '@/utils/i18n'
import { packageSpx } from '@/utils/spx'
import type { Runtime } from '@/models/runtime'
import type { Project } from '@/models/project'
import { Copilot } from './copilot'
import { DocumentBase } from './document-base'
import { SpxLSPClient } from './lsp'
import {
  type ICodeEditorUI,
  type DiagnosticsContext,
  type IDiagnosticsProvider,
  type IResourceReferencesProvider,
  type ResourceReferencesContext,
  builtInCommandCopilotExplain,
  ChatExplainKind,
  builtInCommandCopilotReview,
  builtInCommandGoToDefinition,
  type HoverContext,
  type Hover,
  type ContextMenuContext,
  type IContextMenuProvider,
  type IHoverProvider,
  builtInCommandRename,
  type MenuItem,
  type ICompletionProvider,
  type CompletionContext,
  type CompletionItem,
  InsertTextFormat,
  CompletionItemKind,
  type IAPIReferenceProvider,
  type APIReferenceContext,
} from './ui/code-editor-ui'
import {
  type Action,
  type DefinitionDocumentationItem,
  type DefinitionDocumentationString,
  type Diagnostic,
  makeAdvancedMarkdownString,
  selection2Range,
  toLSPPosition,
  fromLSPRange,
  positionEq,
  type ITextDocument,
  type Range,
  type TextDocumentIdentifier,
  type ResourceIdentifier,
  type ResourceReference,
  fromLSPTextEdit,
  textDocumentId2ResourceModelId,
  type Position,
  type Selection,
  type CommandArgs,
  getTextDocumentId,
  containsPosition,
  type WorkspaceDiagnostics,
  type TextDocumentDiagnostics,
  fromLSPDiagnostic,
  isTextDocumentStageCode,
  stringifyDefinitionId
} from './common'
import { TextDocument, createTextDocument } from './text-document'
import { type Monaco } from './monaco'
import type { ListFilter } from '@/models/list-filter'

class APIReferenceProvider implements IAPIReferenceProvider {
  constructor(
    private documentBase: DocumentBase,
    private lspClient: SpxLSPClient,
    private filter: ListFilter
  ) {}

  private async getFallbackItems(ctx: APIReferenceContext) {
    const isStage = isTextDocumentStageCode(ctx.textDocument.id)
    const allItems = await this.documentBase.getAllDocumentations()
    const overviewSet = new Set<string>()
    const fallbackItems: DefinitionDocumentationItem[] = []
    for (const item of allItems) {
      if (item.hiddenFromList) continue
      if (item.definition.package === packageSpx) {
        const namespace = (item.definition.name ?? '').split('.')[0] // `Sprite` / `Game` / ...
        if (isStage && namespace === 'Sprite') continue
      }
      if (overviewSet.has(item.overview)) continue // Skip duplicated items, e.g., `Sprite.onStart` & `Game.onStart`
      overviewSet.add(item.overview)
      fallbackItems.push(item)
    }
    // apply filter
    const { enabled, items } = this.filter.getFilter('apiReference')
    if (enabled && items.length > 0) {
      return fallbackItems.filter((item) => {
        const itemIdentifier = stringifyDefinitionId(item.definition)
        return items.includes(itemIdentifier)
      })
    }
    return fallbackItems
  }

  async provideAPIReference(ctx: APIReferenceContext, position: Position | null) {
    if (position == null) return this.getFallbackItems(ctx)

    const definitions = await this.lspClient
      .workspaceExecuteCommandSpxGetDefinitions({
        textDocument: ctx.textDocument.id,
        position: toLSPPosition(position)
      })
      .catch((e) => {
        console.warn('Failed to get definitions', e)
        return null
      })
    ctx.signal.throwIfAborted()
    let apiReferenceItems: DefinitionDocumentationItem[]
    if (definitions != null && definitions.length > 0) {
      const maybeDocumentationItems = await Promise.all(
        definitions.map(async (def) => {
          const doc = await this.documentBase.getDocumentation(def)
          if (doc == null || doc.hiddenFromList) return null
          return doc
        })
      )
      apiReferenceItems = maybeDocumentationItems.filter((d) => d != null) as DefinitionDocumentationItem[]
    } else {
      apiReferenceItems = await this.getFallbackItems(ctx)
    }
    // apply filter
    const { enabled, items } = this.filter.getFilter('apiReference')
    if (enabled && items.length > 0) {
      return apiReferenceItems.filter((item) => {
        const itemIdentifier = stringifyDefinitionId(item.definition)
        return items.includes(itemIdentifier)
      })
    }
    return apiReferenceItems
  }
}

class ResourceReferencesProvider implements IResourceReferencesProvider {
  constructor(private lspClient: SpxLSPClient) {}
  async provideResourceReferences(ctx: ResourceReferencesContext): Promise<ResourceReference[]> {
    return this.lspClient.getResourceReferences(ctx.textDocument.id)
  }
}

class DiagnosticsProvider
  extends Emitter<{
    didChangeDiagnostics: []
  }>
  implements IDiagnosticsProvider
{
  constructor(
    private runtime: Runtime,
    private lspClient: SpxLSPClient
  ) {
    super()
  }
  private adaptDiagnosticRange({ start, end }: Range, textDocument: ITextDocument) {
    // make sure the range is not empty, so that the diagnostic info can be displayed as inline decorations
    // TODO: it's a workaround, should be fixed in the server side
    if (positionEq(start, end)) {
      const code = textDocument.getValue()
      let offsetStart = textDocument.getOffsetAt(start)
      let offsetEnd = offsetStart
      let adaptedByEnd = false
      for (let i = offsetEnd; i < code.length; i++) {
        if (code[i] !== '\n') {
          offsetEnd = i + 1
          adaptedByEnd = true
          break
        }
      }
      if (!adaptedByEnd) {
        for (let i = offsetStart; i >= 0; i--) {
          if (code[i] !== '\n') {
            offsetStart = i
            break
          }
        }
      }
      start = textDocument.getPositionAt(offsetStart)
      end = textDocument.getPositionAt(offsetEnd)
    }
    return { start, end }
  }
  async provideDiagnostics(ctx: DiagnosticsContext): Promise<Diagnostic[]> {
    // TODO: get diagnostics from runtime. https://github.com/goplus/builder/issues/1256
    const diagnostics: Diagnostic[] = []
    const report = await this.lspClient.textDocumentDiagnostic({
      textDocument: ctx.textDocument.id
    })
    if (report.kind !== lsp.DocumentDiagnosticReportKind.Full)
      throw new Error(`Report kind ${report.kind} not supported`)
    for (const item of report.items) {
      const diagnostic = fromLSPDiagnostic(item)
      const range = this.adaptDiagnosticRange(diagnostic.range, ctx.textDocument)
      diagnostics.push({ ...diagnostic, range })
    }
    return diagnostics
  }
}

<<<<<<< HEAD
=======
class ClozeTestProvider
  extends Emitter<{
    didChangeClozeAreas: []
  }>
  implements IClozeTestProvider
{
  constructor() {
    super()
  }
  async provideClozeAreas(ctx: ClozeTestContext): Promise<ClozeArea[]> {
    const clozeAreas: ClozeArea[] = [
      {
        range: {
          start: { line: 2, column: 2 },
          end: { line: 2, column: 7 }
        },
        type: 'editableSingleLine' as ClozeAreaType
      },
      {
        range: {
          start: { line: 2, column: 21 },
          end: { line: 2, column: 22 }
        },
        type: 'editableSingleLine' as ClozeAreaType
      },
      {
        range: {
          start: { line: 3, column: 2 },
          end: { line: 3, column: 11 }
        },
        type: 'editableSingleLine' as ClozeAreaType
      },
      {
        range: {
          start: { line: 6, column: 1 },
          end: { line: 6, column: 13 }
        },
        type: 'editableSingleLine' as ClozeAreaType
      },
      {
        range: {
          start: { line: 7, column: 2 },
          end: { line: 7, column: 5 }
        },
        type: 'editableSingleLine' as ClozeAreaType
      },
      {
        range: {
          start: { line: 10, column: 1 },
          end: { line: 10, column: 6 }
        },
        type: 'editableSingleLine' as ClozeAreaType
      },
      {
        range: {
          start: { line: 10, column: 7 },
          end: { line: 10, column: 14 }
        },
        type: 'editableSingleLine' as ClozeAreaType
      },
      {
        range: {
          start: { line: 11, column: 2 },
          end: { line: 11, column: 12 }
        },
        type: 'editableSingleLine' as ClozeAreaType
      },
      {
        range: {
          start: { line: 12, column: 2 },
          end: { line: 12, column: 6 }
        },
        type: 'editableSingleLine' as ClozeAreaType
      }
      // {
      //   range: {
      //     start: { line: 4, column: 0 },
      //     end: { line: 6, column: 0 }
      //   },
      //   type: 'editable' as ClozeAreaType
      // }
    ]

    return clozeAreas
  }
}
>>>>>>> df767a4e

class HoverProvider implements IHoverProvider {
  constructor(
    private lspClient: SpxLSPClient,
    private documentBase: DocumentBase
  ) {}

  private async getExplainAction(textDocument: TextDocumentIdentifier, position: Position) {
    let definition: DefinitionDocumentationItem | null = null
    const defId = await this.lspClient.getDefinition(textDocument, position)
    if (defId == null) return null
    definition = await this.documentBase.getDocumentation(defId)
    if (definition == null) return null
    return {
      command: builtInCommandCopilotExplain,
      arguments: [
        {
          kind: ChatExplainKind.Definition,
          overview: definition.overview,
          definition: definition.definition
        }
      ]
    }
  }

  private async getGoToDefinitionAction(position: Position, lspParams: lsp.TextDocumentPositionParams) {
    const lspClient = this.lspClient
    const [definition, typeDefinition] = (
      await Promise.all([lspClient.textDocumentDefinition(lspParams), lspClient.textDocumentTypeDefinition(lspParams)])
    ).map((def) => {
      if (def == null) return null
      if (Array.isArray(def)) return def[0]
      return def
    })
    const location = definition ?? typeDefinition
    if (location == null) return null
    const range = fromLSPRange(location.range)
    if (containsPosition(range, position)) return null
    return {
      command: builtInCommandGoToDefinition,
      arguments: [
        {
          textDocument: { uri: location.uri },
          range
        }
      ] satisfies CommandArgs<typeof builtInCommandGoToDefinition>
    }
  }

  private async getRenameAction(ctx: HoverContext, position: Position, lspParams: lsp.TextDocumentPositionParams) {
    const lspClient = this.lspClient
    const result = await lspClient.textDocumentPrepareRename(lspParams)
    if (result == null || !lsp.Range.is(result)) return null // For now, we support Range only
    return {
      command: builtInCommandRename,
      arguments: [
        {
          textDocument: ctx.textDocument.id,
          position,
          range: fromLSPRange(result)
        }
      ] satisfies CommandArgs<typeof builtInCommandRename>
    }
  }

  async provideHover(ctx: HoverContext, position: Position): Promise<Hover | null> {
    const lspParams = {
      textDocument: ctx.textDocument.id,
      position: toLSPPosition(position)
    }
    const lspHover = await this.lspClient.textDocumentHover(lspParams)
    if (lspHover == null) return null
    const contents: DefinitionDocumentationString[] = []
    if (lsp.MarkupContent.is(lspHover.contents)) {
      // For now, we support MarkupContent only
      contents.push(makeAdvancedMarkdownString(lspHover.contents.value))
    }
    let range: Range | undefined = undefined
    if (lspHover.range != null) range = fromLSPRange(lspHover.range)
    const maybeActions = await Promise.all([
      this.getExplainAction(ctx.textDocument.id, position),
      this.getGoToDefinitionAction(position, lspParams),
      this.getRenameAction(ctx, position, lspParams)
    ])
    const actions = maybeActions.filter((a) => a != null) as Action[]
    return { contents, range, actions }
  }
}

class CompletionProvider implements ICompletionProvider {
  constructor(
    private lspClient: SpxLSPClient,
    private documentBase: DocumentBase
  ) {}

  private getCompletionItemKind(kind: lsp.CompletionItemKind | undefined): CompletionItemKind {
    switch (kind) {
      case lsp.CompletionItemKind.Method:
      case lsp.CompletionItemKind.Function:
      case lsp.CompletionItemKind.Constructor:
        return CompletionItemKind.Function
      case lsp.CompletionItemKind.Field:
      case lsp.CompletionItemKind.Variable:
      case lsp.CompletionItemKind.Property:
        return CompletionItemKind.Variable
      case lsp.CompletionItemKind.Interface:
      case lsp.CompletionItemKind.Enum:
      case lsp.CompletionItemKind.Struct:
      case lsp.CompletionItemKind.TypeParameter:
        return CompletionItemKind.Type
      case lsp.CompletionItemKind.Module:
        return CompletionItemKind.Package
      case lsp.CompletionItemKind.Keyword:
      case lsp.CompletionItemKind.Operator:
        return CompletionItemKind.Statement
      case lsp.CompletionItemKind.EnumMember:
      case lsp.CompletionItemKind.Text:
      case lsp.CompletionItemKind.Constant:
        return CompletionItemKind.Constant
      default:
        return CompletionItemKind.Unknown
    }
  }

  private getInsertTextFormat(insertTextFormat: lsp.InsertTextFormat | undefined): InsertTextFormat {
    switch (insertTextFormat) {
      case lsp.InsertTextFormat.Snippet:
        return InsertTextFormat.Snippet
      default:
        return InsertTextFormat.PlainText
    }
  }

  async provideCompletion(ctx: CompletionContext, position: Position): Promise<CompletionItem[]> {
    const items = await this.lspClient.getCompletionItems({
      textDocument: ctx.textDocument.id,
      position: toLSPPosition(position)
    })
    const maybeItems = await Promise.all(
      items.map(async (item) => {
        const result: CompletionItem = {
          label: item.label,
          kind: this.getCompletionItemKind(item.kind),
          insertText: item.label,
          insertTextFormat: InsertTextFormat.PlainText,
          documentation: null
        }

        if (item.insertText != null) {
          result.insertText = item.insertText
          result.insertTextFormat = this.getInsertTextFormat(item.insertTextFormat)
        }

        const defId = item.data?.definition
        const definition = defId != null ? await this.documentBase.getDocumentation(defId) : null

        // Skip APIs from spx while without documentation, they are assumed not recommended
        if (defId != null && defId.package === packageSpx && definition == null) return null
        if (definition != null && definition.hiddenFromList) return null

        if (definition != null) {
          result.kind = definition.kind
          result.insertText = definition.insertText
          result.insertTextFormat = InsertTextFormat.Snippet
          result.documentation = definition.detail
        }

        if (item.documentation != null) {
          const docStr = lsp.MarkupContent.is(item.documentation) ? item.documentation.value : item.documentation
          result.documentation = makeAdvancedMarkdownString(docStr)
        }

        return result
      })
    )
    return maybeItems.filter((item) => item != null) as CompletionItem[]
  }
}

class ContextMenuProvider implements IContextMenuProvider {
  constructor(
    private lspClient: SpxLSPClient,
    private documentBase: DocumentBase
  ) {}

  private async getExplainMenuItemForPosition({ textDocument }: ContextMenuContext, position: Position) {
    const defId = await this.lspClient.getDefinition(textDocument.id, position)
    if (defId == null) return null
    const definition = await this.documentBase.getDocumentation(defId)
    if (definition == null) return null
    return {
      command: builtInCommandCopilotExplain,
      arguments: [
        {
          kind: ChatExplainKind.Definition,
          overview: definition.overview,
          definition: definition.definition
        }
      ] satisfies CommandArgs<typeof builtInCommandCopilotExplain>
    }
  }

  private async getRenameMenuItemForPosition({ textDocument }: ContextMenuContext, position: Position) {
    const lspParams = {
      textDocument: textDocument.id,
      position: toLSPPosition(position)
    }
    const result = await this.lspClient.textDocumentPrepareRename(lspParams)
    if (result == null || !lsp.Range.is(result)) return null // For now, we support Range only
    return {
      command: builtInCommandRename,
      arguments: [
        {
          textDocument: textDocument.id,
          position,
          range: fromLSPRange(result)
        }
      ] satisfies CommandArgs<typeof builtInCommandRename>
    }
  }

  async provideContextMenu(ctx: ContextMenuContext, position: Position) {
    const maybeMenuItems: Array<MenuItem | null> = await Promise.all([
      this.getExplainMenuItemForPosition(ctx, position),
      this.getRenameMenuItemForPosition(ctx, position)
    ])
    return maybeMenuItems.filter((item) => item != null) as MenuItem[]
  }

  async provideSelectionContextMenu({ textDocument }: ContextMenuContext, selection: Selection) {
    const range = selection2Range(selection)
    const code = textDocument.getValueInRange(range)
    return [
      {
        command: builtInCommandCopilotExplain,
        arguments: [
          {
            kind: ChatExplainKind.CodeSegment,
            codeSegment: {
              textDocument: textDocument.id,
              range,
              content: code
            }
          }
        ] satisfies CommandArgs<typeof builtInCommandCopilotExplain>
      },
      {
        command: builtInCommandCopilotReview,
        arguments: [
          {
            textDocument: textDocument.id,
            range,
            code
          }
        ] satisfies CommandArgs<typeof builtInCommandCopilotReview>
      }
    ]
  }
}

export class CodeEditor extends Disposable {
  private copilot: Copilot
  private documentBase: DocumentBase
  private lspClient: SpxLSPClient
  private apiReferenceProvider: APIReferenceProvider
  private completionProvider: CompletionProvider
  private contextMenuProvider: ContextMenuProvider
  private resourceReferencesProvider: ResourceReferencesProvider
  private diagnosticsProvider: DiagnosticsProvider
  private hoverProvider: HoverProvider
<<<<<<< HEAD
=======
  private clozeTestProvider: ClozeTestProvider
>>>>>>> df767a4e
  public filter: ListFilter

  constructor(
    private project: Project,
    private runtime: Runtime,
    private monaco: Monaco,
    private i18n: I18n,
    filter: ListFilter
  ) {
    super()
    this.filter = filter
    this.copilot = new Copilot(i18n, project)
    this.documentBase = new DocumentBase()
    this.lspClient = new SpxLSPClient(project)
    this.apiReferenceProvider = new APIReferenceProvider(this.documentBase, this.lspClient, filter)
    this.completionProvider = new CompletionProvider(this.lspClient, this.documentBase)
    this.contextMenuProvider = new ContextMenuProvider(this.lspClient, this.documentBase)
    this.resourceReferencesProvider = new ResourceReferencesProvider(this.lspClient)
    this.diagnosticsProvider = new DiagnosticsProvider(this.runtime, this.lspClient)
    this.hoverProvider = new HoverProvider(this.lspClient, this.documentBase)
  }

  /** All opened text documents in current editor, by resourceModel ID */
  private textDocuments = new Map<string, TextDocument>()

  private addTextDocument(id: TextDocumentIdentifier) {
    const resourceModelId = textDocumentId2ResourceModelId(id, this.project)
    if (resourceModelId == null) throw new Error(`Invalid text document id: ${id.uri}`)
    const textDocument = createTextDocument(resourceModelId, this.project, this.monaco)
    this.textDocuments.set(resourceModelId.toString(), textDocument)
    this.addDisposable(textDocument)
    return textDocument
  }

  getTextDocument(id: TextDocumentIdentifier) {
    const resourceModelId = textDocumentId2ResourceModelId(id, this.project)
    if (resourceModelId == null) {
      return null
    }
    const textDocument = this.textDocuments.get(resourceModelId.toString())
    if (textDocument != null) return textDocument
    return this.addTextDocument(id)
  }

  async formatTextDocument(id: TextDocumentIdentifier) {
    const textDocument = this.getTextDocument(id)
    if (textDocument == null) return
    const edits = await this.lspClient.textDocumentFormatting({
      textDocument: id,
      options: lsp.FormattingOptions.create(tabSize, insertSpaces)
    })
    if (edits == null) return
    textDocument.pushEdits(edits.map(fromLSPTextEdit))
  }

  async formatWorkspace() {
    const { stage, sprites } = this.project
    const textDocuments = [stage.codeFilePath, ...sprites.map((s) => s.codeFilePath)]
      .map((codeFilePath) => this.getTextDocument(getTextDocumentId(codeFilePath)))
      .filter((td) => td != null) as TextDocument[]
    await Promise.all(textDocuments.map((td) => this.formatTextDocument(td.id)))
  }

  private applyWorkspaceEdit(workspaceEdit: lsp.WorkspaceEdit) {
    if (workspaceEdit.changes == null) return // For now, we support `changes` only
    for (const [uri, edits] of Object.entries(workspaceEdit.changes)) {
      const textDocument = this.getTextDocument({ uri })
      if (textDocument == null) {
        console.warn(`Text document not found for uri: ${uri}`)
        continue
      }
      textDocument.pushEdits(edits.map(fromLSPTextEdit))
    }
  }

  async diagnosticWorkspace(): Promise<WorkspaceDiagnostics> {
    const diagnosticReport = await this.lspClient.workspaceDiagnostic({ previousResultIds: [] })
    const items: TextDocumentDiagnostics[] = []
    for (const report of diagnosticReport.items) {
      if (report.kind === 'unchanged') continue // For now, we support 'full' reports only
      items.push({
        textDocument: { uri: report.uri },
        diagnostics: report.items.map(fromLSPDiagnostic)
      })
    }
    return { items }
  }

  /** Update code for renaming */
  async rename(id: TextDocumentIdentifier, position: Position, newName: string) {
    const edit = await this.lspClient.textDocumentRename({
      textDocument: id,
      position: toLSPPosition(position),
      newName
    })
    if (edit == null) return
    this.applyWorkspaceEdit(edit)
  }

  /** Update code for resource renaming, should be called before model name update */
  async renameResource(resource: ResourceIdentifier, newName: string) {
    const edit = await this.lspClient.workspaceExecuteCommandSpxRenameResources({ resource, newName })
    if (edit == null) return
    this.applyWorkspaceEdit(edit)
  }

  private uis: ICodeEditorUI[] = []

  attachUI(ui: ICodeEditorUI) {
    const idx = this.uis.indexOf(ui)
    if (idx >= 0) this.uis.splice(idx, 1)
    this.uis.push(ui)

    ui.registerAPIReferenceProvider(this.apiReferenceProvider)
    ui.registerCompletionProvider(this.completionProvider)
    ui.registerContextMenuProvider(this.contextMenuProvider)
    ui.registerCopilot(this.copilot)
    ui.registerDiagnosticsProvider(this.diagnosticsProvider)
    ui.registerHoverProvider(this.hoverProvider)
    ui.registerResourceReferencesProvider(this.resourceReferencesProvider)
    ui.registerDocumentBase(this.documentBase)
  }

  detachUI(ui: ICodeEditorUI) {
    const idx = this.uis.indexOf(ui)
    if (idx !== -1) this.uis.splice(idx, 1)
  }

  getAttachedUI() {
    if (this.uis.length === 0) return null
    return this.uis[this.uis.length - 1]
  }

  init() {
    this.lspClient.init()
  }

  dispose(): void {
    this.uis = []
    this.lspClient.dispose()
    this.documentBase.dispose()
    this.copilot.dispose()
    super.dispose()
  }
}<|MERGE_RESOLUTION|>--- conflicted
+++ resolved
@@ -201,96 +201,6 @@
   }
 }
 
-<<<<<<< HEAD
-=======
-class ClozeTestProvider
-  extends Emitter<{
-    didChangeClozeAreas: []
-  }>
-  implements IClozeTestProvider
-{
-  constructor() {
-    super()
-  }
-  async provideClozeAreas(ctx: ClozeTestContext): Promise<ClozeArea[]> {
-    const clozeAreas: ClozeArea[] = [
-      {
-        range: {
-          start: { line: 2, column: 2 },
-          end: { line: 2, column: 7 }
-        },
-        type: 'editableSingleLine' as ClozeAreaType
-      },
-      {
-        range: {
-          start: { line: 2, column: 21 },
-          end: { line: 2, column: 22 }
-        },
-        type: 'editableSingleLine' as ClozeAreaType
-      },
-      {
-        range: {
-          start: { line: 3, column: 2 },
-          end: { line: 3, column: 11 }
-        },
-        type: 'editableSingleLine' as ClozeAreaType
-      },
-      {
-        range: {
-          start: { line: 6, column: 1 },
-          end: { line: 6, column: 13 }
-        },
-        type: 'editableSingleLine' as ClozeAreaType
-      },
-      {
-        range: {
-          start: { line: 7, column: 2 },
-          end: { line: 7, column: 5 }
-        },
-        type: 'editableSingleLine' as ClozeAreaType
-      },
-      {
-        range: {
-          start: { line: 10, column: 1 },
-          end: { line: 10, column: 6 }
-        },
-        type: 'editableSingleLine' as ClozeAreaType
-      },
-      {
-        range: {
-          start: { line: 10, column: 7 },
-          end: { line: 10, column: 14 }
-        },
-        type: 'editableSingleLine' as ClozeAreaType
-      },
-      {
-        range: {
-          start: { line: 11, column: 2 },
-          end: { line: 11, column: 12 }
-        },
-        type: 'editableSingleLine' as ClozeAreaType
-      },
-      {
-        range: {
-          start: { line: 12, column: 2 },
-          end: { line: 12, column: 6 }
-        },
-        type: 'editableSingleLine' as ClozeAreaType
-      }
-      // {
-      //   range: {
-      //     start: { line: 4, column: 0 },
-      //     end: { line: 6, column: 0 }
-      //   },
-      //   type: 'editable' as ClozeAreaType
-      // }
-    ]
-
-    return clozeAreas
-  }
-}
->>>>>>> df767a4e
-
 class HoverProvider implements IHoverProvider {
   constructor(
     private lspClient: SpxLSPClient,
@@ -560,10 +470,6 @@
   private resourceReferencesProvider: ResourceReferencesProvider
   private diagnosticsProvider: DiagnosticsProvider
   private hoverProvider: HoverProvider
-<<<<<<< HEAD
-=======
-  private clozeTestProvider: ClozeTestProvider
->>>>>>> df767a4e
   public filter: ListFilter
 
   constructor(
