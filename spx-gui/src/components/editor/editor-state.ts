--- conflicted
+++ resolved
@@ -48,17 +48,12 @@
   ) {
     super()
     this.addDisposable((this.runtime = new Runtime(project)))
-<<<<<<< HEAD
     this.addDisposable(
       (this.editing = new editing.Editing(project, isOnline, signedInUsername, localCacheKey, localStorage))
     )
-    this.stageState = new StageEditorState(project.stage)
-=======
-    this.addDisposable((this.editing = new editing.Editing(project, isOnline, userInfo, localCacheKey, localStorage)))
     this.addDisposable((this.stageState = new StageEditorState(() => project.stage)))
 
     this.addDisposer(() => this.spriteState?.dispose())
->>>>>>> 293fcbbc
 
     this.addDisposer(
       watch(
