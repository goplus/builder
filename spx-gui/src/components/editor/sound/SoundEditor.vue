--- conflicted
+++ resolved
@@ -46,16 +46,9 @@
 
 <script setup lang="ts">
 import WaveSurfer from 'wavesurfer.js'
-<<<<<<< HEAD
 import { ref, watchEffect, onUnmounted, watch } from 'vue'
-import { UIIcon, UIButton, useModal } from '@/components/ui'
-import { isLibraryEnabled } from '@/utils/utils'
-import { Sound } from '@/models/sound'
-=======
-import { ref, watchEffect, onUnmounted } from 'vue'
 import { UIIcon, UITab, UITabs, useModal } from '@/components/ui'
 import type { Sound } from '@/models/sound'
->>>>>>> 1b70d8b3
 import { useFileUrl } from '@/utils/file'
 import AssetName from '@/components/asset/AssetName.vue'
 import { useEditorCtx } from '../EditorContextProvider.vue'
@@ -141,7 +134,6 @@
   wavesurfer?.stop()
   playing.value = null
 }
-<<<<<<< HEAD
 
 const handleAudioRangeUpdate = (v: { left: number; right: number }) => {
   audioRange.value = v
@@ -186,10 +178,6 @@
     zh: '保存音频失败'
   }
 )
-
-const addToLibrary = useAddAssetToLibrary()
-=======
->>>>>>> 1b70d8b3
 </script>
 
 <style scoped lang="scss">
