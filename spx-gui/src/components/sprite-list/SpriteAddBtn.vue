<template>
  <!-- S Component Add Button -->
  <div :class="addBtnClassName" @click="handleAddButtonClick">
    <!-- S Component Add Button type first step -->
    <div v-if="!showUploadButtons" class="add-new" >
      <n-icon style="padding-bottom: 15px">
        <AddIcon />
      </n-icon>
      <div v-if="addBtnClassName == 'sprite-add-div'" class="add-new-font">
        {{ $t("stage.add") }}
      </div>
    </div>
    <!-- E Component Add Button type first step -->
    <!-- S Component Add Button type second step -->
    <div v-else class="add-buttons" >
      <!-- Background Upload Component -->
      <n-upload
        v-if="props.type === 'backdrop'"
        :action="uploadActionUrl"
        @before-upload="beforeBackdropUpload"
      >
<<<<<<< HEAD
        <n-button color="#fff" quaternary size="tiny" text-color="#fff"> Upload </n-button>
=======
        <n-button color="#fff" quaternary size="tiny" text-color="#fff">
          {{ $t("stage.upload") }}
        </n-button>
>>>>>>> ef9a697a
      </n-upload>

      <!-- Sound Upload Component -->
      <n-upload
        v-else-if="props.type === 'sound'"
        :action="uploadActionUrl"
        @before-upload="beforeSoundUpload"
      >
        <n-button color="#fff" :text-color="commonColor"> Upload </n-button>
      </n-upload>

      <!-- Sprite Upload Component -->
      <n-upload
        v-else
        :action="uploadActionUrl"
        @before-upload="beforeSpriteUpload"
      >
        <n-button color="#fff" :text-color="commonColor"> {{ $t('stage.upload') }} </n-button>
      </n-upload>

      <n-button
        v-if="props.type == 'backdrop'"
        color="#fff"
        quaternary
        size="tiny"
        text-color="#fff"
        @click="openLibraryFunc()"
      >
        {{ $t("stage.choose") }}
      </n-button>
      <n-button
        v-else
        color="#fff"
        :text-color="commonColor"
        @click="openLibraryFunc()"
      >
      {{ $t("stage.choose") }}
      </n-button>
      <!-- E Component Add Button second step -->
    </div>
  </div>
  <!-- E Component Add Button type second step -->
  <!-- S Modal Library -->
  <LibraryModal
    v-model:show="showModal"
    :type="props.type"
    @add-asset-to-store="handleAssetAddition"
  />
  <!-- E Modal Library -->
</template>

<script setup lang="ts">
// ----------Import required packages / components-----------
import { ref, defineProps, computed } from "vue";
import type { UploadFileInfo } from "naive-ui";
import { NIcon, NUpload, NButton, useMessage } from "naive-ui";
import { Add as AddIcon } from "@vicons/ionicons5";
import { commonColor } from "@/assets/theme";
import { useSpriteStore } from "@/store/modules/sprite";
import { useBackdropStore } from "@/store/modules/backdrop";
import LibraryModal from "@/components/spx-library/LibraryModal.vue";
import { Sprite } from "@/class/sprite";
import FileWithUrl from "@/class/file-with-url";
import { useSoundStore } from 'store/modules/sound'
import { Sound } from '@/class/sound'

// ----------props & emit------------------------------------
interface PropType {
  type: string;
}
const props = defineProps<PropType>();
const message = useMessage();
const spriteStore = useSpriteStore();
const backdropStore = useBackdropStore();
const soundStore = useSoundStore();

// ----------data related -----------------------------------
// TODO: change uploadActionUrl to real backend url.
const uploadActionUrl = "https://www.mocky.io/v2/5e4bafc63100007100d8b70f";

// Ref about showing modal or not.
const showModal = ref<boolean>(false);

// Ref about showing upload buttons or not.
const showUploadButtons = ref<boolean>(false);

// ----------computed properties-----------------------------
// Computed variable about changing css style by props.type.
const addBtnClassName = computed(() => {
  if (props.type === "backdrop") {
    return "backdrop-add-div";
  } else if (props.type === "sprite") {
    return "sprite-add-div";
  } else {
    return "sound-add-div";
  }
});


// ----------methods-----------------------------------------
/**
 * @description: A Function about clicking add button to change button style.
 * @Author: Xu Ning
 * @Date: 2024-01-18 20:31:00
 */
const handleAddButtonClick = () => {
  showUploadButtons.value = !showUploadButtons.value;
};

/**
 * @description: A Function about opening library modal.
 * @param {*} isBg
 * @Author: Xu Ning
 * @Date: 2024-01-16 11:53:40
 */
const openLibraryFunc = () => {
  showModal.value = true;
};

/**
 * Function to check the file before upload.
 * @param {Object} data - Contains the file and fileList.
 * @param {string} fileType - Type of the file being uploaded: 'background', 'sprite', or 'sound'.
 * @returns {boolean} - True if the file is valid and processed for upload, false otherwise.
 */
const beforeUpload = (data: {file: UploadFileInfo; fileList: UploadFileInfo[];}, fileType: 'backdrop' | 'sprite' | 'sound') => {
  let uploadFile = data.file;
  if (uploadFile.file) {
    let fileURL = URL.createObjectURL(uploadFile.file);
    let fileWithUrl = new FileWithUrl(uploadFile.file, fileURL);

    let fileArray: FileWithUrl[] = [fileWithUrl];
    let fileName = uploadFile.name;
    let fileNameWithoutExtension = fileName.substring(
      0,
      fileName.lastIndexOf(".")
    );
    switch (fileType) {
      case 'backdrop': {
        let backdrop = backdropStore.backdrop;
        backdrop.addFile(...fileArray);
        break;
      }
      case 'sprite': {
        let sprite = new Sprite(fileNameWithoutExtension, [uploadFile.file]);
        spriteStore.addItem(sprite);
        break;
      }
      case 'sound': {
        let sound = new Sound(fileNameWithoutExtension, [uploadFile.file]);
        soundStore.addItem(sound);
        break;
      }
      default:
        message.error("Unsupported file type");
        return false;
    }
  } else {
    message.error("Invalid or non-existent uploaded files");
    return false;
  }
  return true;
};

/**
 * @description: A Function before uploading Backdrop.
 * @param {*} data
 * @Author: Xu Ning
 * @Date: 2024-01-24 11:47:59
 */
const beforeBackdropUpload = (data: {file: UploadFileInfo;fileList: UploadFileInfo[];}) => {
  beforeUpload(data, "backdrop");
};

/**
 * @description: A Function before uploading Sprite.
 * @param {*} data
 * @Author: Xu Ning
 * @Date: 2024-01-24 11:48:33
 */
const beforeSpriteUpload = (data: {
  file: UploadFileInfo;
  fileList: UploadFileInfo[];
}) => {
  beforeUpload(data, "sprite");
};

/**
 * @description: A Function before uploading Sound.
 * @param {*} data
 * @Author: Yao xinyue
 * @Date: 2024-02-19 12:27:59
 */
const beforeSoundUpload = (data: {file: UploadFileInfo;fileList: UploadFileInfo[];}) => {
  beforeUpload(data, "sound");
};

/**
 * @description: Fetches data from a URL and returns it as a File object.
 * @param {*} url - The URL to fetch the data from.
 * @param {*} filename - The name of the file to create.
 * @returns {Promise<File>} A promise that resolves to a File object.
 * @Author: Xu Ning
 * @Date: 2024-01-31 22:06:32
 */
async function urlToFile(url: string, filename: string): Promise<File> {
  const response = await fetch(url);
  if (!response.ok) {
    throw new Error(`HTTP error! status: ${response.status}`);
  }
  const data = await response.blob();
  return new File([data], filename, { type: data.type });
}

/**
 * @description: A function to add sprite to list store.
 * @param {*} name - added asset name
 * @param {*} name - added asset file url
 * @Author: Xu Ning
 * @Date: 2024-01-30 11:47:25
 */
 const handleAssetAddition = async (name: string, address: string) => {
  if (props.type === 'sprite') {
    const file = await urlToFile(address, name);
    const sprite = new Sprite(name, [file]);
    spriteStore.addItem(sprite);
  } else if (props.type === 'backdrop') {
    const file = await urlToFile(address, name);
    backdropStore.backdrop.addFile(file);
  } else if (props.type === 'sounds' ) {
    const file = await urlToFile(address, name);
    const sound = new Sound(name, [file]);
    soundStore.addItem(sound);
  }
  message.success(`add ${name} successfully!`)
};

</script>

<style scoped lang="scss">
@import "@/assets/theme.scss";

@mixin addDivBase {
  margin: 10px auto;
  border-radius: 20px;
  background: $sprite-list-card-box-shadow;
  box-shadow: 0 0 5px $sprite-list-card-box-shadow;
  display: flex;
  flex-direction: column;
  justify-content: center;
  align-items: center;
  position: relative;
  overflow: visible; // show x button
  cursor: pointer;

  .add-new {
    color: white;
    .add-new-font{
      text-align:center;
      font-family:'Heyhoo'
    }
  }

  .n-icon {
    width: auto;
  }
}

.backdrop-add-div {
  @include addDivBase;
  width: 60px;
  height: 60px;

  .n-icon svg {
    height: 30px;
    width: 30px;
  }
}

.sprite-add-div {
  @include addDivBase;
  margin-top: 10px;
  width: 110px;
  height: 110px;

  .add-buttons .n-button {
    margin-top: 10px;
  }

  .n-icon svg {
    height: 65px;
    width: 65px;
  }
}

.sound-add-div {
  @include addDivBase;
  margin-top: 10px;
  margin-left: 0;
  margin-bottom: 26px;
  width: 120px;
  height: 120px;
  border-radius: 20px;

  .add-buttons .n-button {
    margin-top: 10px;
  }
  .n-icon svg {
    height: 65px;
    width: 65px;
  }
}


</style><|MERGE_RESOLUTION|>--- conflicted
+++ resolved
@@ -13,37 +13,31 @@
     <!-- E Component Add Button type first step -->
     <!-- S Component Add Button type second step -->
     <div v-else class="add-buttons" >
-      <!-- Background Upload Component -->
+      <!-- Background Upload -->
       <n-upload
-        v-if="props.type === 'backdrop'"
+        v-if="props.type == 'backdrop'"
         :action="uploadActionUrl"
         @before-upload="beforeBackdropUpload"
       >
-<<<<<<< HEAD
-        <n-button color="#fff" quaternary size="tiny" text-color="#fff"> Upload </n-button>
-=======
-        <n-button color="#fff" quaternary size="tiny" text-color="#fff">
-          {{ $t("stage.upload") }}
-        </n-button>
->>>>>>> ef9a697a
+        <n-button color="#fff" quaternary size="tiny" text-color="#fff"> {{ $t("stage.upload") }} </n-button>
       </n-upload>
 
-      <!-- Sound Upload Component -->
+      <!-- Sound Upload -->
       <n-upload
         v-else-if="props.type === 'sound'"
         :action="uploadActionUrl"
         @before-upload="beforeSoundUpload"
       >
-        <n-button color="#fff" :text-color="commonColor"> Upload </n-button>
+        <n-button color="#fff" :text-color="commonColor"> {{ $t('stage.upload') }} </n-button>
       </n-upload>
 
-      <!-- Sprite Upload Component -->
+      <!-- Sprite Upload -->
       <n-upload
         v-else
         :action="uploadActionUrl"
         @before-upload="beforeSpriteUpload"
       >
-        <n-button color="#fff" :text-color="commonColor"> {{ $t('stage.upload') }} </n-button>
+        <n-button color="#fff" :text-color="commonColor"> Upload </n-button>
       </n-upload>
 
       <n-button
@@ -89,8 +83,6 @@
 import LibraryModal from "@/components/spx-library/LibraryModal.vue";
 import { Sprite } from "@/class/sprite";
 import FileWithUrl from "@/class/file-with-url";
-import { useSoundStore } from 'store/modules/sound'
-import { Sound } from '@/class/sound'
 
 // ----------props & emit------------------------------------
 interface PropType {
@@ -100,7 +92,6 @@
 const message = useMessage();
 const spriteStore = useSpriteStore();
 const backdropStore = useBackdropStore();
-const soundStore = useSoundStore();
 
 // ----------data related -----------------------------------
 // TODO: change uploadActionUrl to real backend url.
@@ -243,7 +234,7 @@
 /**
  * @description: A function to add sprite to list store.
  * @param {*} name - added asset name
- * @param {*} name - added asset file url
+ * @param {*} address - added asset file url
  * @Author: Xu Ning
  * @Date: 2024-01-30 11:47:25
  */
