--- conflicted
+++ resolved
@@ -71,11 +71,7 @@
 import AssetAddBtn from '@/components/sprite-list/AssetAddBtn.vue'
 import { Sprite } from '@/class/sprite'
 import { watchEffect } from 'vue'
-<<<<<<< HEAD
-import LoadFromScratch from 'comps/spx-library/LoadFromScratchDemo.vue'
-=======
 import LoadFromScratch from 'comps/spx-library/LoadFromScratch.vue'
->>>>>>> 04229e22
 
 // ----------props & emit------------------------------------
 const currentActiveName = ref('')
@@ -177,7 +173,7 @@
 }
 
 .import-assets-btn:hover{
-  background-color: rgb(255, 234, 204); 
+  background-color: rgb(255, 234, 204);
   color:#333333;
 }
 </style>
