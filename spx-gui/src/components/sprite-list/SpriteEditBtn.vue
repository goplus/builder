<!--
 * @Author: Xu Ning
 * @Date: 2024-01-18 17:09:35
<<<<<<< HEAD
 * @LastEditors: Xu Ning
 * @LastEditTime: 2024-01-31 23:19:19
 * @FilePath: /builder/spx-gui/src/components/sprite-list/SpriteEditBtn.vue
=======
 * @LastEditors: Zhang Zhi Yang
 * @LastEditTime: 2024-01-26 16:46:15
 * @FilePath: /spx-gui/src/components/sprite-list/SpriteEditBtn.vue
>>>>>>> 6c9efede
 * @Description: 
-->
<template>
  <n-flex justify="space-around">
<<<<<<< HEAD
    <div class="sprite-edit-btn">
      Sprite
      <n-input  round autosize clearable default-value="Monkey"></n-input>
    </div>
    <div class="sprite-edit-btn">
      X
      <n-input-number style="border-radius:25px;" class="edit-input" round autosize clearable type="number" :value="x"  :disabled="!spriteStore.current"
=======

    <div class="sprite-edit-btn">
      X
      <n-input-number round autosize clearable type="number" :value="x" :disabled="!spriteStore.current"
>>>>>>> 6c9efede
        @update:value="(val) => { spriteStore.current && spriteStore.current.setSx(val as number) }"></n-input-number>
    </div>
    <div class="sprite-edit-btn">
      Y
      <n-input-number type="number" :value="y" :disabled="!spriteStore.current"
        @update:value="(val) => { spriteStore.current && spriteStore.current.setSy(val as number) }" />
    </div>
    <div class="sprite-edit-btn">
      Size
      <n-input-number type="number" :min="0" :value="size*100" :disabled="!spriteStore.current"
        @update:value="(val) => { spriteStore.current && spriteStore.current.setSize(val as number / 100) }"></n-input-number>
    </div>
  </n-flex>
  <n-flex justify="space-around">
    <div class="sprite-edit-btn">
      Sprite
      <n-input round autosize clearable default-value="Monkey"></n-input>
    </div>
    <div class="sprite-edit-btn">
<<<<<<< HEAD
      Size
      <n-input-number type="number" :min="0" :value="size*100" :disabled="!spriteStore.current"
        @update:value="(val) => { spriteStore.current && spriteStore.current.setSize(val as number / 100) }"></n-input-number>
    </div>
    
    <div class="sprite-edit-btn">
      Dir
=======
      Show
      <n-switch v-model:value="isSpriteShow" />
    </div>

    <div class="sprite-edit-btn">
      Direction
>>>>>>> 6c9efede
      <n-input-number type="number" :min="-180" :max="180" :value="heading" :disabled="!spriteStore.current"
        @update:value="(val) => { spriteStore.current && spriteStore.current.setHeading(val as number) }"></n-input-number>
    </div>
  </n-flex>
</template>

<script setup lang="ts">
// ----------Import required packages / components-----------
import { defineEmits, ref, computed } from "vue";
import { NInput, NInputNumber, NFlex, NSwitch } from "naive-ui";
import { useSpriteStore } from "@/store/modules/sprite";

// ----------props & emit------------------------------------
const emits = defineEmits(["update:isSpriteShow"]);
const spriteStore = useSpriteStore()

// ----------data related -----------------------------------
// Ref about show sprite state
const isSpriteShow = ref<boolean>(true)

const x = computed(() => spriteStore.current ? spriteStore.current.config.x : 0)
const y = computed(() => spriteStore.current ? spriteStore.current.config.y : 0)
const heading = computed(() => spriteStore.current ? spriteStore.current.config.heading : 0)
const size = computed(() => spriteStore.current ? spriteStore.current.config.size : 0)
</script>

<style scoped lang="scss">
.sprite-edit-btn {
  flex: 1;
  display: flex;
<<<<<<< HEAD
  margin: 2px;
  .n-input, .n-input-number, .n-switch{
    margin-left:3px;
  }
  .n-input-number{
    max-width:100px;
=======
  margin: 5px;

  .n-input-number {
    border-radius: 25px;
>>>>>>> 6c9efede
  }
}
</style>
<|MERGE_RESOLUTION|>--- conflicted
+++ resolved
@@ -1,33 +1,21 @@
 <!--
  * @Author: Xu Ning
  * @Date: 2024-01-18 17:09:35
-<<<<<<< HEAD
  * @LastEditors: Xu Ning
  * @LastEditTime: 2024-01-31 23:19:19
  * @FilePath: /builder/spx-gui/src/components/sprite-list/SpriteEditBtn.vue
-=======
- * @LastEditors: Zhang Zhi Yang
- * @LastEditTime: 2024-01-26 16:46:15
- * @FilePath: /spx-gui/src/components/sprite-list/SpriteEditBtn.vue
->>>>>>> 6c9efede
  * @Description: 
 -->
 <template>
   <n-flex justify="space-around">
-<<<<<<< HEAD
     <div class="sprite-edit-btn">
       Sprite
-      <n-input  round autosize clearable default-value="Monkey"></n-input>
+      <n-input round autosize clearable default-value="Monkey"></n-input>
     </div>
     <div class="sprite-edit-btn">
       X
-      <n-input-number style="border-radius:25px;" class="edit-input" round autosize clearable type="number" :value="x"  :disabled="!spriteStore.current"
-=======
-
-    <div class="sprite-edit-btn">
-      X
-      <n-input-number round autosize clearable type="number" :value="x" :disabled="!spriteStore.current"
->>>>>>> 6c9efede
+      <n-input-number style="border-radius:25px;" class="edit-input" round autosize clearable type="number" :value="x"
+        :disabled="!spriteStore.current"
         @update:value="(val) => { spriteStore.current && spriteStore.current.setSx(val as number) }"></n-input-number>
     </div>
     <div class="sprite-edit-btn">
@@ -36,33 +24,17 @@
         @update:value="(val) => { spriteStore.current && spriteStore.current.setSy(val as number) }" />
     </div>
     <div class="sprite-edit-btn">
-      Size
-      <n-input-number type="number" :min="0" :value="size*100" :disabled="!spriteStore.current"
-        @update:value="(val) => { spriteStore.current && spriteStore.current.setSize(val as number / 100) }"></n-input-number>
-    </div>
-  </n-flex>
-  <n-flex justify="space-around">
-    <div class="sprite-edit-btn">
-      Sprite
-      <n-input round autosize clearable default-value="Monkey"></n-input>
-    </div>
-    <div class="sprite-edit-btn">
-<<<<<<< HEAD
-      Size
-      <n-input-number type="number" :min="0" :value="size*100" :disabled="!spriteStore.current"
-        @update:value="(val) => { spriteStore.current && spriteStore.current.setSize(val as number / 100) }"></n-input-number>
-    </div>
-    
-    <div class="sprite-edit-btn">
-      Dir
-=======
       Show
       <n-switch v-model:value="isSpriteShow" />
     </div>
+    <div class="sprite-edit-btn">
+      Size
+      <n-input-number type="number" :min="0" :value="size * 100" :disabled="!spriteStore.current"
+        @update:value="(val) => { spriteStore.current && spriteStore.current.setSize(val as number / 100) }"></n-input-number>
+    </div>
 
     <div class="sprite-edit-btn">
-      Direction
->>>>>>> 6c9efede
+      Dir
       <n-input-number type="number" :min="-180" :max="180" :value="heading" :disabled="!spriteStore.current"
         @update:value="(val) => { spriteStore.current && spriteStore.current.setHeading(val as number) }"></n-input-number>
     </div>
@@ -74,14 +46,23 @@
 import { defineEmits, ref, computed } from "vue";
 import { NInput, NInputNumber, NFlex, NSwitch } from "naive-ui";
 import { useSpriteStore } from "@/store/modules/sprite";
+import { defineEmits, ref, computed } from "vue";
+import { NInput, NInputNumber, NFlex, NSwitch } from "naive-ui";
+import { useSpriteStore } from "@/store/modules/sprite";
 
 // ----------props & emit------------------------------------
 const emits = defineEmits(["update:isSpriteShow"]);
+const spriteStore = useSpriteStore()
 const spriteStore = useSpriteStore()
 
 // ----------data related -----------------------------------
 // Ref about show sprite state
 const isSpriteShow = ref<boolean>(true)
+
+const x = computed(() => spriteStore.current ? spriteStore.current.config.x : 0)
+const y = computed(() => spriteStore.current ? spriteStore.current.config.y : 0)
+const heading = computed(() => spriteStore.current ? spriteStore.current.config.heading : 0)
+const size = computed(() => spriteStore.current ? spriteStore.current.config.size : 0)
 
 const x = computed(() => spriteStore.current ? spriteStore.current.config.x : 0)
 const y = computed(() => spriteStore.current ? spriteStore.current.config.y : 0)
@@ -93,19 +74,15 @@
 .sprite-edit-btn {
   flex: 1;
   display: flex;
-<<<<<<< HEAD
   margin: 2px;
-  .n-input, .n-input-number, .n-switch{
-    margin-left:3px;
+
+  .n-input,
+  .n-input-number,
+  .n-switch {
+    margin-left: 3px;
   }
-  .n-input-number{
-    max-width:100px;
-=======
-  margin: 5px;
 
   .n-input-number {
-    border-radius: 25px;
->>>>>>> 6c9efede
+    max-width: 100px;
   }
-}
-</style>
+}</style>
