<script setup lang="ts">
import { throttle } from 'lodash'
import { onMounted, onUnmounted, ref, watch } from 'vue'
import JSZip from 'jszip'
import { spxVersion } from '@/utils/env'
import { timeout, untilNotNull } from '@/utils/utils'
import { ProgressCollector, ProgressReporter, type Progress } from '@/utils/progress'
import { useFileUrl } from '@/utils/file'
import { registerPlayer } from '@/utils/player-registry'
import { addPrefetchLink } from '@/utils/dom'
import { toNativeFile, type Files } from '@/models/common/file'
import { hashFiles } from '@/models/common/hash'
import type { Project } from '@/models/project'
import { UIImg, UIDetailedLoading } from '@/components/ui'
import { apiBaseUrl } from '@/utils/env'
import { ensureAccessToken } from '@/stores/user'

const runnerBaseUrl = `/spx_${spxVersion}`
const runnerUrl = `${runnerBaseUrl}/runner.html`

const props = defineProps<{ project: Project }>()

const emit = defineEmits<{
  console: [type: 'log' | 'warn', args: unknown[]]
}>()

const loading = ref(false)
const [thumbnailUrl, thumbnailUrlLoading] = useFileUrl(() => props.project.thumbnail)
const failed = ref(false)

// Log levels defined in spx/godot.editor.js
const logLevels = {
  LOG_LEVEL_VERBOSE: 0,
  LOG_LEVEL_LOG: 1,
  LOG_LEVEL_WARNING: 2,
  LOG_LEVEL_ERROR: 3,
  LOG_LEVEL_NONE: 4
}

interface IframeWindow extends Window {
  setAIInteractionAPIEndpoint: (endpoint: string) => void
  setAIInteractionAPITokenProvider: (provider: () => Promise<string>) => void
  startGame(
    buffer: ArrayBuffer,
    assetURLs: Record<string, string>,
    onSpxReady?: () => void,
    logLevel?: number
  ): Promise<void>
  /**
   * NOTE: This method is not recommended to be used now.
   * We reload the iframe to stop the game instead.
   */
  stopGame(): Promise<void>
  onGameError: (callback: (err: string) => void) => void
  console: typeof console
  /**
   * This property is used to detect if the iframe is reloaded.
   * It is set to `true` before reloading and reset to `false` after reloaded.
   */
  __xb_is_stale?: boolean
}

const iframeRef = ref<HTMLIFrameElement>()
const iframeWindowRef = ref<IframeWindow | null>(null)

watch(iframeRef, (iframe) => {
  if (iframe == null) return
  const iframeWindow = iframe.contentWindow as IframeWindow | null
  if (iframeWindow == null) throw new Error('iframeWindow expected')

  handleIframeWindow(iframeWindow)
})

function handleIframeWindow(iframeWindow: IframeWindow) {
  // TODO: Clean up console logs in the runner page
  iframeWindow.console.log = function (...args: unknown[]) {
    // eslint-disable-next-line no-console
    console.log(...args)
    emit('console', 'log', args)
  }
  iframeWindow.console.warn = function (...args: unknown[]) {
    console.warn(...args)
    emit('console', 'warn', args)
  }

  function handleRunnerReady() {
    iframeWindowRef.value = iframeWindow
    iframeWindow.onGameError((err: string) => {
      console.warn('ProjectRunner game error:', err)
      failed.value = true
    })
  }

  // Handle the case where the `runnerReady` event may have already been dispatched
  // before this function is called. We check if the runner is ready by verifying
  // that `startGame` is defined. If so, we call `handleRunnerReady` immediately;
  // otherwise, we listen for the `runnerReady` event.
  if (typeof iframeWindow.startGame !== 'undefined') handleRunnerReady()
  else iframeWindow.addEventListener('runnerReady', handleRunnerReady)
}

async function zip(files: Files, reporter: ProgressReporter, signal?: AbortSignal) {
  const collector = ProgressCollector.collectorFor(reporter)
  const filesReporter = collector.getSubReporter({ en: 'Loading project files...', zh: '加载项目文件中...' }, 10)
  const zipReporter = collector.getSubReporter({ en: 'Zipping project files...', zh: '打包项目文件中...' }, 1)

  const zip = new JSZip()
  const filesCollector = ProgressCollector.collectorFor(filesReporter, (info) => ({
    en: `Loading project files (${info.finishedNum}/${info.totalNum})...`,
    zh: `正在加载项目文件（${info.finishedNum}/${info.totalNum}）...`
  }))
  Object.entries(files).forEach(([path, file]) => {
    if (file == null) return
    const r = filesCollector.getSubReporter()
    const nativeFile = toNativeFile(file).then((f) => (r.report(1), f))
    zip.file(path, nativeFile)
  })

  const zipped = await zip.generateAsync({ type: 'arraybuffer' })
  signal?.throwIfAborted()
  zipReporter.report(1)
  return zipped
}

const registered = registerPlayer(() => {
  // For now we don't need to implement stop handler here because there's no chance for
  // the user to activate another audio player when `ProjectRunner` visible.
  // If you see this warning in console, you need to think what the proper behavior is.
  console.warn('unexpected call')
})

onUnmounted(() => {
  registered.onStopped()
})

const assetURLs = {
  // TODO: include these assets as "static asset" to generate immutable URLs
  'engineres.zip': `${runnerBaseUrl}/engineres.zip`,
  'gdspx.wasm': `${runnerBaseUrl}/gdspx.wasm`,
  'godot.editor.wasm': `${runnerBaseUrl}/godot.editor.wasm`,
  'godot.editor.pck': `${runnerBaseUrl}/godot.editor.pck`
}

onMounted(() => {
  Object.values(assetURLs).forEach((url) => {
    // Use `<link rel=prefetch>` instead of `<link rel=preload>`:
    // * `preload` indicates higher priority than `prefetch`. Preloaded content are expected to be used soon. For example, chrome will warn if the preloaded content is not used within 3 or 5 seconds. While project here will not be runned until the user clicks some "run" button.
    // * `preload` results are not shared across different documents, while the iframe content is a different document. The "preloading" is meaningful only when the HTTP cache is shared, which is more like the case of `prefetch`.
    addPrefetchLink(url)
  })
})

const progressRef = ref<Progress>({ percentage: 0, desc: null })

defineExpose({
  async run(signal?: AbortSignal) {
    loading.value = true
    failed.value = false
    try {
      const collector = new ProgressCollector()
      collector.onProgress(throttle((progress) => (progressRef.value = progress), 100))
      const iframeLoadReporter = collector.getSubReporter({ en: 'Preparing environment...', zh: '准备环境中...' }, 1)
      const getProjectDataReporter = collector.getSubReporter(
        { en: 'Loading project data...', zh: '加载项目数据中...' },
        5
      )
      const startGameReporter = collector.getSubReporter(
        { en: 'Loading engine & starting project...', zh: '加载引擎并启动项目中...' },
        5
      )

      registered.onStart()

      const files = props.project.exportGameFiles()

      const iframeWindow = await untilNotNull(iframeWindowRef)
      signal?.throwIfAborted()
      iframeLoadReporter.report(1)

      const zipped = await zip(files, getProjectDataReporter, signal)

      // Ensure the latest progress update to be rendered to UI
      // This is necessary because now spx runs in the same thread as the main thread of editor.
      // After spx moved to standalone thread (see details in https://github.com/goplus/builder/issues/1496), timeout here can be removed.
      // P.S. It makes more sense to use `nextTick` (from vue) instead, while that does not work as expected.
      await timeout(50)

      // TODO: get progress for engine-loading, which is now included in `startGame`
      startGameReporter.startAutoReport(10 * 1000)
<<<<<<< HEAD
      await iframeWindow.startGame(zipped, assetURLs, () => {
        // Set up API endpoint for AI Interaction.
        iframeWindow.setAIInteractionAPIEndpoint(apiBaseUrl + '/ai/interaction')

        // Set up token provider for AI Interaction.
        iframeWindow.setAIInteractionAPITokenProvider(async () => (await ensureAccessToken()) ?? '')
      })
=======
      await iframeWindow.startGame(
        zipped,
        assetURLs,
        () => {
          // Set up API endpoint for AI Interaction.
          iframeWindow.setAIInteractionAPIEndpoint(apiBaseUrl + '/ai/interaction')

          // Set up token provider for AI Interaction.
          iframeWindow.setAIInteractionAPITokenProvider(async () => (await userStore.ensureAccessToken()) ?? '')
        },
        logLevels.LOG_LEVEL_ERROR
      )
>>>>>>> 293fcbbc
      signal?.throwIfAborted()
      startGameReporter.report(1)
      return hashFiles(files)
    } catch (err) {
      console.warn('ProjectRunner run game error:', err)
      failed.value = true
    } finally {
      loading.value = false
    }
  },
  async stop() {
    const iframeWindow = iframeWindowRef.value
    if (iframeWindow == null) return
    iframeWindow.__xb_is_stale = true
    iframeWindow.location.reload()
    registered.onStopped()
    iframeWindowRef.value = null
    progressRef.value = { percentage: 0, desc: null }

    // As tested, though the `contentWindow` object is kept the same after reloading, the event listeners need to be reattached.
    // We need to wait for the reloaded iframe to be ready to reattach listeners.
    // While we haven't found reliable way to detect that. So we just wait until the `__xb_is_stale` is reset as a workaround.
    // TODO: Find a better way to archieve iframe reloading.
    // eslint-disable-next-line no-constant-condition
    while (true) {
      await timeout(100)
      const newIframeWindow = iframeRef.value?.contentWindow as IframeWindow | null | undefined
      if (newIframeWindow == null) continue
      if (!newIframeWindow.__xb_is_stale) {
        handleIframeWindow(newIframeWindow as IframeWindow)
        return
      }
    }
  },
  async rerun() {
    await this.stop()
    return this.run()
  }
})
</script>

<template>
  <div class="iframe-container">
    <iframe ref="iframeRef" class="iframe" frameborder="0" :src="runnerUrl" />
    <UIImg v-show="progressRef.percentage !== 1" class="thumbnail" :src="thumbnailUrl" :loading="thumbnailUrlLoading" />
    <UIDetailedLoading :visible="loading" cover :percentage="progressRef.percentage">
      <span>{{ $t(progressRef.desc ?? { en: 'Loading...', zh: '加载中...' }) }}</span>
    </UIDetailedLoading>
    <div v-show="!loading && failed" class="error-wrapper">
      <div class="error">
        <svg width="81" height="80" viewBox="0 0 81 80" fill="none" xmlns="http://www.w3.org/2000/svg">
          <path
            d="M10.3422 18.9098C10.3422 19.3332 10.5103 19.7392 10.8097 20.0386C11.1091 20.3379 11.5151 20.5061 11.9385 20.5061C12.3619 20.5061 12.7679 20.3379 13.0673 20.0386C13.3666 19.7392 13.5348 19.3332 13.5348 18.9098C13.5348 18.4864 13.3666 18.0804 13.0673 17.781C12.7679 17.4817 12.3619 17.3135 11.9385 17.3135C11.5151 17.3135 11.1091 17.4817 10.8097 17.781C10.5103 18.0804 10.3422 18.4864 10.3422 18.9098Z"
            fill="white"
          />
          <path
            d="M16.3168 18.9098C16.3168 19.3332 16.485 19.7392 16.7843 20.0386C17.0837 20.3379 17.4897 20.5061 17.9131 20.5061C18.3365 20.5061 18.7425 20.3379 19.0419 20.0386C19.3412 19.7392 19.5094 19.3332 19.5094 18.9098C19.5094 18.4864 19.3412 18.0804 19.0419 17.781C18.7425 17.4817 18.3365 17.3135 17.9131 17.3135C17.4897 17.3135 17.0837 17.4817 16.7843 17.781C16.485 18.0804 16.3168 18.4864 16.3168 18.9098Z"
            fill="white"
          />
          <path
            d="M22.2914 18.9098C22.2914 19.3332 22.4596 19.7392 22.7589 20.0386C23.0583 20.3379 23.4643 20.5061 23.8877 20.5061C24.3111 20.5061 24.7171 20.3379 25.0165 20.0386C25.3158 19.7392 25.484 19.3332 25.484 18.9098C25.484 18.4864 25.3158 18.0804 25.0165 17.781C24.7171 17.4817 24.3111 17.3135 23.8877 17.3135C23.4643 17.3135 23.0583 17.4817 22.7589 17.781C22.4596 18.0804 22.2914 18.4864 22.2914 18.9098Z"
            fill="white"
          />
          <path
            d="M72.1018 69.0504H8.89816C7.73163 69.0469 6.61397 68.5815 5.78972 67.756C4.96547 66.9305 4.50175 65.8122 4.5 64.6456V15.4048C4.5 14.2377 4.96316 13.1183 5.78779 12.2925C6.61241 11.4666 7.73109 11.0018 8.89816 11H72.1018C73.2689 11.0018 74.3876 11.4666 75.2122 12.2925C76.0368 13.1183 76.5 14.2377 76.5 15.4048V64.6456C76.4983 65.8122 76.0345 66.9305 75.2103 67.756C74.386 68.5815 73.2684 69.0469 72.1018 69.0504ZM8.89816 13.3183C8.34594 13.3201 7.81694 13.5407 7.42708 13.9318C7.03722 14.3229 6.8183 14.8526 6.81831 15.4048V64.6456C6.8183 65.1979 7.03722 65.7276 7.42708 66.1187C7.81694 66.5098 8.34594 66.7304 8.89816 66.7321H72.1018C72.6541 66.7304 73.1831 66.5098 73.5729 66.1187C73.9628 65.7276 74.1817 65.1979 74.1817 64.6456V15.4048C74.1817 14.8526 73.9628 14.3229 73.5729 13.9318C73.1831 13.5407 72.6541 13.3201 72.1018 13.3183H8.89816Z"
            fill="white"
          />
          <path
            d="M57.0276 48.184L57.0713 48.1177L44.9062 27.8155H44.8516C44.4374 27.0848 43.8359 26.4777 43.1091 26.0566C42.3822 25.6355 41.5563 25.4158 40.7164 25.42C39.8765 25.4159 39.0508 25.6357 38.3241 26.0568C37.5974 26.4778 36.996 27.0849 36.5819 27.8155H36.5272L24.8518 47.4224C24.2969 48.1766 23.9967 49.0879 23.9948 50.0242C23.9948 52.535 26.1083 54.5719 28.7152 54.5719C28.8318 54.5719 28.9411 54.5472 29.0548 54.5392L29.0738 54.5719H52.7488L52.751 54.569C55.3426 54.5515 57.4387 52.5248 57.4387 50.0235C57.4364 49.3878 57.2962 48.7602 57.0276 48.184Z"
            fill="#0BC0CF"
          />
          <path
            d="M40.7171 32.707C41.6018 32.707 42.0442 33.1494 42.0442 34.0342V43.8737C42.0442 44.7585 41.6018 45.2008 40.7171 45.2008C39.8323 45.2008 39.3899 44.7585 39.3899 43.8737V34.0342C39.3899 33.1494 39.8323 32.707 40.7171 32.707Z"
            fill="white"
          />
          <path
            d="M39.1246 49.8845C39.1246 50.0897 39.1657 50.2928 39.2457 50.4824C39.3257 50.6719 39.443 50.8441 39.5909 50.9892C39.7388 51.1343 39.9143 51.2494 40.1076 51.3279C40.3008 51.4064 40.5079 51.4468 40.7171 51.4468C40.9262 51.4468 41.1333 51.4064 41.3266 51.3279C41.5198 51.2494 41.6954 51.1343 41.8433 50.9892C41.9911 50.8441 42.1084 50.6719 42.1884 50.4824C42.2684 50.2928 42.3096 50.0897 42.3095 49.8845C42.3096 49.6794 42.2684 49.4763 42.1884 49.2867C42.1084 49.0972 41.9911 48.925 41.8433 48.7799C41.6954 48.6348 41.5198 48.5197 41.3266 48.4412C41.1333 48.3627 40.9262 48.3223 40.7171 48.3223C40.5079 48.3223 40.3008 48.3627 40.1076 48.4412C39.9143 48.5197 39.7388 48.6348 39.5909 48.7799C39.443 48.925 39.3257 49.0972 39.2457 49.2867C39.1657 49.4763 39.1246 49.6794 39.1246 49.8845Z"
            fill="white"
          />
        </svg>
        <p>
          {{ $t({ en: 'Failed to run project', zh: '项目运行失败' }) }}
        </p>
      </div>
    </div>
  </div>
</template>

<style lang="scss" scoped>
.iframe-container {
  position: relative;
  aspect-ratio: 4 / 3;
  display: flex;
  justify-content: center;
  align-items: center;
}
.iframe {
  width: 100%;
  height: 100%;
}
.thumbnail {
  position: absolute;
  left: 0;
  right: 0;
  top: 0;
  bottom: 0;
}
.error-wrapper {
  position: absolute;
  left: 0;
  right: 0;
  top: 0;
  bottom: 0;
  background: url(./error-bg.svg);

  .error {
    width: 100%;
    height: 100%;
    display: flex;
    flex-direction: column;
    align-items: center;
    justify-content: center;
    gap: 4px;
    color: var(--ui-color-grey-100);
    background-color: rgba(0, 0, 0, 0.65);
  }
}
</style><|MERGE_RESOLUTION|>--- conflicted
+++ resolved
@@ -187,15 +187,6 @@
 
       // TODO: get progress for engine-loading, which is now included in `startGame`
       startGameReporter.startAutoReport(10 * 1000)
-<<<<<<< HEAD
-      await iframeWindow.startGame(zipped, assetURLs, () => {
-        // Set up API endpoint for AI Interaction.
-        iframeWindow.setAIInteractionAPIEndpoint(apiBaseUrl + '/ai/interaction')
-
-        // Set up token provider for AI Interaction.
-        iframeWindow.setAIInteractionAPITokenProvider(async () => (await ensureAccessToken()) ?? '')
-      })
-=======
       await iframeWindow.startGame(
         zipped,
         assetURLs,
@@ -204,11 +195,10 @@
           iframeWindow.setAIInteractionAPIEndpoint(apiBaseUrl + '/ai/interaction')
 
           // Set up token provider for AI Interaction.
-          iframeWindow.setAIInteractionAPITokenProvider(async () => (await userStore.ensureAccessToken()) ?? '')
+          iframeWindow.setAIInteractionAPITokenProvider(async () => (await ensureAccessToken()) ?? '')
         },
         logLevels.LOG_LEVEL_ERROR
       )
->>>>>>> 293fcbbc
       signal?.throwIfAborted()
       startGameReporter.report(1)
       return hashFiles(files)
