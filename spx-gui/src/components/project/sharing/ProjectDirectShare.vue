--- conflicted
+++ resolved
@@ -118,18 +118,14 @@
 
   let shareURL = ''
   if (platform.shareType.supportURL && platform.shareFunction.shareURL) {
-<<<<<<< HEAD
     shareURL = await initShareURL(platform.basicInfo.name, projectSharingLink.value)
     shareURL = await addShareStateURL(shareURL)
-    shareURL = await platform.shareFunction.shareURL(shareURL)
+
     if (shareURL) {
-      const qrData = await generateQRCodeDataUrl(shareURL, platform.basicInfo.color)
-      qrCodeData.value = qrData
-=======
-    const shareComponent = await platform.shareFunction.shareURL(projectSharingLink.value)
-    if (shareComponent) {
-      urlShareComponent.value = markRaw(shareComponent)
->>>>>>> abea3959
+      const shareComponent = await platform.shareFunction.shareURL(shareURL)
+      if (shareComponent) {
+        urlShareComponent.value = markRaw(shareComponent)
+      }
     }
     return
   }
