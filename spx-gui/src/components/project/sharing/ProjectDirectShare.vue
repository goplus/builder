--- conflicted
+++ resolved
@@ -58,13 +58,8 @@
 import { UIButton, UIFormModal, UITextInput } from '@/components/ui'
 import { useMessageHandle } from '@/utils/exception'
 import { getProjectShareRoute } from '@/router'
-<<<<<<< HEAD
 import { computed, ref, type Component, shallowRef, markRaw, onMounted, watch, nextTick } from 'vue'
-import { type PlatformConfig, initShareURL, addShareStateURL } from './platform-share'
-=======
-import { computed, ref, type Component, shallowRef, markRaw, onMounted } from 'vue'
 import { type PlatformConfig, initShareURL } from './platform-share'
->>>>>>> 7b1917d4
 import type { ProjectData } from '@/apis/project'
 import PlatformSelector from './PlatformSelector.vue'
 import Poster from './ProjectPoster.vue'
@@ -125,28 +120,9 @@
   void handleGenerateShareContent()
 }
 
-<<<<<<< HEAD
 // 生成分享内容（对齐截图分享逻辑：优先图片引导，其次URL）
 async function generateShareContent(platform: PlatformConfig): Promise<void> {
   // Prefer image flow when supported
-=======
-  let shareURL = ''
-  if (platform.shareType.supportURL && platform.shareFunction.shareURL) {
-    shareURL = await initShareURL(platform.basicInfo.name, projectSharingLink.value)
-    if (platform.addShareStateURL) {
-      shareURL = platform.addShareStateURL(shareURL)
-    }
-
-    if (shareURL) {
-      const shareComponent = await platform.shareFunction.shareURL(shareURL)
-      if (shareComponent) {
-        urlShareComponent.value = markRaw(shareComponent)
-      }
-    }
-    return
-  }
-
->>>>>>> 7b1917d4
   if (platform.shareType.supportImage && platform.shareFunction.shareImage) {
     try {
       if (!posterURL.value) {
@@ -173,16 +149,21 @@
   if (platform.shareType.supportURL && platform.shareFunction.shareURL) {
     try {
       let shareURL = await initShareURL(platform.basicInfo.name, projectSharingLink.value)
-      shareURL = await addShareStateURL(shareURL)
-      const shareComponent = await platform.shareFunction.shareURL(shareURL)
-      if (shareComponent) {
-        urlShareComponent.value = markRaw(shareComponent)
-      }
-    } catch (error) {
-      console.error('Failed to generate URL share component:', error)
-      urlShareComponent.value = null
+      if (platform.addShareStateURL) {
+        shareURL = platform.addShareStateURL(shareURL)
+      }
+
+      if (shareURL) {
+        const shareComponent = await platform.shareFunction.shareURL(shareURL)
+        if (shareComponent) {
+          urlShareComponent.value = markRaw(shareComponent)
+        }
+      } 
+    }catch (error) {
+        console.error('Failed to generate URL share component:', error)
+        urlShareComponent.value = null
+      }
     }
-  }
 }
 
 // 包装带消息的生成器
