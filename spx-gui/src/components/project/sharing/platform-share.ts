--- conflicted
+++ resolved
@@ -1,13 +1,10 @@
 import { getWeChatJSSDKConfig } from '@/apis/wechat'
-<<<<<<< HEAD
 import { analyzePlatformShare } from '@/apis/analyze'
-=======
 import { h, type Component, ref, onMounted } from 'vue'
 import { useI18n } from '@/utils/i18n'
 import UIButton from '@/components/ui/UIButton.vue'
 import QRCode from 'qrcode'
 // import { useI18n } from '@/utils/i18n'
->>>>>>> 8c599dd2
 /**
  * 社交平台配置
  */
@@ -485,7 +482,6 @@
 }
 
 /**
-<<<<<<< HEAD
  * 分析项目分享URL，获取分享平台
  * @returns 分享平台
  */
@@ -496,7 +492,8 @@
     return hash.substring(prefix.length)
   }
   return null
-=======
+}
+/**
  * 内部复用：构建“手动下载 + 步骤引导”的通用组件
  */
 function createManualShareGuideUI(options: {
@@ -656,5 +653,4 @@
         ])
     }
   } as unknown as Component
->>>>>>> 8c599dd2
 }