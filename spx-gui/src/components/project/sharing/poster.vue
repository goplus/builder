--- conflicted
+++ resolved
@@ -9,11 +9,7 @@
 import { useExternalUrl } from '@/utils/utils'
 
 const props = defineProps<{
-<<<<<<< HEAD
   img?: File
-=======
-  img?: string | File
->>>>>>> 82aa5e23
   projectData: ProjectData
 }>()
 
@@ -21,7 +17,6 @@
     `https://api.qrserver.com/v1/create-qr-code/?size=220x220&data=${encodeURIComponent(window.location.href)}`
 )
 
-<<<<<<< HEAD
 const imgUrl = computed(() => {
     if (props.img && props.img instanceof File) {
         return URL.createObjectURL(props.img)
@@ -31,50 +26,6 @@
         return props.projectData.thumbnail
     }
 })
-=======
-const resolvedImgUrl = ref<string>('')
-
-// Convert cross-origin URL to an object URL to work under COEP
-const finalImgUrl = useExternalUrl(() => resolvedImgUrl.value || null)
-
-watch(
-  () => props.img,
-  async (img, _, onCleanup) => {
-    // cleanup for previous object URL
-    let objectUrlToRevoke: string | null = null
-    const cleanup = () => {
-      if (objectUrlToRevoke) URL.revokeObjectURL(objectUrlToRevoke)
-      objectUrlToRevoke = null
-    }
-    onCleanup(cleanup)
-
-    if (!img) {
-      resolvedImgUrl.value = ''
-      return
-    }
-    if (typeof img === 'string') {
-      if (img.startsWith('kodo://') || img.startsWith('kodo:')) {
-        try {
-          resolvedImgUrl.value = await universalUrlToWebUrl(img as any)
-        } catch {
-          resolvedImgUrl.value = ''
-        }
-      } else {
-        resolvedImgUrl.value = img
-      }
-      return
-    }
-    try {
-      const url = URL.createObjectURL(img)
-      objectUrlToRevoke = url
-      resolvedImgUrl.value = url
-    } catch {
-      resolvedImgUrl.value = ''
-    }
-  },
-  { immediate: true }
-)
->>>>>>> 82aa5e23
 
 const posterElementRef = ref<HTMLElement>()
 
@@ -223,11 +174,7 @@
 <template>
     <div ref="posterElementRef" class="poster-background">
         <div class="screenshot-area">
-<<<<<<< HEAD
             <img v-if="props.img || props.projectData.thumbnail" :src="imgUrl" :alt="props.projectData.name" class="screenshot-image"/>
-=======
-            <img v-if="finalImgUrl" :src="finalImgUrl" :alt="props.projectData.name" class="screenshot-image"/>
->>>>>>> 82aa5e23
             <div v-else class="screenshot-placeholder">
                 <UIIcon type="file" />
                 <span>{{ $t({ en: 'No Image', zh: '暂无截屏'}) }}</span>
