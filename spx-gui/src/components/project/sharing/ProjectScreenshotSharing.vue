--- conflicted
+++ resolved
@@ -1,11 +1,6 @@
 <script setup lang="ts">
-<<<<<<< HEAD
 import { ref, computed, defineProps, defineEmits, watch, nextTick, onUnmounted } from 'vue'
 import Poster from './ProjectPoster.vue'
-=======
-import { ref, computed, watch, nextTick, onUnmounted } from 'vue'
-import Poster from './poster.vue'
->>>>>>> 91e60c7b
 import PlatformSelector from './platformSelector.vue'
 import type { ProjectData } from '@/apis/project'
 import type { PlatformConfig } from './platformShare'
