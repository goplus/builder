<template>
  <div class="container">
    <div class="header">
      <h4 v-if="!selectedAsset" class="title">
        {{ $t({ en: 'Asset Library', zh: `素材库` }) }}
        <!-- For debug -->
        <span style="margin-left: 0.5rem" @dblclick="searchCtx.type = (searchCtx.type + 1) % 3">
          {{ $t(entityMessages[searchCtx.type]) }}
        </span>
      </h4>
      <h4 v-else-if="isAiAsset in selectedAsset" class="title">
        <!-- {{ $t({ en: 'Detail: ', zh: `详情: ` }) }} -->
        <NIcon size="14" color="var(--text-color)">
          <BulbOutlined />
        </NIcon>
        <span class="ai-asset-tip">
          {{ $t({ en: `Created by AI`, zh: `AI 创作` }) }}
        </span>
      </h4>
      <h4 v-else class="title">
        {{ $t({ en: 'Detail: ', zh: `详情: ` }) }}
        {{ selectedAsset?.displayName }}
      </h4>
      <NAutoComplete
        v-if="!selectedAsset"
        v-model:value="searchInput"
        class="search-input"
        :options="suggestionsOptions"
      >
        <template #default="{ handleInput, handleBlur, handleFocus, value: slotValue }">
          <UITextInput
            :value="slotValue"
            clearable
            :placeholder="$t({ en: 'Search', zh: '搜索' })"
            @input="handleInput"
            @focus="handleFocus"
            @blur="handleBlur"
            @keypress.enter="handleSearch"
          >
            <template #prefix>
              <UIIcon class="search-icon" type="search" />
            </template>
          </UITextInput>
        </template>
      </NAutoComplete>
      <UIModalClose class="close" @click="handleCloseButton" />
    </div>
    <UIDivider v-if="!(selectedAsset && isAiAsset in selectedAsset)" />
    <section v-show="!selectedAsset" class="body">
      <main class="main">
        <div class="order-select">
          <LibrarySelect />
        </div>
        <div class="content">
          <AssetList
            :add-to-project-pending="handleAddToProject.isLoading.value"
            @add-to-project="handleAddToProject.fn"
            @select="selectedAsset = $event"
            @select-ai="handleSelectAiAsset"
          />
        </div>
      </main>
      <div class="sider">
        <LibraryMenu @update:value="handleUserSelectCategory" />
        <UIDivider />
<<<<<<< HEAD
        <LibraryTree
          :type="assetType"
          style="flex: 1 1 0%; overflow: auto; scrollbar-width: thin"
        />
=======
        <LibraryTree :type="type" style="flex: 1 1 0%; overflow: auto; scrollbar-width: thin;" />
>>>>>>> 953152cd
      </div>
    </section>
    <Transition name="fade" mode="out-in" appear>
      <section v-if="selectedAsset && isAiAsset in selectedAsset" class="body">
        <AIPreviewModal
          :asset="selectedAsset"
          :ai-assets="currentAIAssetList"
          :project="props.project"
          class="asset-page"
          :add-to-project-pending="handleAddToProject.isLoading.value"
          @add-to-project="handleAddToProject.fn"
          @select-ai="handleSelectAiAsset"
        />
      </section>
      <section v-else-if="selectedAsset" class="body">
        <DetailModal
          :asset="selectedAsset"
          class="asset-page"
          :add-to-project-pending="handleAddToProject.isLoading.value"
          @add-to-project="handleAddToProject.fn"
        />
      </section>
    </Transition>
  </div>
</template>
<script setup lang="ts">
import { computed, ref, shallowRef, watch, watchEffect } from 'vue'
import { UITextInput, UIIcon, UIModalClose, UIDivider } from '@/components/ui'
import { AssetType, getAssetSearchSuggestion, type AssetData } from '@/apis/asset'
import { debounce, useAsyncComputed } from '@/utils/utils'
import { useMessageHandle } from '@/utils/exception'
import { type Project } from '@/models/project'
import { asset2Backdrop, asset2Sound, asset2Sprite, type AssetModel } from '@/models/common/asset'
import { NAutoComplete, NIcon, NSpin } from 'naive-ui'
import { BulbOutlined } from '@vicons/antd'
import { useSearchCtx, useSearchResultCtx } from './SearchContextProvider.vue'
import AssetList from './AssetList.vue'
import { isAiAsset, type AssetOrAIAsset, type TaggedAIAssetData } from '@/apis/aigc'
import LibraryMenu from './LibraryMenu.vue'
import LibraryTree from './LibraryTree.vue'
import DetailModal from './details/DetailModal.vue'
import LibrarySelect from './LibrarySelect.vue'
import AIPreviewModal from './ai/AIPreviewModal.vue'
import { addAssetToHistory } from '@/apis/user'
import type { AIGCTask } from '@/models/aigc'

const props = defineProps<{
  visible?: boolean
  project: Project
}>()

const emit = defineEmits<{
  'update:visible': [visible: boolean]
  cancelled: []
  resolved: [AssetModel[]]
}>()

const selectedAsset = ref<AssetOrAIAsset | null>(null)
const currentAIAssetList = shallowRef<AIGCTask[]>([])

const handleUpdateShow = (visible: boolean) => {
  emit('update:visible', visible)
}

const handleCloseButton = () => {
  if (selectedAsset.value) {
    selectedAsset.value = null
    return
  }

  if (addedModels.length > 0) {
    emit('resolved', addedModels)
  } else {
    emit('cancelled')
  }
  handleUpdateShow(false)
}

const entityMessages = {
  [AssetType.Backdrop]: { en: 'backdrop', zh: '背景' },
  [AssetType.Sprite]: { en: 'sprite', zh: '精灵' },
  [AssetType.Sound]: { en: 'sound', zh: '声音' }
}

const searchInput = ref('')
const searchCtx = useSearchCtx()
const searchResultCtx = useSearchResultCtx()
const entityMessage = computed(() => entityMessages[searchCtx.type])

const assetType = ref(searchCtx.type ?? AssetType.Sprite)
watchEffect(() => {
    assetType.value = searchCtx.type
})

const suggestions = useAsyncComputed(async () => {
  return (await getAssetSearchSuggestion(searchCtx.keyword)).suggestions
})
const suggestionsOptions = computed(
  () => suggestions.value?.map((s) => ({ label: s, value: s })) ?? []
)

// do search (with a delay) when search-input changed
watch(
  searchInput,
  debounce(() => {
    searchCtx.keyword = searchInput.value
  }, 500)
)

function handleSearch() {
  searchCtx.keyword = searchInput.value
}

// function handleSelectCategory(c: string[]) {
//   searchCtx.category = c
// }

function handleUserSelectCategory(c: string) {
  searchCtx.tabCategory = c as 'liked' | 'history' | 'imported' | 'public'
}

function handleSelectAiAsset(asset: TaggedAIAssetData, aiAssetList?: AIGCTask[]) {
  selectedAsset.value = asset
  if (aiAssetList) {
    currentAIAssetList.value = aiAssetList
  }
}

async function addAssetToProject(asset: AssetData) {
  switch (asset.assetType) {
    case AssetType.Sprite: {
      const sprite = await asset2Sprite(asset)
      props.project.addSprite(sprite)
      await sprite.autoFit()
      return sprite
    }
    case AssetType.Backdrop: {
      const backdrop = await asset2Backdrop(asset)
      props.project.stage.addBackdrop(backdrop)
      return backdrop
    }
    case AssetType.Sound: {
      const sound = await asset2Sound(asset)
      props.project.addSound(sound)
      return sound
    }
    default:
      throw new Error('unknow asset type')
  }
}

const addedModels: AssetModel[] = []

const handleAddToProject = useMessageHandle(
  async (asset: AssetData) => {
    const action = {
      name: { en: `Add ${entityMessage.value.en}`, zh: `添加${entityMessage.value.zh}` }
    }
    const [, assetModel] = await Promise.all([
      addAssetToHistory(asset.id),
      props.project.history.doAction(action, () => addAssetToProject(asset))
    ])
    addedModels.push(assetModel)
  },
  { en: 'Failed to add asset', zh: '素材添加失败' },
  { en: 'Asset added successfully', zh: '素材添加成功' }
)
</script>

<style scoped lang="scss">
.container {
  display: flex;
  flex-direction: column;
  height: 100%;
}

.header {
  & {
    display: flex;
    align-items: center;
    padding: var(--ui-gap-middle) 24px;
    height: 64px;
  }

  .title {
    font-size: 16px;
    line-height: 26px;
    flex: 1;
    display: flex;
    color: var(--ui-color-title);
    align-items: center;
    gap: 8px;
  }

  .tab {
    flex: 1;
  }

  .close {
    margin-left: 8px;
    margin-right: -4px;
  }

  .search-input {
    width: 320px;
  }

  .search-icon {
    color: var(--ui-color-grey-700);
  }
}

.body {
  & {
    display: flex;
    justify-content: stretch;
    overflow: auto;
    flex: 1;
  }

  .sider {
    flex: 0 0 20%;
    min-width: 196px;
    display: flex;
    flex-direction: column;
    padding: var(--ui-gap-middle);
    gap: 16px;
    background: var(--ui-color-grey-200);
  }

  .main {
    flex: 1 1 0;
    display: flex;
    flex-direction: column;
    justify-content: stretch;
  }

  .title {
    padding: 20px 24px 0;
    color: var(--ui-color-grey-900);
  }

  .order-select {
    padding: 12px 24px 0 0;
    width: 15rem;
    margin-left: auto;
  }

  .content {
    height: 100%;
    padding: 8px 0 0 24px; // no right padding to allow optional scrollbar
    overflow-y: auto;
    overflow-x: visible;
  }

  .asset-list {
    display: flex;
    gap: 8px;
    flex-wrap: wrap;
  }

  .footer {
    bottom: 56px;
    right: 196px;
    padding: 20px 24px;
    position: fixed;
    display: flex;
    justify-content: flex-end;
    align-items: center;
    gap: var(--ui-gap-middle);
  }
}

.asset-page {
  width: 100%;
}

.fade-enter-active {
  transition: all 0.25s ease;
}
.fade-leave-active {
  display: none;
}

.fade-enter-from {
  opacity: 0;
  transform: translateY(20px);
}
</style><|MERGE_RESOLUTION|>--- conflicted
+++ resolved
@@ -63,14 +63,10 @@
       <div class="sider">
         <LibraryMenu @update:value="handleUserSelectCategory" />
         <UIDivider />
-<<<<<<< HEAD
         <LibraryTree
           :type="assetType"
           style="flex: 1 1 0%; overflow: auto; scrollbar-width: thin"
         />
-=======
-        <LibraryTree :type="type" style="flex: 1 1 0%; overflow: auto; scrollbar-width: thin;" />
->>>>>>> 953152cd
       </div>
     </section>
     <Transition name="fade" mode="out-in" appear>
