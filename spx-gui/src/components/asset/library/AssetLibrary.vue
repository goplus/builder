--- conflicted
+++ resolved
@@ -1,47 +1,31 @@
 <template>
   <div class="container">
-    <DetailModal ref="detailModalRef" :asset="assetDataTest"/>
+    <DetailModal ref="detailModalRef" :asset="assetDataTest" />
     <button @click="openChildModal">Open Modal from Parent</button>
     <div class="header">
       <h4 class="title">
         {{ $t({ en: 'Asset Library', zh: `素材库` }) }}
       </h4>
-      <UITextInput
-        v-model:value="searchInput"
-        class="search-input"
-        clearable
-        :placeholder="$t({ en: 'Search', zh: '搜索' })"
-        @keypress.enter="handleSearch"
-      >
-        <template #prefix><UIIcon class="search-icon" type="search" /></template>
+      <UITextInput v-model:value="searchInput" class="search-input" clearable
+        :placeholder="$t({ en: 'Search', zh: '搜索' })" @keypress.enter="handleSearch">
+        <template #prefix>
+          <UIIcon class="search-icon" type="search" />
+        </template>
       </UITextInput>
       <UIModalClose class="close" @click="handleCloseButton" />
     </div>
     <UIDivider />
     <section class="body">
-<<<<<<< HEAD
       <main class="main">
         <div class="content">
-          <AssetList @update:selected="handleAssetSelectedChange"/>
-=======
+          <AssetList :add-to-project-pending="handleAddToProject.isLoading.value"
+            @add-to-project="handleAddToProject.fn" />
+        </div>
+      </main>
       <div class="sider">
         <LibraryMenu @update:value="handleSelectCategory" />
         <UIDivider />
         <LibraryTree :type="type" @update="handleSelectCategory" />
-      </div>
-      <main class="main">
-        <div class="content">
-          <AssetList
-            :add-to-project-pending="handleAddToProject.isLoading.value"
-            @add-to-project="handleAddToProject.fn"
-          />
->>>>>>> 22854504
-        </div>
-      </main>
-      <div class="sider">
-        <LibraryMenu @update:value="handleSelectCategory"/>
-        <UIDivider />
-        <LibraryTree :type="type" @update="handleSelectCategory"/>
       </div>
     </section>
   </div>
@@ -88,10 +72,10 @@
   id: '1',
   assetType: AssetType.Sprite,
   files: {
-                "assets/sprites/sword/1709276941046.png": "kodo://goplus-builder-static-test/files/FoGKeeUeK5PLpOZ4mJjKR3mDMb79/1709276941046.png",
-                "assets/sprites/sword/index.json": "kodo://goplus-builder-static-test/files/FirKxLEYMbcJZXZJDPxtmFMKkigF/index.json",
-                "sword.spx": "kodo://goplus-builder-static-test/files/FsLjb7dM8I-N-iHGmv7n5J6lxvRO/sword.spx"
-            },
+    "assets/sprites/sword/1709276941046.png": "kodo://goplus-builder-static-test/files/FoGKeeUeK5PLpOZ4mJjKR3mDMb79/1709276941046.png",
+    "assets/sprites/sword/index.json": "kodo://goplus-builder-static-test/files/FirKxLEYMbcJZXZJDPxtmFMKkigF/index.json",
+    "sword.spx": "kodo://goplus-builder-static-test/files/FsLjb7dM8I-N-iHGmv7n5J6lxvRO/sword.spx"
+  },
   filesHash: '',
   preview: 'assets/sprites/sword/1709276941046.png',
   clickCount: 0,
@@ -174,7 +158,7 @@
   }
 }
 
-const addedModels:AssetModel[] = []
+const addedModels: AssetModel[] = []
 
 const handleAddToProject = useMessageHandle(
   async (asset: AssetData) => {
@@ -203,6 +187,7 @@
     padding: var(--ui-gap-middle) 24px;
     height: 64px;
   }
+
   .title {
     font-size: 16px;
     line-height: 26px;
@@ -210,7 +195,8 @@
     display: flex;
     color: var(--ui-color-title);
   }
-  .tab{
+
+  .tab {
     flex: 1;
   }
 
@@ -242,30 +228,36 @@
     gap: 16px;
     background: var(--ui-color-grey-200);
   }
+
   .main {
     flex: 1 1 0;
     display: flex;
     flex-direction: column;
     justify-content: stretch;
   }
+
   .title {
     padding: 20px 24px 0;
     color: var(--ui-color-grey-900);
   }
+
   .content {
     height: 70vh;
     padding: 8px 0 0 24px; // no right padding to allow optional scrollbar
     overflow-y: auto;
     overflow-x: visible;
   }
-  .select{
+
+  .select {
     margin-left: 50vw;
   }
+
   .asset-list {
     display: flex;
     gap: 8px;
     flex-wrap: wrap;
   }
+
   .footer {
     bottom: 56px;
     right: 196px;
