--- conflicted
+++ resolved
@@ -20,44 +20,8 @@
     <section class="body">
       <main class="main">
         <div class="content">
-<<<<<<< HEAD
-          <LibrarySelect/>
-          <UILoading v-if="searchResultCtx.isLoading" />
-          <UIError v-else-if="searchResultCtx.error != null" :retry="searchResultCtx.refetch">
-            {{ $t(searchResultCtx.error.userMessage) }}
-          </UIError>
-          <UIEmpty v-else-if="searchResultCtx.assets?.data.length === 0" size="large" />
-          <ul v-else-if="searchResultCtx.assets != null && type === AssetType.Sound" class="asset-list">
-            <SoundItem
-              v-for="asset in searchResultCtx.assets!.data"
-              :key="asset.id"
-              :asset="asset"
-              :selected="isSelected(asset)"
-              @click="handleAssetClick(asset)"
-            />
-          </ul>
-          <ul v-else-if="searchResultCtx.assets != null && type === AssetType.Sprite" class="asset-list">
-            <SpriteItem
-              v-for="asset in searchResultCtx.assets!.data"
-              :key="asset.id"
-              :asset="asset"
-              :selected="isSelected(asset)"
-              @click="handleAssetClick(asset)"
-            />
-          </ul>
-          <ul v-else-if="searchResultCtx.assets != null && type === AssetType.Backdrop" class="asset-list">
-            <BackdropItem
-              v-for="asset in searchResultCtx.assets!.data"
-              :key="asset.id"
-              :asset="asset"
-              :selected="isSelected(asset)"
-              @click="handleAssetClick(asset)"
-            />
-          </ul>
-=======
           
           <AssetList @update:selected="handleAssetSelectedChange"/>
->>>>>>> a6bd3e15
         </div>
         <footer class="footer">
           <span v-show="selected.length > 0">
