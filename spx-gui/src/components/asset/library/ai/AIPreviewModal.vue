--- conflicted
+++ resolved
@@ -137,10 +137,7 @@
 import { addAssetToFavorites, removeAssetFromFavorites } from '@/apis/user'
 import type { LocaleMessage } from '@/utils/i18n'
 import { AIGCTask, AISpriteTask } from '@/models/aigc'
-<<<<<<< HEAD
-=======
 import { useRenameAsset } from '../..'
->>>>>>> f2be2683
 import { useMessageHandle } from '@/utils/exception'
 
 // Define component props
@@ -286,18 +283,6 @@
 
 
 
-<<<<<<< HEAD
-const handleToggleFav = async () => {
-  if (!publicAsset.value) {
-    const exportedAsset = await exportAssetDataToPublic()
-    publicAsset.value = exportedAsset
-  }
-  isFavorite.value = !isFavorite.value
-  if (isFavorite.value) {
-    removeAssetFromFavorites(props.asset.id)
-  } else {
-    addAssetToFavorites(props.asset.id)
-=======
 const renameAsset = useRenameAsset()
 const handleRename = useMessageHandle(
   async () => {
@@ -313,7 +298,6 @@
   {
     en: 'Successfully renamed asset',
     zh: '收藏成功'
->>>>>>> f2be2683
   }
 )
 
