--- conflicted
+++ resolved
@@ -2,7 +2,6 @@
   <div class="container">
     <div class="head head-actions">
       <Transition name="slide-fade" mode="out-in" appear>
-<<<<<<< HEAD
         <div class="head-left">
           <template v-for="action in currentActions" :key="action.name">
             <component :is="action.component" v-if="'component' in action" />
@@ -19,25 +18,6 @@
               {{ $t(action.label) }}
             </UIButton>
           </template>
-=======
-        <div v-if="contentReady" class="head-left">
-          <UIButton
-            v-for="action in currentActions"
-            :key="action.name"
-            size="large"
-            :type="action.type"
-            :disabled="action.disabled"
-            @click="action.action"
-          >
-            <NIcon v-if="action.icon">
-              <component :is="action.icon" />
-            </NIcon>
-            {{ $t(action.label) }}
-          </UIButton>
-        </div>
-        <div v-else class="head-left">
-          {{ $t({ zh: '正在进一步生成素材...', en: 'Further generating assets...' }) }}
->>>>>>> 953152cd
         </div>
       </Transition>
       <div class="head-right">
@@ -68,7 +48,6 @@
     </div>
     <div class="content">
       <main>
-<<<<<<< HEAD
         <AISpriteEditor
           v-if="asset.assetType === AssetType.Sprite"
           ref="spriteEditor"
@@ -79,6 +58,7 @@
         <AIBackdropEditor
           v-else-if="asset.assetType === AssetType.Backdrop"
           ref="backdropEditor"
+          :default-ratio="props.project.stage.mapWidth / props.project.stage.mapHeight"
           :asset="asset as TaggedAIAssetData<AssetType.Backdrop>"
           class="asset-editor backdrop-editor"
           @content-ready="contentReady = true"
@@ -89,65 +69,6 @@
           :asset="asset"
           @content-ready="contentReady = true"
         />
-=======
-        <Transition name="slide-fade" mode="out-in" appear>
-          <template v-if="!contentReady">
-            <div class="generating-info">
-              <NSpin :size="64">
-                <template #description>
-                  <Transition name="slide-fade" mode="out-in" appear>
-                    <span v-if="status === AIGCStatus.Waiting" class="generating-text">
-                      {{ $t({ en: `Pending...`, zh: `排队中...` }) }}
-                    </span>
-                    <span v-else-if="status === AIGCStatus.Generating" class="generating-text">
-                      {{ $t({ en: `Generating...`, zh: `生成中...` }) }}
-                    </span>
-                    <span
-                      v-else-if="status === AIGCStatus.Finished && !contentReady"
-                      class="generating-text"
-                    >
-                      {{ $t({ en: `Loading...`, zh: `加载中...` }) }}
-                    </span>
-                  </Transition>
-                </template>
-              </NSpin>
-            </div>
-          </template>
-          <template v-else-if="status === AIGCStatus.Failed">
-            <div class="failing-info">
-              <NIcon color="var(--ui-color-danger-main, #ef4149)" :size="32">
-                <CancelOutlined />
-              </NIcon>
-              <span v-if="status === AIGCStatus.Failed" class="failing-text">
-                {{ $t({ en: `Generation failed`, zh: `生成失败` }) }}
-              </span>
-              <span v-else class="failing-text">
-                {{ $t({ en: `Loading failed`, zh: `加载失败` }) }}
-              </span>
-            </div>
-          </template>
-          <template v-else>
-            <AISpriteEditor
-              v-if="asset.assetType === AssetType.Sprite"
-              ref="spriteEditor"
-              :asset="asset as TaggedAIAssetData<AssetType.Sprite>"
-              class="asset-editor sprite-editor"
-            />
-            <AIBackdropEditor
-              v-else-if="asset.assetType === AssetType.Backdrop"
-              ref="backdropEditor"
-              :default-ratio="props.project.stage.mapWidth / props.project.stage.mapHeight"
-              :asset="asset as TaggedAIAssetData<AssetType.Backdrop>"
-              class="asset-editor backdrop-editor"
-            />
-            <AISoundEditor
-              v-else-if="asset.assetType === AssetType.Sound"
-              ref="soundEditor"
-              :asset="asset"
-            />
-          </template>
-        </Transition>
->>>>>>> 953152cd
       </main>
       <aside>
         <NScrollbar
@@ -192,13 +113,8 @@
     }
 </script>
 <script setup lang="ts">
-<<<<<<< HEAD
 import { computed, ref, type Component } from 'vue'
 import { NIcon } from 'naive-ui'
-=======
-import { computed, ref, watch } from 'vue'
-import { NIcon, NSpin } from 'naive-ui'
->>>>>>> 953152cd
 import {
   addAsset,
   AssetType,
@@ -210,23 +126,7 @@
 import UIButton, { type ButtonType } from '@/components/ui/UIButton.vue'
 import AIAssetItem from '../AIAssetItem.vue'
 import { NScrollbar } from 'naive-ui'
-<<<<<<< HEAD
 import { isContentReady, isPreviewReady, type TaggedAIAssetData, exportedId } from '@/apis/aigc'
-=======
-import {
-  AIGCStatus,
-  type AIGCFiles,
-  isContentReady,
-  isPreviewReady,
-  type TaggedAIAssetData,
-  exportedId,
-  type RequiredAIGCFiles
-} from '@/apis/aigc'
-import { debounce } from '@/utils/utils'
-import { getFiles } from '@/models/common/cloud'
-import { type File } from '@/models/common/file'
-import { CancelOutlined } from '@vicons/material'
->>>>>>> 953152cd
 import AISpriteEditor from './AISpriteEditor.vue'
 import AIBackdropEditor from './AIBackdropEditor.vue'
 import AISoundEditor from './AISoundEditor.vue'
