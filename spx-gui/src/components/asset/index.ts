--- conflicted
+++ resolved
@@ -13,12 +13,9 @@
 import AssetAddModal from './library/AssetAddModal.vue'
 import LoadFromScratchModal from './scratch/LoadFromScratchModal.vue'
 import PreprocessModal from './preprocessing/PreprocessModal.vue'
-<<<<<<< HEAD
 import { saveFiles } from '@/models/common/cloud'
 import { useI18n } from '@/utils/i18n'
 import { useNetwork } from '@/utils/network'
-=======
->>>>>>> bebc5881
 
 function selectAsset(project: Project, asset: AssetModel | undefined) {
   if (asset instanceof Sprite) project.select({ type: 'sprite', name: asset.name })
@@ -64,16 +61,12 @@
     const files = nativeFiles.map((f) => fromNativeFile(f))
     const spriteName = files.length > 1 ? '' : stripExt(files[0].name)
     const sprite = Sprite.create(spriteName)
-<<<<<<< HEAD
     const costumes = await preprocess({
       files,
       title: actionMessage,
       confirmText: { en: 'Add', zh: '添加' }
     })
-=======
-    const costumes = await preprocess({ files, actionMessage })
->>>>>>> bebc5881
-    for (const costume of costumes) {
+        for (const costume of costumes) {
       sprite.addCostume(costume)
     }
     await project.history.doAction({ name: actionMessage }, async () => {
@@ -91,15 +84,11 @@
     const actionMessage = { en: 'Add costume', zh: '添加造型' }
     const nativeFiles = await selectImgs()
     const files = nativeFiles.map((f) => fromNativeFile(f))
-<<<<<<< HEAD
     const costumes = await preprocess({
       files,
       title: actionMessage,
       confirmText: { en: 'Add', zh: '添加' }
     })
-=======
-    const costumes = await preprocess({ files, actionMessage })
->>>>>>> bebc5881
     await project.history.doAction({ name: actionMessage }, () => {
       for (const costume of costumes) sprite.addCostume(costume)
       sprite.setDefaultCostume(costumes[0].name)
@@ -108,12 +97,9 @@
 }
 
 export function useAddSoundFromLocalFile(autoSelect = true) {
-<<<<<<< HEAD
   const m = useMessage()
   const { t } = useI18n()
   const { isOnline } = useNetwork()
-=======
->>>>>>> bebc5881
   return async function addSoundFromLocalFile(project: Project) {
     const audio = await selectAudio()
     const sound = await Sound.create(stripExt(audio.name), fromNativeFile(audio))
