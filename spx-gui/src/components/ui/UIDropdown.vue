<template>
  <NPopover
    ref="nPopoverRef"
    class="ui-dropdown-content"
    :placement="placement"
    :trigger="trigger"
    :show="visible"
    :x="pos?.x"
    :y="pos?.y"
    :to="attachTo"
    :show-arrow="false"
    :style="{ marginTop: offset.y + 'px', marginLeft: offset.x + 'px' }"
    raw
<<<<<<< HEAD
    @update:show="handleUpdateShow"
=======
    @update:show="(v) => emit('update:visible', v)"
>>>>>>> bebc5881
    @clickoutside="handleClickOutside"
  >
    <template #trigger>
      <slot name="trigger"></slot>
    </template>
    <slot></slot>
  </NPopover>
</template>

<script lang="ts">
export type DropdownCtrl = {
  setVisible(visible: boolean): void
}
const dropdownCtrlKey: InjectionKey<DropdownCtrl> = Symbol('dropdown-ctrl')
export function useDropdown() {
  return inject(dropdownCtrlKey)
}
</script>

<script setup lang="ts">
import { inject, provide, ref, type InjectionKey } from 'vue'
import { NPopover } from 'naive-ui'
import { usePopupContainer } from './utils'

export type Placement = 'top' | 'top-start' | 'top-end' | 'bottom' | 'bottom-start' | 'bottom-end'
export type Trigger = 'click' | 'hover' | 'manual'
export type Pos = {
  x: number
  y: number
}

withDefaults(
  defineProps<{
    placement?: Placement
    trigger?: Trigger
    visible?: boolean
    pos?: Pos
    offset?: Pos
  }>(),
  {
    placement: 'bottom',
    trigger: 'hover',
    visible: undefined,
    pos: undefined,
    offset: () => ({ x: 0, y: 8 })
  }
)

const emit = defineEmits<{
  'update:visible': [boolean]
  clickOutside: [MouseEvent]
}>()

const attachTo = usePopupContainer()

const nPopoverRef = ref<InstanceType<typeof NPopover>>()

<<<<<<< HEAD
function handleUpdateShow(show: boolean) {
  emit('update:visible', show)
}

=======
>>>>>>> bebc5881
function handleClickOutside(e: MouseEvent) {
  const triggerEl = nPopoverRef.value?.binderInstRef?.targetRef
  // naive-ui triggers `clickoutside` event when trigger-element clicked, so we need to fix it
  if (triggerEl != null && triggerEl.contains(e.target as Node)) return
  emit('clickOutside', e)
}

provide(dropdownCtrlKey, {
  setVisible(visible) {
    // `NPopover.setShow` sets show status in uncontrolled mode without triggering the `on-update:show` callback.
    // So we need to manually trigger the `on-update:show` callback.
    nPopoverRef.value?.setShow(visible)
    handleUpdateShow(visible)
  }
})
</script>

<style lang="scss" scoped></style>

<style lang="scss">
/*
  Now the style is broken with scoped <style>, the `data-v-xxx` is not correctly applied on `NPopover` element
  TODO: use scoped style
*/
.ui-dropdown-content {
  overflow: hidden;
  border-radius: var(--ui-border-radius-1);
  background-color: var(--ui-color-grey-100);
  box-shadow: var(--ui-box-shadow-big);
}
</style><|MERGE_RESOLUTION|>--- conflicted
+++ resolved
@@ -11,11 +11,8 @@
     :show-arrow="false"
     :style="{ marginTop: offset.y + 'px', marginLeft: offset.x + 'px' }"
     raw
-<<<<<<< HEAD
     @update:show="handleUpdateShow"
-=======
-    @update:show="(v) => emit('update:visible', v)"
->>>>>>> bebc5881
+    @clickoutside="handleClickOutside"
     @clickoutside="handleClickOutside"
   >
     <template #trigger>
@@ -73,13 +70,10 @@
 
 const nPopoverRef = ref<InstanceType<typeof NPopover>>()
 
-<<<<<<< HEAD
 function handleUpdateShow(show: boolean) {
   emit('update:visible', show)
 }
 
-=======
->>>>>>> bebc5881
 function handleClickOutside(e: MouseEvent) {
   const triggerEl = nPopoverRef.value?.binderInstRef?.targetRef
   // naive-ui triggers `clickoutside` event when trigger-element clicked, so we need to fix it
