--- conflicted
+++ resolved
@@ -12,35 +12,24 @@
 
 <script setup lang="ts">
 import { h, ref } from 'vue'
-<<<<<<< HEAD
 import { NMenu, NButton, NInput, NIcon, NDropdown } from 'naive-ui'
-=======
-import { NMenu, NButton, NInput, NAvatar, NIcon, NDropdown } from 'naive-ui'
->>>>>>> ef9a697a
 import { useI18n } from 'vue-i18n'
 import { useLanguageStore } from '@/store/modules/language'
-import Logo from '@/assets/logo.png'
 import {
   ComputerTwotone as CodeIcon,
   FilePresentTwotone as FileIcon,
   SaveTwotone as SaveIcon,
   PublishTwotone as PublishIcon
 } from '@vicons/material'
-<<<<<<< HEAD
-import { Book as TutorialIcon } from '@vicons/ionicons5'
-import { tutorialColor, publishColor, saveColor, fileColor, codeColor } from '@/assets/theme'
-import { useProjectStore } from '@/store/modules/project'
-const projectStore = useProjectStore()
-
-=======
 import { Book as TutorialIcon, SettingsOutline as SettingsIcon } from '@vicons/ionicons5'
-import { tutorialColor, publishColor, saveColor, fileColor, codeColor } from '@/assets/theme'
+import { publishColor, saveColor, fileColor, codeColor } from '@/assets/theme'
 import { useProjectStore } from '@/store/modules/project'
 import { ThemeStyleType } from '@/constant/constant'
+import UserAvatar from './UserAvatar.vue'
+
 const projectStore = useProjectStore()
 const themeStyle = ref<number>(ThemeStyleType.Pink)
 const themeMap = ['Pink', 'Yellow', 'Blue']
->>>>>>> ef9a697a
 /**
  * @description: dropdown options of import/save/export
  * @Author: Xu Ning
@@ -64,19 +53,11 @@
 const saveOptions = [
   {
     label: 'Local',
-<<<<<<< HEAD
-    key: 'Local'
-  },
-  {
-    label: 'Cloud',
-    key: 'Cloud'
-=======
     key: 'SaveLocal'
   },
   {
     label: 'Cloud',
     key: 'SaveCloud'
->>>>>>> ef9a697a
   }
 ]
 
@@ -90,41 +71,27 @@
     key: 'App'
   }
 ]
-<<<<<<< HEAD
-=======
 
 const settingsOptions = [
   {
     label: '中文/En',
-    key: 'Global',
+    key: 'Global'
   },
   {
     label: 'Theme',
-    key: 'ThemeColor',
-  },
-]
->>>>>>> ef9a697a
+    key: 'ThemeColor'
+  }
+]
 
 // active key for route
 const activeKey = ref(null)
 
 // i18n/i10n config
-const { locale,t } = useI18n({
+const { locale, t } = useI18n({
   inheritLocale: true,
   useScope: 'global'
 })
 const languageStore = useLanguageStore()
-
-<<<<<<< HEAD
-// theme style config
-import { ThemeStyleType } from '@/constant/constant'
-import UserAvatar from './UserAvatar.vue'
-
-const themeStyle = ref<number>(ThemeStyleType.Pink)
-const themeMap = ['Pink', 'Yellow', 'Blue']
-=======
-
->>>>>>> ef9a697a
 
 // default button style for menu
 const buttonStyle = {
@@ -177,11 +144,7 @@
                 style: computedButtonStyle(fileColor),
                 renderIcon: renderIcon(FileIcon)
               },
-<<<<<<< HEAD
-              'File'
-=======
-              t("top.file"),
->>>>>>> ef9a697a
+              t('top.file')
             )
         }
       ),
@@ -205,11 +168,7 @@
                 style: computedButtonStyle(saveColor),
                 renderIcon: renderIcon(SaveIcon)
               },
-<<<<<<< HEAD
-              'Save'
-=======
-              t("top.save"),
->>>>>>> ef9a697a
+              t('top.save')
             )
         }
       ),
@@ -233,11 +192,7 @@
                 style: computedButtonStyle(publishColor),
                 renderIcon: renderIcon(PublishIcon)
               },
-<<<<<<< HEAD
-              'Publish'
-=======
-              t("top.publish"),
->>>>>>> ef9a697a
+              t('top.publish')
             )
         }
       ),
@@ -248,11 +203,7 @@
       h(
         NInput,
         {
-<<<<<<< HEAD
-          placeholder: 'Untitled',
-=======
-          placeholder: t("top.untitled"),
->>>>>>> ef9a697a
+          placeholder: t('top.untitled'),
           style: {
             'border-radius': '10px',
             'text-align': 'center',
@@ -272,11 +223,7 @@
           style: computedButtonStyle(codeColor),
           renderIcon: renderIcon(CodeIcon)
         },
-<<<<<<< HEAD
-        'Code'
-=======
-        t("top.code"),
->>>>>>> ef9a697a
+        t('top.code')
       ),
     key: 'code-btn'
   },
@@ -295,51 +242,13 @@
           },
           renderIcon: renderIcon(TutorialIcon)
         },
-<<<<<<< HEAD
-        'Tutorial'
+        t('top.tutorial')
       ),
     key: 'tutorial-btn'
   },
   {
-    label: () => h(UserAvatar),
-    key: 'logo'
-=======
-        t("top.tutorial"),
-      ),
-    key: 'tutorial-btn'
->>>>>>> ef9a697a
-  },
-  {
-    label: () =>
-      h(
-<<<<<<< HEAD
-        'span',
-        {
-          onClick: toggleLanguage,
-          style: {
-            cursor: 'pointer',
-            padding: '0 16px',
-            color: 'white'
-          }
-        },
-        'En/中文'
-      )
-  },
-  {
-    label: () =>
-      h(
-        'span',
-        {
-          onClick: toggleThemeStyle,
-          style: {
-            cursor: 'pointer',
-            padding: '0 16px',
-            color: 'white'
-          }
-        },
-        { default: () => themeMap[themeStyle.value] }
-      )
-=======
+    label: () =>
+      h(
         NDropdown,
         {
           trigger: 'hover',
@@ -369,18 +278,8 @@
     key: 'setting-btn'
   },
   {
-    label: () =>
-      h(NAvatar, {
-        round: true,
-        size: 'large',
-        src: Logo,
-        style: {
-          height: '34px',
-          width: '34px'
-        }
-      }),
-    key: 'logo'
->>>>>>> ef9a697a
+    label: () => h(UserAvatar),
+    key: 'user-avatar'
   }
 ]
 
@@ -417,20 +316,15 @@
       projectStore.loadProject(e.target.files[0], e.target.files[0].name.split('.')[0])
       window.project_path = projectStore.project.title
     }
-<<<<<<< HEAD
-  }
-=======
-  }
-}
-
-const handleSelectSettings = (key: string | number) =>{
-  if(key === 'Global'){
+  }
+}
+
+const handleSelectSettings = (key: string | number) => {
+  if (key === 'Global') {
     toggleLanguage()
-  }
-  else if (key === 'ThemeColor'){
+  } else if (key === 'ThemeColor') {
     toggleThemeStyle()
   }
->>>>>>> ef9a697a
 }
 
 /**
