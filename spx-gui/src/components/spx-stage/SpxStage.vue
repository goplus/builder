<!--
 * @Author: Xu Ning
 * @Date: 2024-01-15 14:56:59
<<<<<<< HEAD
 * @LastEditors: Xu Ning
 * @LastEditTime: 2024-01-30 10:55:51
 * @FilePath: /builder/spx-gui/src/components/spx-stage/SpxStage.vue
=======
 * @LastEditors: Zhang Zhi Yang
 * @LastEditTime: 2024-01-26 17:40:03
 * @FilePath: /spx-gui/src/components/spx-stage/SpxStage.vue
>>>>>>> 6c9efede
 * @Description: 
-->
<template>
  <div class="spx-stage">
    <div class="stage-button">Stage</div>
    <n-button type="success" class="stage-run-button" @click="run"
      >Run</n-button
    >
    <iframe src="/main.html" frameborder="0" v-if="show" class="show"></iframe>
    <StageViewer v-else></StageViewer>
  </div>
</template>

<script lang="ts" setup>
import { defineProps, ref } from "vue";
import type { projectType } from "@/types/file";
import { NButton } from "naive-ui";
import { useProjectStore } from "@/store/modules/project";
<<<<<<< HEAD
import { useBackdropStore } from "@/store/modules/backdrop";
import StageViewer from "./StageViewer.vue";
=======
import { useBackdropStore } from '@/store/modules/backdrop'
import StageViewer from "./StageViewer.vue"
>>>>>>> 6c9efede
defineProps({
  project: {
    type: Object as () => projectType,
  },
});
let show = ref(false);
const backdropStore = useBackdropStore();
const projectStore = useProjectStore();
const run = async () => {
  show.value = false;
  // TODO: backdrop.config.zorder depend on sprites, entry code depend on sprites and other code (such as global variables).
  backdropStore.backdrop.config = backdropStore.backdrop.defaultConfig;
  projectStore.setCode(projectStore.genEntryCode());
  await projectStore.saveByProject();
  window.project_path = projectStore.project.title;
  show.value = true;
};
const save = () => {
  projectStore.saveToComputerByProject();
};
</script>

<style scoped lang="scss">
.spx-stage {
  height: 40vh;
  display: flex;
  flex-direction: column;
  border: 2px solid #00142970;
  position: relative;
  background: white;
  border-radius: 24px;
  margin: 10px;
  box-shadow: 0 4px 10px rgba(0, 0, 0, 0.1);
  overflow: hidden;
  .stage-button {
    background: rgba(90, 196, 236, 0.4);
    width: 80px;
    height: auto;
    text-align: center;
    position: absolute;
    top: -2px;
    left: 8px;
    font-size: 18px;
    border: 2px solid #00142970;
    border-radius: 0 0 10px 10px;
    z-index: 2;
  }
  .n-button {
    background: #3a8b3b;
    width: 50px;
    position: absolute;
    right: 6px;
    top: 2px;
    border: 2px solid #00142970;
    border-radius: 16px;
  }
  .show {
    flex: 1;
    text-align: center;
  }

  .center {
    display: flex;
    align-items: center;
    justify-content: center;
  }
}
</style><|MERGE_RESOLUTION|>--- conflicted
+++ resolved
@@ -1,24 +1,17 @@
 <!--
  * @Author: Xu Ning
  * @Date: 2024-01-15 14:56:59
-<<<<<<< HEAD
  * @LastEditors: Xu Ning
  * @LastEditTime: 2024-01-30 10:55:51
  * @FilePath: /builder/spx-gui/src/components/spx-stage/SpxStage.vue
-=======
- * @LastEditors: Zhang Zhi Yang
- * @LastEditTime: 2024-01-26 17:40:03
- * @FilePath: /spx-gui/src/components/spx-stage/SpxStage.vue
->>>>>>> 6c9efede
  * @Description: 
 -->
 <template>
   <div class="spx-stage">
     <div class="stage-button">Stage</div>
-    <n-button type="success" class="stage-run-button" @click="run"
-      >Run</n-button
-    >
+    <n-button type="success" class="stage-run-button" @click="run">Run</n-button>
     <iframe src="/main.html" frameborder="0" v-if="show" class="show"></iframe>
+    <StageViewer v-else></StageViewer>
     <StageViewer v-else></StageViewer>
   </div>
 </template>
@@ -28,13 +21,8 @@
 import type { projectType } from "@/types/file";
 import { NButton } from "naive-ui";
 import { useProjectStore } from "@/store/modules/project";
-<<<<<<< HEAD
 import { useBackdropStore } from "@/store/modules/backdrop";
 import StageViewer from "./StageViewer.vue";
-=======
-import { useBackdropStore } from '@/store/modules/backdrop'
-import StageViewer from "./StageViewer.vue"
->>>>>>> 6c9efede
 defineProps({
   project: {
     type: Object as () => projectType,
@@ -69,6 +57,7 @@
   margin: 10px;
   box-shadow: 0 4px 10px rgba(0, 0, 0, 0.1);
   overflow: hidden;
+
   .stage-button {
     background: rgba(90, 196, 236, 0.4);
     width: 80px;
@@ -82,6 +71,7 @@
     border-radius: 0 0 10px 10px;
     z-index: 2;
   }
+
   .n-button {
     background: #3a8b3b;
     width: 50px;
@@ -91,6 +81,7 @@
     border: 2px solid #00142970;
     border-radius: 16px;
   }
+
   .show {
     flex: 1;
     text-align: center;
