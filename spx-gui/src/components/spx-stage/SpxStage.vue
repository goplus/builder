<!--
 * @Author: Xu Ning
 * @Date: 2024-01-15 14:56:59
<<<<<<< HEAD
 * @LastEditors: Xu Ning
 * @LastEditTime: 2024-01-26 22:15:41
 * @FilePath: /builder/spx-gui/src/components/spx-stage/SpxStage.vue
=======
 * @LastEditors: Zhang Zhi Yang
 * @LastEditTime: 2024-01-26 17:40:03
 * @FilePath: /spx-gui/src/components/spx-stage/SpxStage.vue
>>>>>>> f0521bf9
 * @Description: 
-->
<template>
  <div class="spx-stage">
<<<<<<< HEAD
    <div class="stage-button">Stage</div>
    <n-button type="success" class="stage-run-button" @click="run">Run</n-button>
=======
    <h1>stage <n-button @click="run">Run</n-button> <n-button @click="save">Save</n-button>
    </h1>
>>>>>>> f0521bf9
    <iframe src="/main.html" frameborder="0" v-if="show" class="show"></iframe>
    <StageViewer v-else></StageViewer>
  </div>
</template>

<script lang="ts" setup>
import { defineProps, ref } from "vue";
import type { projectType } from "@/types/file";
import { NButton } from "naive-ui";
import { useProjectStore } from "@/store/modules/project";
import { useBackdropStore } from '@/store/modules/backdrop'
import StageViewer from "./StageViewer.vue"
defineProps({
  project: {
    type: Object as () => projectType,
<<<<<<< HEAD
  },
});
let show = ref(false);
// useProjectStore().watchProjectChange(() => {
//   show.value = false
//   // wait 300ms render because of async load
//   setTimeout(() => {
//     show.value = true
//   }, 300)
// })
const run = async () => {
  show.value = false;
  await useProjectStore().saveByProject();
  // wait 100ms render because of async load

  setTimeout(() => {
    show.value = true;
  }, 100);
};
=======
  }
})
let show = ref(false)
const backdropStore = useBackdropStore()
const projectStore = useProjectStore()
const run = async () => {
  show.value = false
  // TODO: backdrop.config.zorder depend on sprites, entry code depend on sprites and other code (such as global variables).
  backdropStore.backdrop.config = backdropStore.backdrop.defaultConfig
  projectStore.setCode(projectStore.genEntryCode())
  await projectStore.saveByProject()
  window.project_path = projectStore.project.title
  show.value = true
}
const save = () => {
  projectStore.saveToComputerByProject()
}
>>>>>>> f0521bf9
</script>

<style scoped lang="scss">
.spx-stage {
  height: 40vh;
  display: flex;
  flex-direction: column;
  border: 2px solid #00142970;
  position: relative;
  background: white;
  border-radius: 24px;
  margin: 10px;
  box-shadow: 0 4px 10px rgba(0, 0, 0, 0.1);
  overflow: hidden;
  .stage-button {
    background: rgba(90, 196, 236, 0.4);
    width: 80px;
    height: auto;
    text-align: center;
    position: absolute;
    top: -2px;
    left: 8px;
    font-size: 18px;
    border: 2px solid #00142970;
    border-radius: 0 0 10px 10px;
    z-index: 2;
  }
  .n-button{
    background:#3A8B3B;
    width: 50px;
    position: absolute;
    right: 6px;
    top:2px;
    border: 2px solid #00142970;
    border-radius:16px;
  }
  .show {
    flex: 1;
    text-align: center;
  }

  .center {
    display: flex;
    align-items: center;
    justify-content: center;
  }
}
</style><|MERGE_RESOLUTION|>--- conflicted
+++ resolved
@@ -1,26 +1,17 @@
 <!--
  * @Author: Xu Ning
  * @Date: 2024-01-15 14:56:59
-<<<<<<< HEAD
  * @LastEditors: Xu Ning
  * @LastEditTime: 2024-01-26 22:15:41
  * @FilePath: /builder/spx-gui/src/components/spx-stage/SpxStage.vue
-=======
- * @LastEditors: Zhang Zhi Yang
- * @LastEditTime: 2024-01-26 17:40:03
- * @FilePath: /spx-gui/src/components/spx-stage/SpxStage.vue
->>>>>>> f0521bf9
  * @Description: 
 -->
 <template>
   <div class="spx-stage">
-<<<<<<< HEAD
     <div class="stage-button">Stage</div>
-    <n-button type="success" class="stage-run-button" @click="run">Run</n-button>
-=======
-    <h1>stage <n-button @click="run">Run</n-button> <n-button @click="save">Save</n-button>
-    </h1>
->>>>>>> f0521bf9
+    <n-button type="success" class="stage-run-button" @click="run"
+      >Run</n-button
+    >
     <iframe src="/main.html" frameborder="0" v-if="show" class="show"></iframe>
     <StageViewer v-else></StageViewer>
   </div>
@@ -31,50 +22,28 @@
 import type { projectType } from "@/types/file";
 import { NButton } from "naive-ui";
 import { useProjectStore } from "@/store/modules/project";
-import { useBackdropStore } from '@/store/modules/backdrop'
-import StageViewer from "./StageViewer.vue"
+import { useBackdropStore } from "@/store/modules/backdrop";
+import StageViewer from "./StageViewer.vue";
 defineProps({
   project: {
     type: Object as () => projectType,
-<<<<<<< HEAD
   },
 });
 let show = ref(false);
-// useProjectStore().watchProjectChange(() => {
-//   show.value = false
-//   // wait 300ms render because of async load
-//   setTimeout(() => {
-//     show.value = true
-//   }, 300)
-// })
+const backdropStore = useBackdropStore();
+const projectStore = useProjectStore();
 const run = async () => {
   show.value = false;
-  await useProjectStore().saveByProject();
-  // wait 100ms render because of async load
-
-  setTimeout(() => {
-    show.value = true;
-  }, 100);
+  // TODO: backdrop.config.zorder depend on sprites, entry code depend on sprites and other code (such as global variables).
+  backdropStore.backdrop.config = backdropStore.backdrop.defaultConfig;
+  projectStore.setCode(projectStore.genEntryCode());
+  await projectStore.saveByProject();
+  window.project_path = projectStore.project.title;
+  show.value = true;
 };
-=======
-  }
-})
-let show = ref(false)
-const backdropStore = useBackdropStore()
-const projectStore = useProjectStore()
-const run = async () => {
-  show.value = false
-  // TODO: backdrop.config.zorder depend on sprites, entry code depend on sprites and other code (such as global variables).
-  backdropStore.backdrop.config = backdropStore.backdrop.defaultConfig
-  projectStore.setCode(projectStore.genEntryCode())
-  await projectStore.saveByProject()
-  window.project_path = projectStore.project.title
-  show.value = true
-}
 const save = () => {
-  projectStore.saveToComputerByProject()
-}
->>>>>>> f0521bf9
+  projectStore.saveToComputerByProject();
+};
 </script>
 
 <style scoped lang="scss">
@@ -102,14 +71,14 @@
     border-radius: 0 0 10px 10px;
     z-index: 2;
   }
-  .n-button{
-    background:#3A8B3B;
+  .n-button {
+    background: #3a8b3b;
     width: 50px;
     position: absolute;
     right: 6px;
-    top:2px;
+    top: 2px;
     border: 2px solid #00142970;
-    border-radius:16px;
+    border-radius: 16px;
   }
   .show {
     flex: 1;
