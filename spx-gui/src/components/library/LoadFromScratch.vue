<template>
  <div class="file-upload-container">
    <button type="button" class="custom-upload-btn" @click="triggerFileUpload">
      {{ $t('scratch.upload') }}
    </button>
    <input
      ref="fileUploadInput"
      type="file"
      accept=".sb3"
      style="display: none"
      @change="handleScratchFileUpload"
    />
  </div>
  <div class="asset-detail-info">
    <div>Sprites TODO: i18n / re-style / refactor as components / Also include SVG?</div>
    <n-grid cols="3 s:4 m:5 l:6 xl:7 2xl:8" responsive="screen">
      <n-grid-item v-for="asset in scratchAssets?.sprites" :key="asset.name" class="file-row">
        <div>{{ asset.name }}</div>
        <ArrayBufferImage
          style="position: absolute; top: 30px; margin: auto; border-radius: 20px"
          preview-disabled
          width="80"
          height="80"
          :fallback-src="error"
          :array-buffer="asset.costumes[0].arrayBuffer"
        />
        <NButton @click="importSprite(asset)">Import </NButton>
      </n-grid-item>
    </n-grid>
    <div>Sounds</div>
    <n-grid cols="3 s:4 m:5 l:6 xl:7 2xl:8" responsive="screen">
      <n-grid-item v-for="asset in scratchAssets?.sounds" :key="asset.name" class="file-row">
        <div>{{ asset.filename }}</div>
        <n-image
          preview-disabled
          style="position: absolute; top: 30px; margin: auto; border-radius: 20px"
          width="80"
          height="80"
          :src="soundsImportSvg"
          @click="playAudio(asset)"
        />
        <NButton @click="importSound(asset)">Import </NButton>
      </n-grid-item>
    </n-grid>
    <div>Backdrops</div>
    <n-grid cols="3 s:4 m:5 l:6 xl:7 2xl:8" responsive="screen">
      <n-grid-item v-for="asset in scratchAssets?.backdrops" :key="asset.name" class="file-row">
        <div>{{ asset.filename }}</div>
        <ArrayBufferImage
          :array-buffer="asset.arrayBuffer"
          style="position: absolute; top: 30px; margin: auto; border-radius: 20px"
          preview-disabled
          width="80"
          height="80"
          :fallback-src="error"
        />
        <NButton @click="importBackdrop(asset)">Import </NButton>
      </n-grid-item>
    </n-grid>
  </div>
</template>

<script setup lang="ts">
import { ref } from 'vue'
import { Sound } from '@/models/sound'
import { NButton, NGrid, NGridItem, NImage, useMessage } from 'naive-ui'
import { Sprite } from '@/models/sprite'
import error from '@/assets/error.svg'
import {
  parseScratchFileAssets,
  type ExportedScratchAssets,
  type ExportedScratchFile
} from '@/utils/scratch'
import soundsImportSvg from './images/sound-import.svg'
import { Backdrop } from '@/models/backdrop'
import { Costume } from '@/models/costume'
<<<<<<< HEAD
import { File } from '@/models/common/file'
import { useEditorCtx } from '../editor/ProjectEditor.vue'
import { getMimeFromExt } from '@/utils/file'
import ArrayBufferImage from './ArrayBufferImage.vue'
import type { ExportedScratchSprite } from '@/utils/scratch'
=======
import { fromBlob } from '@/models/common/file'
import { sound2Asset, sprite2Asset } from '@/models/common/asset'
import SoundsImport from './images/sound-import.svg'
>>>>>>> 07533a8b

const editorCtx = useEditorCtx()

// Ref about asset infos.
const scratchAssets = ref<ExportedScratchAssets>()
const fileUploadInput = ref<HTMLInputElement>()

const message = useMessage()

function triggerFileUpload() {
  if (fileUploadInput.value) {
    ;(fileUploadInput.value as HTMLInputElement).click()
  }
}

const handleScratchFileUpload = async (event: Event) => {
  let input = event.target as HTMLInputElement
  if (!input.files || input.files.length === 0) {
    return
  }
  scratchAssets.value = await parseScratchFileAssets(input.files[0])
}

const playAudio = (asset: ExportedScratchFile) => {
  const blob = new Blob([asset.arrayBuffer], { type: getMimeFromExt(asset.extension) })
  const url = URL.createObjectURL(blob)
  let audio = new Audio(url)
  audio.play()
  audio.onended = () => {
    URL.revokeObjectURL(url)
  }
}

const scratchToSpxFile = (scratchFile: ExportedScratchFile) => {
  return new File(
    `${scratchFile.name}.${scratchFile.extension}`,
    async () => scratchFile.arrayBuffer,
    {}
  )
}

const importSprite = async (asset: ExportedScratchSprite) => {
  const costumes = asset.costumes.map(
    (costume) =>
      new Costume(costume.name, new File(costume.name, async () => costume.arrayBuffer, {}), {})
  )
  const sprite = new Sprite(asset.name, '', costumes, {})
  editorCtx.project.addSprite(sprite)
  message.success(`Imported sprite ${asset.name}`)
}

<<<<<<< HEAD
const importSound = async (asset: ExportedScratchFile) => {
  const file = scratchToSpxFile(asset)
  const sound = new Sound(asset.name, file, {})
  editorCtx.project.addSound(sound)
  message.success(`Imported sound ${file.name}`)
=======
async function scratchAsset2Asset(scratchFile: ScratchAssetFile) {
  if (isImage(scratchFile)) {
    const costumeName = 'default'
    const costumeFile = await fromBlob(costumeName + '.' + scratchFile.extension, scratchFile.blob)
    const costume = new Costume(costumeName, costumeFile)
    const sprite = new Sprite(scratchFile.name)
    sprite.addCostume(costume)
    return sprite
  } else {
    const soundFile = await fromBlob(
      scratchFile.name + '.' + scratchFile.extension,
      scratchFile.blob
    )
    return new Sound(scratchFile.name, soundFile)
  }
>>>>>>> 07533a8b
}

const importBackdrop = async (asset: ExportedScratchFile) => {
  const file = scratchToSpxFile(asset)
  const backdrop = new Backdrop(asset.name, file, {})
  editorCtx.project.stage.addBackdrop(backdrop) // FIXME: Replace instead of add
  message.success(`Imported backdrop ${file.name}`)
}
</script>

<style lang="scss" scoped>
@import '@/assets/theme.scss';

.download-infos {
  text-align: center;
}

.asset-detail-info {
  display: block;
  margin: 5px;
  min-height: 50vh;
  .selected-border {
    border: 3px solid $asset-library-card-title-1;
  }

  .selected-btn {
    background: #a6a6a680;
    color: white;
  }
  .file-row {
    margin: auto;
    margin-top: 10px;
    width: 80%;
    height: 150px;
    border-radius: 20px;
    // border: 3px solid $asset-library-card-title-1;
    border: 3px solid #eeeeee;
    box-shadow: 0 4px 4px 0 #00000026;
    display: flex;
    flex-direction: column;
    justify-content: center;
    align-items: center;
    position: relative;
    overflow: visible;
    cursor: pointer;
    .video-play {
      position: absolute;
      top: 5px;
      right: 5px;
    }
    .file-btn {
      width: 100%;
      height: 100%;
      padding: 10px;
      display: flex;
      align-items: flex-end;
      justify-content: space-around;
    }
  }
}

.file-upload-container {
  text-align: center;
  padding: 4px;
  .custom-upload-btn,
  .custom-import-btn {
    font-size: 16px;
    color: rgb(0, 0, 0);
    border-radius: 20px;
    border: 2px solid rgb(0, 20, 41);
    box-shadow: rgb(0, 20, 41) -1px 2px;
    cursor: pointer;
    background-color: rgb(255, 248, 204);
    margin-left: 5px;
    font-family: ChauPhilomeneOne;
  }

  .custom-upload-btn:hover,
  .custom-import-btn:hover {
    background-color: rgb(255, 234, 204);
  }
}
</style><|MERGE_RESOLUTION|>--- conflicted
+++ resolved
@@ -74,17 +74,11 @@
 import soundsImportSvg from './images/sound-import.svg'
 import { Backdrop } from '@/models/backdrop'
 import { Costume } from '@/models/costume'
-<<<<<<< HEAD
 import { File } from '@/models/common/file'
 import { useEditorCtx } from '../editor/ProjectEditor.vue'
 import { getMimeFromExt } from '@/utils/file'
 import ArrayBufferImage from './ArrayBufferImage.vue'
 import type { ExportedScratchSprite } from '@/utils/scratch'
-=======
-import { fromBlob } from '@/models/common/file'
-import { sound2Asset, sprite2Asset } from '@/models/common/asset'
-import SoundsImport from './images/sound-import.svg'
->>>>>>> 07533a8b
 
 const editorCtx = useEditorCtx()
 
@@ -131,34 +125,19 @@
     (costume) =>
       new Costume(costume.name, new File(costume.name, async () => costume.arrayBuffer, {}), {})
   )
-  const sprite = new Sprite(asset.name, '', costumes, {})
+  const sprite = new Sprite(asset.name, '', {})
+  for (const costume of costumes) {
+    sprite.addCostume(costume)
+  }
   editorCtx.project.addSprite(sprite)
   message.success(`Imported sprite ${asset.name}`)
 }
 
-<<<<<<< HEAD
 const importSound = async (asset: ExportedScratchFile) => {
   const file = scratchToSpxFile(asset)
   const sound = new Sound(asset.name, file, {})
   editorCtx.project.addSound(sound)
   message.success(`Imported sound ${file.name}`)
-=======
-async function scratchAsset2Asset(scratchFile: ScratchAssetFile) {
-  if (isImage(scratchFile)) {
-    const costumeName = 'default'
-    const costumeFile = await fromBlob(costumeName + '.' + scratchFile.extension, scratchFile.blob)
-    const costume = new Costume(costumeName, costumeFile)
-    const sprite = new Sprite(scratchFile.name)
-    sprite.addCostume(costume)
-    return sprite
-  } else {
-    const soundFile = await fromBlob(
-      scratchFile.name + '.' + scratchFile.extension,
-      scratchFile.blob
-    )
-    return new Sound(scratchFile.name, soundFile)
-  }
->>>>>>> 07533a8b
 }
 
 const importBackdrop = async (asset: ExportedScratchFile) => {
