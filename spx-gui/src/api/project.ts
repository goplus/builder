--- conflicted
+++ resolved
@@ -3,40 +3,8 @@
 import { service } from "@/axios"
 import type { FormatResponse } from "@/components/code-editor";
 import type { AxiosResponse } from "axios";
-<<<<<<< HEAD
 import qiniu from 'qiniu-js'
-=======
 import { PublicStatus } from "@/class/project";
-
-/**
- * Saves a project.
- *
- * @param name The name of the project.
- * @param file The code file(zip) to be uploaded.
- * @param id
- * @returns Project
- */
-export async function saveProject(name: string, file: File, id?: string): Promise<Project> {
-    const url = '/project';
-    const formData = new FormData();
-    formData.append('name', name);
-    formData.append('file', file);
-    id && formData.append('id', id);
-
-    const res: AxiosResponse<ResponseData<Project>> = await service({
-        url: url,
-        method: 'post',
-        data: formData,
-        headers: {
-            'Content-Type': 'multipart/form-data'
-        },
-    })
-    if (res.data.code >= 200 && res.data.code < 300) {
-        return res.data.data
-    } else {
-        throw new Error(res.data.msg)
-    }
-}
 
 /**
  * Fetches a list of projects.
@@ -61,11 +29,10 @@
  * @param id The id of the project
  * @returns Project
  */
-export async function getProject(id: string): Promise<Project> {
+export async function getProject(id: string): Promise<ProjectDetail> {
     const url = `/project/${id}`;
     return service({ url: url, method: 'get' }).then((res) => res.data.data);
 }
->>>>>>> 194ec0f3
 
 /**
  * Removes a project.
@@ -94,11 +61,10 @@
  * @returns string
  */
 export function formatSpxCode(body: string): Promise<AxiosResponse<ResponseData<FormatResponse>>> {
-  const url = '/project/fmt'
-  const formData = new FormData()
-  formData.append('body', body)
+    const url = '/project/fmt';
+    const formData = new FormData();
+    formData.append('body', body);
 
-<<<<<<< HEAD
     return service({
         url: url,
         method: 'post',
@@ -151,14 +117,4 @@
 export async function saveProject(params: SaveProjectParams): Promise<ProjectDetail> {
     const response = await service.post('/project/save', params)
     return response.data.data
-=======
-  return service({
-    url: url,
-    method: 'post',
-    data: formData,
-    headers: {
-      'Content-Type': 'multipart/form-data'
-    }
-  })
->>>>>>> 194ec0f3
 }