--- conflicted
+++ resolved
@@ -10,11 +10,7 @@
 import axios, { type AxiosResponse } from 'axios'
 import { useTokenStore } from '@/store'
 
-<<<<<<< HEAD
-const baseURL = 'http://116.62.66.126:8081'
-=======
-const baseURL = "http://116.62.66.126:8080";
->>>>>>> ef9a697a
+const baseURL = 'http://116.62.66.126:8080'
 
 const service = axios.create({
   baseURL: baseURL,
