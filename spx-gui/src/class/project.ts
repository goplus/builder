--- conflicted
+++ resolved
@@ -294,11 +294,6 @@
       this.cTime = res.cTime
       this.uTime = res.uTime
       return Promise.resolve("Save success!")
-<<<<<<< HEAD
-    }).catch(err => {
-      return Promise.reject(err)
-=======
->>>>>>> 559d51d8
     })
   }
 
