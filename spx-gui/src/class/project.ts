import type { DirPath, FileType, RawDir } from '@/types/file'
import * as fs from '@/util/file-system'
import { nanoid } from 'nanoid'
import {
  arrayBuffer2Content,
  convertRawDirToDirPath,
  convertRawDirToZip,
  getDirPathFromZip,
  getPrefix
} from '@/util/file'
import saveAs from 'file-saver'
import { removeProject as removeCloudProject } from '@/api/project'
import { AssetList, SoundList, SpriteList } from '@/class/asset-list'
import { Backdrop } from '@/class/backdrop'
import { getProject, getProjects, saveProject, updateProjectIsPublic } from '@/api/project'
import { Sprite } from './sprite'
import { Sound } from './sound'
import type { Config } from '@/interface/file'
import FileWithUrl from '@/class/file-with-url'
import defaultSceneImage from '@/assets/image/default_scene.png'
import defaultSpriteImage from '@/assets/image/default_sprite.png'
<<<<<<< HEAD
import { useUserStore } from '@/store'
import type { AssetBase } from './asset-base'
=======
>>>>>>> 44fde115

export enum ProjectSource {
  local = 'local',
  cloud = 'cloud'
}

export enum PublicStatus {
  private = 0,
  public = 1
}

export interface ProjectSummary {
  // Temporary id when not uploaded to cloud, replace with real id after uploaded
  id: string
  // Project name
  name: string
  // version number
  version: number
  // Project source
  source: ProjectSource
  // create time
  cTime: string
  // update time
  uTime: string
  // public status
  isPublic?: PublicStatus
  // author
  authorId?: string
}

interface ProjectDetail {
  // Sprite list
  sprite: SpriteList
  // Sound list
  sound: SoundList
  // Backdrop
  backdrop: Backdrop
  // Entry code of the project
  entryCode: string
  // Documents not identified
  unidentifiedFile: RawDir
}

export class Project implements ProjectDetail, ProjectSummary {
  version: number
  source: ProjectSource
  name: string
  sprite: SpriteList
  sound: SoundList
  backdrop: Backdrop
  unidentifiedFile: RawDir
  entryCode: string
  cTime: string
  uTime: string

  /** Cloud Id */
  _id: string | null = null
  /** Temporary id when not uploaded to cloud */
  _temporaryId: string | null = null

  /** Project id */
  get id() {
    return (this._id || this._temporaryId)!
  }

  get defaultEntryCode() {
    let str = ""
    str += "var (\n"
    for (const sprite of this.sprite.list) {
      str += `\t${sprite.name} ${sprite.name}\n`
    }
    for (const sound of this.sound.list) {
      str += `\t${sound.name} Sound\n`
    }
    str += ")\n"
    str += `run "assets", {Title: "${this.name}"}\n`
    return str
  }

  static ENTRY_FILE_NAME = 'index.gmx'

  static TEMPORARY_ID_PREFIX = 'temp__'

  static ALL_USER = '*'

  static fromRawData(data: ProjectDetail & ProjectSummary): Project {
    const project = new Project()
    Object.assign(project, data)
    return project
  }

  static async getLocalProjects(): Promise<ProjectSummary[]> {
    const paths = await fs.readdir('summary/')
    const projects: ProjectSummary[] = []
    for (const path of paths) {
      const content = await fs.readFile(path) as ProjectSummary
      projects.push(content)
    }
    return projects.map((project) => ({ ...project, source: ProjectSource.local }))
  }

  static async getCloudProjects(author?: string, isPublic?: PublicStatus, pageIndex: number = 1, pageSize: number = 300): Promise<ProjectSummary[]> {
    const res = await getProjects(pageIndex, pageSize, isPublic, author)
    const projects = res.data || []
    return projects.map((project) => ({ ...project, source: ProjectSource.cloud }))
  }

  static updateProjectIsPublic(id: string, status: PublicStatus): Promise<string> {
    return updateProjectIsPublic(id, status)
  }

  static async removeLocalProject(id: string) {
    await fs.rmdir(id)
    await fs.unlink("summary/" + id)
  }
  
  static async removeProject(id: string, source: ProjectSource = ProjectSource.cloud) {
    if (source === ProjectSource.local) {
      await Project.removeLocalProject(id)
    } else {
      await removeCloudProject(id)
    }
  }

  constructor() {
    this.name = ''
    this.sound = new SoundList()
    this.backdrop = new Backdrop()
    this.sprite = new SpriteList(this)
    this.sound = new SoundList()
    this.entryCode = ''
    this.unidentifiedFile = {}
    this._temporaryId = Project.TEMPORARY_ID_PREFIX + nanoid()
    this.version = 1
    this.source = ProjectSource.local
    this.cTime = new Date().toISOString()
    this.uTime = this.cTime
  }

  async load(id: string, source: ProjectSource = ProjectSource.cloud,userId?:string): Promise<void> {
    this.source = source
    if (source === ProjectSource.local) {
      if (id.startsWith(Project.TEMPORARY_ID_PREFIX)) {
        this._temporaryId = id
      } else {
        this._id = id
      }
      const paths = (await fs.readdir(id)) as string[]
      if (!paths.length) {
        throw new Error('Project not found')
      }

      const dirPath: DirPath = {}
      for (const path of paths) {
        dirPath[path] = await fs.readFile(path)
      }
      this._load(dirPath)

      const summary = await fs.readFile("summary/" + id) as ProjectSummary
      this.name = summary.name
      this.version = summary.version
      this.cTime = summary.cTime || this.cTime
      this.uTime = summary.uTime || this.uTime
    } else {
      const { address, name, version, cTime, uTime, authorId } = await getProject(id)
      if (userId && userId === authorId) {
        this._id = id
      }
      this.version = version
      this.cTime = cTime
      this.uTime = uTime
      const zip = await fetch(address).then(res => res.blob())
      const zipFile = new File([zip], name)
      await this.loadFromZip(zipFile)
    }
  }

  /**
   * Load project from directory.
   * @param dir The directory
   */
  _load(dir: DirPath): void {
    const handleFile = (file: FileType, filename: string, item: any) => {
      switch (file.type) {
        case 'application/json':
          item.config = arrayBuffer2Content(file.content, file.type) as Config;
          break;
        default:
          item.files.push(arrayBuffer2Content(file.content, file.type, filename) as File);
          break;
      }
    }

    function findOrCreateItem<T extends AssetBase>(name: string, collection: AssetList<T>, constructor: new (name: string) => T) {
      let item = collection.list.find(item => item.name === name);
      if (!item) {
        item = new constructor(name);
        collection.add(item);
      }
      return item;
    }

    const prefix = getPrefix(dir)

    // eslint-disable-next-line prefer-const
    for (let [path, file] of Object.entries(dir)) {
      const filename = file.path.split('/').pop()!;
      const content = arrayBuffer2Content(file.content, file.type, filename)
      path = path.replace(prefix, '')
      if (Sprite.REG_EXP.test(path)) {
        const spriteName = path.match(Sprite.REG_EXP)?.[1] || '';
        const sprite: Sprite = findOrCreateItem<Sprite>(spriteName, this.sprite, Sprite);
        handleFile(file, filename, sprite);
      }
      else if (/^(main|index)\.(spx|gmx)$/.test(path)) {
        this.entryCode = content as string
      }
      else if (/^.+\.spx$/.test(path)) {
        const spriteName = path.match(/^(.+)\.spx$/)?.[1] || '';
        const sprite: Sprite = findOrCreateItem<Sprite>(spriteName, this.sprite, Sprite);
        sprite.code = content as string;
      }
      else if (Sound.REG_EXP.test(path)) {
        const soundName = path.match(Sound.REG_EXP)?.[1] || '';
        const sound: Sound = findOrCreateItem<Sound>(soundName, this.sound, Sound);
        handleFile(file, filename, sound);
      }
      else if (Backdrop.REG_EXP.test(path)) {
        handleFile(file, filename, this.backdrop);
      }
      else {
        this.unidentifiedFile[path] = content
      }
    }

  }

  async loadFromZip(file: File, name?: string) {
    const dirPath = await getDirPathFromZip(file)
    this._load(dirPath)
    this.name = name || file.name.split('.')[0] || this.name
  }

  async loadBlankProject() {
    this.name = 'Untitled'
    const sceneBlob = await (await fetch(defaultSceneImage)).blob()
    const spriteBlob = await (await fetch(defaultSpriteImage)).blob()
    const sceneFile = new File([sceneBlob], 'default_scene.png', { type: sceneBlob.type })
    const spriteFile = new File([spriteBlob], 'default_sprite.png', { type: spriteBlob.type })
    this.backdrop.addScene([
      { name: 'default_scene', file: new FileWithUrl(sceneFile, URL.createObjectURL(sceneFile)) }
    ])
    const defaultSprite = new Sprite('default_sprite', [spriteFile])
    defaultSprite.config.size = 1
    // The size of the costume is 110 * 100, so setting the center point of the image to half of its height and width
    // can make the costume of sprite render at the center point of the stage.
    defaultSprite.config.costumes[0].x=55
    defaultSprite.config.costumes[0].y=50
    this.sprite.add(defaultSprite)
  }
  

  /**
   * Save project to storage.
   */
  async saveLocal() {
    const dirPath = await this.dirPath
    for (const [key, value] of Object.entries(dirPath)) {
      await fs.writeFile(key, value)
    }
    const summary: ProjectSummary = {
      id: this.id,
      name: this.name,
      version: this.version,
      source: this.source,
      cTime: this.cTime,
      uTime: new Date().toISOString(),
    }
    await fs.writeFile(this.summaryPath, summary)
  }

  /**
   * Remove project from storage.
   */
  async removeLocal() {
    if (this._temporaryId !== null) {
      await Project.removeLocalProject(this._temporaryId)
    }
    if (this._id !== null) {
      await Project.removeLocalProject(this._id)
    }
  }

  /**
   * Save project to Cloud.
   */
  async save() {
    if (!this.name.trim()){
      throw new Error('Project name cannot be empty!')
    }
    const id = this._id ?? void 0
    return saveProject(this.name, await this.zip, id).then(async res => {
      this._id = res.id
      this.version = res.version
      this.cTime = res.cTime
      this.uTime = res.uTime
      return Promise.resolve("Save success!")
    })
  }

  /**
   * Download project to computer.
   */
  async download() {
    const content = await this.zip
    saveAs(content, `${this.name}.zip`)
  }

  run() {
    window.project_path = this.id
  }

  get path() {
    return this.id + '/'
  }

  get summaryPath() {
    return 'summary/' + this.id
  }

  get rawDir() {
    const dir: RawDir = {}
    const files: RawDir = Object.assign(
      {},
      this.unidentifiedFile,
      ...[this.backdrop, ...this.sprite.list, ...this.sound.list].map((item) => item.dir)
    )
    files[Project.ENTRY_FILE_NAME] = this.entryCode || this.defaultEntryCode
    for (const [path, value] of Object.entries(files)) {
      const fullPath = this.path + path
      dir[fullPath] = value
    }
    return dir
  }

  get dirPath(): Promise<DirPath> {
    return convertRawDirToDirPath(this.rawDir)
  }

  get zip(): Promise<File> {
    return (async () => {
      const blob = await convertRawDirToZip(this.rawDir)
      return new File([blob], `${this.name}.zip`, { type: blob.type })
    })()
  }
}<|MERGE_RESOLUTION|>--- conflicted
+++ resolved
@@ -19,11 +19,8 @@
 import FileWithUrl from '@/class/file-with-url'
 import defaultSceneImage from '@/assets/image/default_scene.png'
 import defaultSpriteImage from '@/assets/image/default_sprite.png'
-<<<<<<< HEAD
 import { useUserStore } from '@/store'
 import type { AssetBase } from './asset-base'
-=======
->>>>>>> 44fde115
 
 export enum ProjectSource {
   local = 'local',
