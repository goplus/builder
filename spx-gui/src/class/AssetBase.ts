/*
<<<<<<< HEAD
 * @Author: Xu Ning
 * @Date: 2024-01-23 18:59:27
 * @LastEditors: Xu Ning
 * @LastEditTime: 2024-01-24 10:51:50
 * @FilePath: /builder/spx-gui/src/class/AssetBase.ts
 * @Description: 
 */
import file from "@/interface/file";
import FileWithUrl from "@/class/FileWithUrl";
=======
 * @Author: TuGitee tgb@std.uestc.edu.cn
 * @Date: 2024-01-22 10:28:03
 * @LastEditors: TuGitee tgb@std.uestc.edu.cn
 * @LastEditTime: 2024-01-24 18:35:17
 * @FilePath: \builder\spx-gui\src\class\AssetBase.ts
 * @Description: The abstract class of an asset.
 */
import file from "@/interface/file";
import { getStorage } from "@/util/class";
>>>>>>> 7e4a1923

/**
 * @abstract
 * @class AssetBase
 * 
 * @author tgb
 * @createDate 2024-01-18
 */
export default abstract class AssetBase implements file {
    protected _files: FileWithUrl[];
    public name: string;
    public config: Record<string, any>;

    constructor(name: string, files: FileWithUrl[] = [], config: Record<string, any> = {}) {
        this.name = name
        this._files = files
        this.config = config
    }

    /**
     * Get files.
     */
    get files(): FileWithUrl[] {
        return this._files
    }

    /**
     * Add file to Asset.
     * @param file File
     */
    addFile(...file: FileWithUrl[]): void {
        let exist = [];
        for (const f of file) {
            if (this._files.find(file => file.name === f.name)) {
                exist.push(f);
                continue;
            }
            this._files.push(f);
        }
        if (exist.length) {
            throw new Error(`All files in ${this.name} must be unique. ${exist.map(file => file.name).join(', ')} already exist.`)
        }
    }

    /**
     * Remove file from Asset.
     * @param file File
     */
    removeFile(file: FileWithUrl): void {
        const index = this._files.indexOf(file);
        if (index > -1) {
            this._files.splice(index, 1);
        }
    }

    /**
     * Load file from URL
     * @param url the url of zip file
     */
    loadFileFromURL(url: string) {
        // TODO
    }

    /**
     * Get the name of the asset.
     */
    static NAME = "asset";

    /**
     * Save the asset to local storage.
     * @param isCover Whether to overwrite the existing asset. If not, add a suffix to the name.
     */
    async save(isCover = false): Promise<void> {
        const storage = getStorage(this.getStoreName());
        if (isCover) {
            await storage.setItem(this.name, this);
            return
        }
        // Check if the name is unique. If not, add a suffix to the name.
        // For example, if the name is "test", then it will be "test_0", "test_1", and so on.
        const item: AssetBase = JSON.parse(JSON.stringify(this))
        for (let i = 0; ; i++) {
            if (!await storage.getItem(item.name)) break;
            item.name = `${this.name}_${i}`
        }
        await storage.setItem(item.name, item);
    }

    /**
     * Remove the asset from local storage.
     */
    async remove(): Promise<void> {
        const storage = getStorage(this.getStoreName());
        await storage.removeItem(this.name);
    }

    /**
     * Get the store name for the asset.
     * This method should be overridden by subclasses.
     */
    protected abstract getStoreName(): string;

    /**
     * Create a new instance from raw data.
     * This method should be overridden by subclasses.
     */
    public static fromRawData(data: any): AssetBase {
        throw new Error(`[Method] fromRawData not implemented. Please override it. Data: ${data}.`);
    }
}<|MERGE_RESOLUTION|>--- conflicted
+++ resolved
@@ -1,15 +1,4 @@
 /*
-<<<<<<< HEAD
- * @Author: Xu Ning
- * @Date: 2024-01-23 18:59:27
- * @LastEditors: Xu Ning
- * @LastEditTime: 2024-01-24 10:51:50
- * @FilePath: /builder/spx-gui/src/class/AssetBase.ts
- * @Description: 
- */
-import file from "@/interface/file";
-import FileWithUrl from "@/class/FileWithUrl";
-=======
  * @Author: TuGitee tgb@std.uestc.edu.cn
  * @Date: 2024-01-22 10:28:03
  * @LastEditors: TuGitee tgb@std.uestc.edu.cn
@@ -19,7 +8,7 @@
  */
 import file from "@/interface/file";
 import { getStorage } from "@/util/class";
->>>>>>> 7e4a1923
+import FileWithUrl from "@/class/FileWithUrl";
 
 /**
  * @abstract
