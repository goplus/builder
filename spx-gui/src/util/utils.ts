import * as qiniu from 'qiniu-js'
<<<<<<< HEAD
import {service} from '@/axios'

interface ProjectInfo {
    id: string;
    name: string;
    version: number;
}

interface ProjectFiles {
    [key: string]: string;
}

interface ProjectDetail {
    authorId: string;
    createdAt: string;
    files: ProjectFiles;
    id: string;
    isPublic: number;
    name: string;
    status: number;
    updatedAt: string;
    version: number;
}

interface SaveProjectParams {
    id?: string;
    name: string;
    uid: string;
    isPublic: number;
    files: ProjectFiles;
}
=======
import { service } from '@/axios'
>>>>>>> e921e6cd

async function getUploadToken() {
    try {
        const response = await service.get('/project/upload-token')
        return response.data.data
    } catch (error) {
        console.error(error)
        return null
    }
}

async function uploadFile(file: File) {
    const token = await getUploadToken()
    if (!token) {
        throw new Error('Unable to get upload token')
    }
    return new Promise((resolve, reject) => {

        const observable = qiniu.upload(file, null, token)
        observable.subscribe({
            next(res) {
                console.log('upload progress: ', res.total.percent)
            },
            error(err) {
                console.error('Upload failed:', err)
                reject(err)
            },
            complete(res) {
                const url = import.meta.env.VITE_KODO_ADDRESS + '/' + `${res.key}`
                resolve(url)
            }
        })
    })
}

<<<<<<< HEAD
async function getProjectList(uid: string): Promise<ProjectInfo[]> {
    try {
        const response = await service.get(`/project/list/${uid}`)
        return response.data.data
    } catch (error) {
        console.error(error)
        return []
    }
}

async function loadProject(id: string): Promise<ProjectDetail> {
    try {
        const response = await service.get(`/project/detail/${id}`)
        return response.data.data
    } catch (error) {
        console.error(error)
        return <ProjectDetail>{}
    }
}

async function saveProject(params: SaveProjectParams): Promise<ProjectDetail> {
    try {
        const response = await service.post('/project/save', params)
        return response.data.data
    } catch (error) {
        console.error(error)
        return <ProjectDetail>{}
    }
}

export {uploadFile, getProjectList, loadProject, saveProject}
=======
export { uploadFile }
>>>>>>> e921e6cd
<|MERGE_RESOLUTION|>--- conflicted
+++ resolved
@@ -1,39 +1,5 @@
 import * as qiniu from 'qiniu-js'
-<<<<<<< HEAD
-import {service} from '@/axios'
-
-interface ProjectInfo {
-    id: string;
-    name: string;
-    version: number;
-}
-
-interface ProjectFiles {
-    [key: string]: string;
-}
-
-interface ProjectDetail {
-    authorId: string;
-    createdAt: string;
-    files: ProjectFiles;
-    id: string;
-    isPublic: number;
-    name: string;
-    status: number;
-    updatedAt: string;
-    version: number;
-}
-
-interface SaveProjectParams {
-    id?: string;
-    name: string;
-    uid: string;
-    isPublic: number;
-    files: ProjectFiles;
-}
-=======
 import { service } from '@/axios'
->>>>>>> e921e6cd
 
 async function getUploadToken() {
     try {
@@ -69,38 +35,4 @@
     })
 }
 
-<<<<<<< HEAD
-async function getProjectList(uid: string): Promise<ProjectInfo[]> {
-    try {
-        const response = await service.get(`/project/list/${uid}`)
-        return response.data.data
-    } catch (error) {
-        console.error(error)
-        return []
-    }
-}
-
-async function loadProject(id: string): Promise<ProjectDetail> {
-    try {
-        const response = await service.get(`/project/detail/${id}`)
-        return response.data.data
-    } catch (error) {
-        console.error(error)
-        return <ProjectDetail>{}
-    }
-}
-
-async function saveProject(params: SaveProjectParams): Promise<ProjectDetail> {
-    try {
-        const response = await service.post('/project/save', params)
-        return response.data.data
-    } catch (error) {
-        console.error(error)
-        return <ProjectDetail>{}
-    }
-}
-
-export {uploadFile, getProjectList, loadProject, saveProject}
-=======
-export { uploadFile }
->>>>>>> e921e6cd
+export { uploadFile }