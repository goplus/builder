--- conflicted
+++ resolved
@@ -2,11 +2,7 @@
  * @Author: Zhang Zhi Yang
  * @Date: 2024-01-15 15:53:46
  * @LastEditors: Xu Ning
-<<<<<<< HEAD
- * @LastEditTime: 2024-01-29 10:39:39
-=======
- * @LastEditTime: 2024-01-30 09:46:52
->>>>>>> f89eae5a
+ * @LastEditTime: 2024-01-30 10:56:05
  * @FilePath: /builder/spx-gui/src/store/modules/editor/index.ts
  * @Description: 
  */
