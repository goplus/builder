/*
 * @Author: Zhang Zhi Yang
 * @Date: 2024-01-15 15:53:46
<<<<<<< HEAD
 * @LastEditors: Xu Ning
 * @LastEditTime: 2024-01-26 14:58:14
=======
 * @LastEditors: Zhang Zhi Yang
 * @LastEditTime: 2024-01-25 16:07:05
>>>>>>> f0521bf9
 * @FilePath: /builder/spx-gui/src/store/modules/editor/index.ts
 * @Description: 
 */
import { defineStore } from "pinia";
import { ref } from "vue";
import { monaco } from "@/plugins/code-editor";
import { event_fn_completions, look_fn_completions, motion_fn_completions, sound_fn_completions, control_fn_completions } from "@/plugins/code-editor/config";

export type ToolboxItem = {
    label: string,
    completionItems: monaco.languages.CompletionItem[]
}
export type Toolbox = ToolboxItem[];

export const useEditorStore = defineStore('editor', () => {
    /**
     * toolbox list rely the monaco.languages.CompletionItem
     */
    let completionToolbox = ref<Toolbox>([
        {
            label: 'Event',
            completionItems: event_fn_completions
        },
        {
            label: 'Look',
            completionItems: look_fn_completions
        }, {
            label: "Motion",
            completionItems: motion_fn_completions
        }, {
            label: "Sound",
            completionItems: sound_fn_completions
        }, {
            label: "Control",
            completionItems: control_fn_completions
        }
    ]);
    
    /**
     * @description: trigger the insertion function
     * The code editor component is subscribed the event
     * @param {monaco.languages.CompletionItem} snippet
     * @return {*}
     * @author Zhang zhi yang
     */
    const insertSnippet = (snippet: monaco.languages.CompletionItem) => {
        // This function is notify code-editor component's insert Function
    }

    return {
        completionToolbox,
        insertSnippet,
    }
})<|MERGE_RESOLUTION|>--- conflicted
+++ resolved
@@ -1,13 +1,8 @@
 /*
  * @Author: Zhang Zhi Yang
  * @Date: 2024-01-15 15:53:46
-<<<<<<< HEAD
  * @LastEditors: Xu Ning
- * @LastEditTime: 2024-01-26 14:58:14
-=======
- * @LastEditors: Zhang Zhi Yang
- * @LastEditTime: 2024-01-25 16:07:05
->>>>>>> f0521bf9
+ * @LastEditTime: 2024-01-30 09:46:52
  * @FilePath: /builder/spx-gui/src/store/modules/editor/index.ts
  * @Description: 
  */
