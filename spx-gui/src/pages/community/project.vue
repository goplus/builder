<script setup lang="ts">
import { computed, ref, watch } from 'vue'
import { useRouter } from 'vue-router'
import { useMessageHandle, DefaultException } from '@/utils/exception'
import { useQuery } from '@/utils/query'
import { useIsLikingProject, useLikeProject, useUnlikeProject } from '@/stores/liking'
import { humanizeCount, humanizeExactCount, untilNotNull } from '@/utils/utils'
import { useEnsureSignedIn } from '@/utils/user'
import { usePageTitle } from '@/utils/utils'
import {
  ownerAll,
  recordProjectView,
  stringifyProjectFullName,
  stringifyRemixSource,
  Visibility,
  getProject
} from '@/apis/project'
import { listProject } from '@/apis/project'
import { listReleases } from '@/apis/project-release'
import { Project } from '@/models/project'
import { useUser, isSignedIn, getSignedInUsername } from '@/stores/user'
import { getOwnProjectEditorRoute, getProjectEditorRoute, getUserPageRoute } from '@/router'
import {
  UIIcon,
  UILoading,
  UIError,
  UIButton,
  UIDropdown,
  UIMenu,
  UIMenuItem,
  UICollapse,
  UICollapseItem,
  UIDivider,
  useResponsive,
  UITooltip
} from '@/components/ui'
import CenteredWrapper from '@/components/community/CenteredWrapper.vue'
import ProjectsSection from '@/components/community/ProjectsSection.vue'
import ProjectItem from '@/components/project/ProjectItem.vue'
import ProjectRunner from '@/components/project/runner/ProjectRunner.vue'
import FullScreenProjectRunner from '@/components/project/runner/FullScreenProjectRunner.vue'
import RemixedFrom from '@/components/community/project/RemixedFrom.vue'
import OwnerInfo from '@/components/community/project/OwnerInfo.vue'
import { useCreateProject, useRemoveProject, useShareProject, useUnpublishProject } from '@/components/project'
import CommunityCard from '@/components/community/CommunityCard.vue'
import ReleaseHistory from '@/components/community/project/ReleaseHistory.vue'
import TextView from '@/components/community/TextView.vue'
import { useModal } from '@/components/ui'
import ProjectRecordingSharing from '@/components/project/sharing/ProjectRecordingSharing.vue'
import ProjectScreenshotSharing from '@/components/project/sharing/ProjectScreenshotSharing.vue'
import type { RecordingData, CreateRecordingParams } from '@/apis/recording'
import { createRecording } from '@/apis/recording'
import { saveFile } from '@/models/common/cloud'
import { File } from '@/models/common/file'

function createProjectFile(webFile: globalThis.File): File {
  const loader = async () => {
    return await webFile.arrayBuffer()
  }

  return new File(webFile.name, loader, {
    type: webFile.type,
    lastModified: webFile.lastModified
  })
}

const props = defineProps<{
  owner: string
  name: string
}>()

const router = useRouter()

const {
  data: project,
  isLoading,
  error,
  refetch: reloadProject
} = useQuery(
  async (ctx) => {
    const p = new Project()
    ;(window as any).project = p // for debug purpose, TODO: remove me
    const loaded = await p.loadFromCloud(props.owner, props.name, true, ctx.signal)
    return loaded
  },
  {
    en: 'Failed to load project',
    zh: '加载项目失败'
  }
)

const { data: ownerInfo } = useUser(() => props.owner)

usePageTitle(() => {
  if (ownerInfo.value == null) return null
  return [
    {
      en: props.name,
      zh: props.name
    },
    {
      en: ownerInfo.value.displayName,
      zh: ownerInfo.value.displayName
    }
  ]
})

watch(
  () => [props.owner, props.name],
  () => isSignedIn() && recordProjectView(props.owner, props.name),
  { immediate: true }
)

const runnerState = ref<'initial' | 'loading' | 'running'>('initial')
watch(
  () => [props.owner, props.name],
  () => {
    runnerState.value = 'initial'
  }
)

const isOwner = computed(() => props.owner === getSignedInUsername())
const { data: liking } = useIsLikingProject(() => ({ owner: props.owner, name: props.name }))

const projectRunnerRef = ref<InstanceType<typeof ProjectRunner> | null>(null)
const isFullScreenRunning = ref(false)

const likeCount = computed(() => {
  if (project.value == null) return null
  const count = humanizeExactCount(project.value.likeCount)
  return {
    title: {
      en: `Liked by ${count.en} users`,
      zh: `${count.zh} 个用户喜欢`
    },
    text: humanizeCount(project.value.likeCount)
  }
})

const viewCount = computed(() => {
  if (project.value == null) return null
  const count = humanizeCount(project.value.viewCount)
  return {
    title: {
      en: `Viewed ${count.en} times`,
      zh: `被查看 ${count.zh} 次`
    },
    text: count
  }
})

const remixCount = computed(() => {
  if (project.value == null) return null
  const count = humanizeCount(project.value.remixCount)
  return {
    title: {
      en: `Remixed ${count.en} times`,
      zh: `被改编 ${count.zh} 次`
    },
    text: count
  }
})

const ensureSignedIn = useEnsureSignedIn()

const handleRun = useMessageHandle(
  async () => {
    runnerState.value = 'loading'
    await projectRunnerRef.value?.run()
    runnerState.value = 'running'
  },
  { en: 'Failed to run project', zh: '运行项目失败' }
)

const handleStop = useMessageHandle(
  async () => {
    await projectRunnerRef.value?.stop()
    runnerState.value = 'initial'
  },
  { en: 'Failed to stop project', zh: '停止项目失败' }
)

const handleRerun = useMessageHandle(async () => projectRunnerRef.value?.rerun(), {
  en: 'Failed to rerun project',
  zh: '重新运行项目失败'
})

const handleEdit = useMessageHandle(
  async () => {
    const projectEditorRoute = getProjectEditorRoute(props.owner, props.name)
    await router.push(projectEditorRoute)
  },
  { en: 'Failed to open editor', zh: '打开编辑器失败' }
)

const likeProject = useLikeProject()
const handleLike = useMessageHandle(
  async () => {
    await ensureSignedIn()
    await likeProject(props.owner, props.name)
    await project.value?.loadFromCloud(props.owner, props.name, true) // refresh project info (likeCount)
  },
  { en: 'Failed to like', zh: '标记喜欢失败' }
)

const unlikeProject = useUnlikeProject()
const handleUnlike = useMessageHandle(
  async () => {
    await ensureSignedIn()
    await unlikeProject(props.owner, props.name)
    await project.value?.loadFromCloud(props.owner, props.name, true) // refresh project info (likeCount)
  },
  { en: 'Failed to unlike', zh: '取消喜欢失败' }
)

const isTogglingLike = computed(() => (liking.value ? handleUnlike.isLoading.value : handleLike.isLoading.value))

function handleToggleLike() {
  return (liking.value ? handleUnlike.fn : handleLike.fn)()
}

const { data: projectData } = useQuery(
  async (ctx) => {
    return await getProject(props.owner, props.name, ctx.signal)
  },
  {
    en: 'Failed to load project',
    zh: '加载项目失败'
  }
)

const shareProject = useShareProject()

const handleShare = useMessageHandle(
  () => {
    if (!projectData.value) return
    shareProject(projectData.value)
  },
  {
    en: 'Failed to share project',
    zh: '分享项目失败'
  }
)

const createProject = useCreateProject()

const handleRemix = useMessageHandle(
  async () => {
    await ensureSignedIn()
    const name = await createProject(stringifyRemixSource(props.owner, props.name))
    router.push(getOwnProjectEditorRoute(name))
  },
  { en: 'Failed to remix project', zh: '改编项目失败' }
)

const releasesRet = useQuery(
  async () => {
    const { owner, name } = props
    const { data } = await listReleases({
      projectFullName: stringifyProjectFullName(owner, name),
      orderBy: 'createdAt',
      sortOrder: 'desc',
      pageIndex: 1,
      pageSize: 10 // load at most 10 recent releases
    })
    return data
  },
  { en: 'Load release history failed', zh: '加载发布历史失败' }
)

const hasRelease = computed(() => releasesRet.data.value != null && releasesRet.data.value?.length > 0)

const unpublishProject = useUnpublishProject()
const handleUnpublish = useMessageHandle(
  async () => {
    const p = await untilNotNull(project)
    await unpublishProject(p)
    releasesRet.refetch()
  },
  { en: 'Failed to unpublish project', zh: '取消发布项目失败' },
  {
    en: 'Project unpublished',
    zh: '已取消发布'
  }
)

const handlePublish = useMessageHandle(
  // there may be no thumbnail for some projects (see details in https://github.com/goplus/builder/issues/1025),
  // to ensure thumbnail for project-release, we jump to editor where we are able to generate thumbnails and then finish publishing
  async () => router.push(getOwnProjectEditorRoute(props.name, true)),
  { en: 'Failed to publish project', zh: '发布项目失败' }
)

const removeProject = useRemoveProject()
const handleRemove = useMessageHandle(
  async () => {
    await removeProject(props.owner, props.name)
    await router.push(getUserPageRoute(getSignedInUsername()!, 'projects'))
  },
  { en: 'Failed to remove project', zh: '删除项目失败' },
  { en: 'Project removed', zh: '项目已删除' }
)

const isDesktopLarge = useResponsive('desktop-large')
const remixNumInRow = computed(() => (isDesktopLarge.value ? 6 : 5))

const remixesRet = useQuery(
  async () => {
    const { data: projects } = await listProject({
      visibility: Visibility.Public,
      owner: ownerAll,
      remixedFrom: stringifyRemixSource(props.owner, props.name),
      pageIndex: 1,
      pageSize: remixNumInRow.value,
      orderBy: 'likeCount',
      sortOrder: 'desc'
    })
    return projects
  },
  { en: 'Failed to load projects', zh: '加载失败' }
)

const isRecording = ref(false)
const recording = ref<globalThis.File | null>(null)
const recordData = ref<RecordingData | null>(null)

const shareRecording = useModal(ProjectRecordingSharing)

// Start recording
async function startRecording() {
  // Check if recording feature is available
  if (!projectRunnerRef.value?.startRecording) {
    throw new DefaultException({
      en: 'Recording feature is not available, please make sure the project is running',
      zh: '录制功能不可用，请确保项目正在运行'
    })
  }

  await projectRunnerRef.value.startRecording()
  isRecording.value = true
  return undefined // Explicitly return undefined to indicate recording start
}

// Stop recording and get recording data
async function stopRecording(): Promise<globalThis.File> {
  await projectRunnerRef.value?.pauseGame() // Pause the game first to prevent gaps
  const recordBlob = await projectRunnerRef.value?.stopRecording?.()

  if (!recordBlob) {
    throw new DefaultException({
      en: 'Recording failed, no recording data obtained',
      zh: '录制失败，未获得录制数据'
    })
  }

  // Convert Blob to File object
  const fileExtension = recordBlob.type?.includes('webm') ? 'webm' : 'mp4'
  const recordFile = new globalThis.File([recordBlob], `recording_${Date.now()}.${fileExtension}`, {
    type: recordBlob.type || 'video/webm'
  })

  recording.value = recordFile
  return recordFile
}

// Save recording data to cloud and create recording record
function saveRecording(recordFile: globalThis.File): Promise<RecordingData> {
  return (async (): Promise<RecordingData> => {
    if (!projectData.value) {
      throw new DefaultException({
        en: 'Failed to load project data',
        zh: '项目数据加载失败'
      })
    }

    const projectFile = createProjectFile(recordFile)
    const RecordingURL = await saveFile(projectFile) // Store to cloud and get video storage URL

    const params: CreateRecordingParams = {
      projectFullName: `${projectData.value.owner}/${projectData.value.name}`,
      title: projectData.value.name,
      description: projectData.value.description ?? '',
      videoUrl: RecordingURL,
      thumbnailUrl: projectData.value.thumbnail || ''
    }

    const created: RecordingData = await createRecording(params) // Call Recording APIs to store to backend
    recordData.value = created
    return created
  })()
}

// Handle recording sharing results
async function handleShareResult(result: any) {
  if (result.type === 'shared') {
    // Success message will be handled by useMessageHandle's successMessage parameter
    return result.platform
  } else if (result.type === 'rerecord') {
    // Resume game first, then start new recording
    await projectRunnerRef.value?.resumeGame()
    isRecording.value = true
    await projectRunnerRef.value?.startRecording?.()
    return null // Explicitly return null to indicate stopped recording but no sharing
  }
}

// Main recording handler function
const handleRecordingSharing = useMessageHandle(
  async () => {
    if (!isRecording.value) {
      // Start recording
      return await startRecording()
    }

    // Stop recording and get data
    const recordFile = await stopRecording()
    const recordingPromise = saveRecording(recordFile)

    try {
      const result = await shareRecording({
        recording: recordingPromise,
        video: recordFile
      })

      return await handleShareResult(result)
    } finally {
      await projectRunnerRef.value?.resumeGame()
      isRecording.value = false
    }
  },
  {
    en: 'Recording operation failed',
    zh: '录制操作失败'
  },
  (result) => {
    // Note: The isRecording.value state may have changed during function execution
    // We need to determine whether recording started or stopped based on return value
    if (result) {
      // Has return value means sharing succeeded
      return { en: `Shared to ${result}`, zh: `已分享到${result}` }
    } else if (result === null) {
      // Explicitly return null means stopped recording but no sharing
      return { en: 'Recording stopped', zh: '录制已停止' }
    } else {
      // undefined means started recording
      return { en: 'Recording started, click again to stop', zh: '录制已开始，再次点击停止录制' }
    }
  }
<<<<<<< HEAD
}

const screenshotImg = ref<globalThis.File | null>(null)
const showScreenShotSharing = ref(false)

const shareScreenshot = useModal(ProjectScreenshotSharing)

async function handleScreenshotSharing() {
  await projectRunnerRef.value?.pauseGame()

  const screenshotBlob = await projectRunnerRef.value?.takeScreenshot()
  
  // Convert Blob to File
  const screenshotFile = screenshotBlob ? 
    new globalThis.File([screenshotBlob], `screenshot_${Date.now()}.png`, { type: 'image/png' }) 
    : null
  
  screenshotImg.value = screenshotFile

  showScreenShotSharing.value = true

  try {
    if (screenshotFile && projectData.value) {
      await shareScreenshot({
        screenshot: screenshotFile,
        projectData: projectData.value
      })
      toaster.success(`成功`)
    } else {
      toaster.error('截图失败')
    }
  } catch (e) {
    console.log(e)
  }

  showScreenShotSharing.value = false

  await projectRunnerRef.value?.resumeGame()
}
=======
)
>>>>>>> 38a85ccd
</script>

<template>
  <CenteredWrapper size="large">
    <CommunityCard
      v-radar="{ name: 'Project content', desc: 'Main content area for project details and runner' }"
      class="main"
    >
      <UILoading v-if="isLoading" cover mask="solid" />
      <UIError v-else-if="error != null" class="error" :retry="reloadProject">
        {{ $t(error.userMessage) }}
      </UIError>
      <div class="left">
        <div class="project-wrapper">
          <template v-if="project != null">
            <ProjectRunner ref="projectRunnerRef" :key="`${project.owner}/${project.name}`" :project="project" />
            <div v-show="runnerState === 'initial'" class="runner-mask">
              <UIButton
                v-radar="{ name: 'Run button', desc: 'Click to run the project' }"
                class="run-button"
                type="primary"
                size="large"
                icon="playHollow"
                :disabled="projectRunnerRef == null"
                :loading="handleRun.isLoading.value"
                @click="handleRun.fn"
                >{{ $t({ en: 'Run', zh: '运行' }) }}</UIButton
              >
            </div>
          </template>
        </div>
        <FullScreenProjectRunner
          v-if="project != null"
          :project="project"
          :visible="isFullScreenRunning"
          @close="isFullScreenRunning = false"
        />
        <div class="ops">
          <UIButton v-if="runnerState === 'running'"
            v-radar="{ name: 'Screenshot button', desc: 'Click to take a screenshot' }" type="boring"
            @click="handleScreenshotSharing"> <!--&& !isMobile"-->
            <template #icon>
              <svg width="16" height="16" viewBox="0 0 16 16" fill="none" xmlns="http://www.w3.org/2000/svg">
                <rect x="2" y="4" width="12" height="8" rx="1" stroke="currentColor" stroke-width="1.5" fill="none" />
                <circle cx="8" cy="8" r="2" stroke="currentColor" stroke-width="1.5" fill="none" />
                <path d="M6 4L6.5 2.5A1 1 0 0 1 7.5 2h1A1 1 0 0 1 9.5 2.5L10 4" stroke="currentColor" stroke-width="1.5"
                  fill="none" />
              </svg>
            </template>
            {{ $t({ en: 'Screenshot', zh: '截屏' }) }}
          </UIButton>
          <UIButton
            v-if="runnerState === 'running'"
            v-radar="{ name: 'Recording button', desc: 'Click to start/stop recording' }"
            :type="isRecording ? 'danger' : 'boring'"
            :loading="handleRecordingSharing.isLoading.value"
            @click="handleRecordingSharing.fn"
          >
            <template #icon>
              <svg
                v-if="!isRecording"
                width="16"
                height="16"
                viewBox="0 0 16 16"
                fill="none"
                xmlns="http://www.w3.org/2000/svg"
              >
                <circle cx="8" cy="8" r="6" stroke="currentColor" stroke-width="1.5" fill="none" />
                <circle cx="8" cy="8" r="2" fill="currentColor" />
              </svg>
              <svg v-else width="16" height="16" viewBox="0 0 16 16" fill="none" xmlns="http://www.w3.org/2000/svg">
                <rect x="5" y="5" width="6" height="6" fill="currentColor" />
              </svg>
            </template>
            {{
              isRecording ? $t({ en: 'Stop Recording', zh: '停止录制' }) : $t({ en: 'Start Recording', zh: '开始录制' })
            }}
          </UIButton>
          <UIButton
            v-if="runnerState === 'initial'"
            v-radar="{ name: 'Full screen run button', desc: 'Click to run project in full screen' }"
            type="primary"
            icon="fullScreen"
            @click="isFullScreenRunning = true"
          >
            {{ $t({ en: 'Run in full screen', zh: '全屏运行' }) }}
          </UIButton>
          <UIButton
            v-if="runnerState === 'running'"
            v-radar="{ name: 'Rerun button', desc: 'Click to rerun the project' }"
            type="primary"
            icon="rotate"
            :disabled="projectRunnerRef == null"
            :loading="handleRerun.isLoading.value"
            @click="handleRerun.fn"
          >
            {{ $t({ en: 'Rerun', zh: '重新运行' }) }}
          </UIButton>
          <UIButton
            v-if="runnerState === 'running'"
            v-radar="{ name: 'Stop button', desc: 'Click to stop the running project' }"
            type="boring"
            icon="end"
            @click="handleStop.fn"
          >
            {{ $t({ en: 'Stop', zh: '停止' }) }}
          </UIButton>
          <UITooltip>
            <template #trigger>
              <UIButton
                v-radar="{ name: 'Share button', desc: 'Click to share the project' }"
                type="boring"
                icon="share"
                @click="handleShare.fn"
              ></UIButton>
            </template>
            {{ $t({ en: 'Share', zh: '分享' }) }}
          </UITooltip>
        </div>
      </div>
      <div class="right">
        <template v-if="project != null">
          <h2 class="title">{{ project.name }}</h2>
          <RemixedFrom v-if="project.remixedFrom != null" class="remixed-from" :remixed-from="project.remixedFrom" />
          <div class="info">
            <OwnerInfo :owner="project.owner!" />
            <p class="extra">
              <span class="part" :title="$t(viewCount!.title)">
                <UIIcon class="icon" type="eye" />
                {{ $t(viewCount!.text) }}
              </span>
              <template v-if="isOwner">
                <i class="sep"></i>
                <span class="part" :title="$t(likeCount!.title)">
                  <UIIcon class="icon" type="heart" />
                  {{ $t(likeCount!.text) }}
                </span>
              </template>
              <i class="sep"></i>
              <span class="part" :title="$t(remixCount!.title)">
                <UIIcon class="icon" type="remix" />
                {{ $t(remixCount!.text) }}
              </span>
            </p>
          </div>
          <div class="ops">
            <template v-if="isOwner">
              <UIButton
                v-radar="{ name: 'Edit button', desc: 'Click to edit the project' }"
                type="primary"
                size="large"
                icon="edit2"
                :loading="handleEdit.isLoading.value"
                @click="handleEdit.fn"
                >{{ $t({ en: 'Edit', zh: '编辑' }) }}</UIButton
              >
              <UIButton
                v-if="project.visibility === Visibility.Public"
                v-radar="{ name: 'Share button', desc: 'Click to share the project' }"
                type="boring"
                size="large"
                icon="share"
                @click="handleShare.fn"
                >{{ $t({ en: 'Share', zh: '分享' }) }}</UIButton
              >
              <UIButton
                v-else
                v-radar="{ name: 'Publish button', desc: 'Click to publish the project' }"
                type="boring"
                size="large"
                icon="share"
                :loading="handlePublish.isLoading.value"
                @click="handlePublish.fn"
                >{{ $t({ en: 'Publish', zh: '发布' }) }}</UIButton
              >
              <UIDropdown placement="bottom-end" trigger="click">
                <template #trigger>
                  <UIButton
                    v-radar="{ name: 'More options button', desc: 'Click to see more project options' }"
                    class="more"
                    type="boring"
                    size="large"
                    icon="more"
                  ></UIButton>
                </template>
                <UIMenu>
                  <UIMenuItem
                    v-if="project.visibility === Visibility.Public"
                    v-radar="{ name: 'Unpublish option', desc: 'Click to unpublish the project' }"
                    @click="handleUnpublish.fn"
                    >{{ $t({ en: 'Unpublish', zh: '取消发布' }) }}</UIMenuItem
                  >
                  <UIMenuItem
                    v-radar="{ name: 'Remove option', desc: 'Click to remove the project' }"
                    @click="handleRemove.fn"
                    >{{ $t({ en: 'Remove', zh: '删除' }) }}</UIMenuItem
                  >
                </UIMenu>
              </UIDropdown>
            </template>
            <template v-else>
              <UIButton
                v-if="hasRelease"
                v-radar="{ name: 'Remix button', desc: 'Click to remix this project' }"
                type="primary"
                size="large"
                icon="remix"
                :loading="handleRemix.isLoading.value"
                @click="handleRemix.fn"
                >{{ $t({ en: 'Remix', zh: '改编' }) }}</UIButton
              >
              <UIButton
                v-radar="{ name: 'Like button', desc: 'Click to like or unlike the project' }"
                :class="{ liking }"
                type="boring"
                size="large"
                :title="$t(likeCount!.title)"
                :icon="liking ? 'heart' : 'heartHollow'"
                :loading="isTogglingLike"
                @click="handleToggleLike"
              >
                {{ $t(likeCount!.text) }}
              </UIButton>
              <UIButton
                v-radar="{ name: 'Share button', desc: 'Click to share the project' }"
                type="boring"
                size="large"
                icon="share"
                @click="handleShare.fn"
                >{{ $t({ en: 'Share', zh: '分享' }) }}</UIButton
              >
            </template>
          </div>
          <UIDivider class="divider" />
          <UICollapse
            v-radar="{
              name: 'Project details',
              desc: 'Collapsible sections showing project description, instructions and release history'
            }"
            class="collapse"
            :default-expanded-names="['description', 'instructions', 'releases']"
          >
            <UICollapseItem :title="$t({ en: 'Description', zh: '描述' })" name="description">
              <TextView :text="project.description" :placeholder="$t({ en: 'No description yet', zh: '暂无描述' })" />
            </UICollapseItem>
            <UICollapseItem :title="$t({ en: 'Play instructions', zh: '操作说明' })" name="instructions">
              <TextView
                :text="project.instructions"
                :placeholder="$t({ en: 'No instructions yet', zh: '暂无操作说明' })"
              />
            </UICollapseItem>
            <UICollapseItem :title="$t({ en: 'Release history', zh: '发布历史' })" name="releases">
              <ReleaseHistory :query-ret="releasesRet" />
            </UICollapseItem>
          </UICollapse>
        </template>
      </div>
    </CommunityCard>
    <ProjectsSection
      v-radar="{ name: 'Popular remixes section', desc: 'Section showing popular remixes of this project' }"
      class="remixes"
      context="project"
      :num-in-row="remixNumInRow"
      :query-ret="remixesRet"
    >
      <template #title>
        {{
          $t({
            en: 'Popular remixes',
            zh: '热门改编'
          })
        }}
      </template>
      <ProjectItem v-for="remix in remixesRet.data.value" :key="remix.id" :project="remix" />
    </ProjectsSection>
  </CenteredWrapper>
</template>

<style scoped lang="scss">
.error {
  position: absolute;
  width: 100%;
  height: 100%;
  z-index: 1;
  background: var(--ui-color-grey-100);
}

.main {
  position: relative;
  flex: 0 0 auto;
  margin-top: 24px;
  padding: 20px;
  display: flex;
  gap: 40px;
  background: var(--ui-color-grey-100);
}

.left {
  flex: 1 1 744px;
  .project-wrapper {
    position: relative;
    width: 100%;
    aspect-ratio: 4 / 3;
    border-radius: var(--ui-border-radius-1);
    overflow: hidden;

    .runner-mask {
      position: absolute;
      top: 0;
      left: 0;
      right: 0;
      bottom: 0;
      display: flex;
      justify-content: center;
      align-items: center;
      border-radius: var(--ui-border-radius-1);
      background: rgba(87, 96, 106, 0.2);
      backdrop-filter: blur(5px);
    }

    .run-button {
      width: 160px;
    }
  }

  .ops {
    margin-top: 12px;
    display: flex;
    gap: var(--ui-gap-middle);
    justify-content: flex-end;
  }
}

.right {
  flex: 1 1 456px;
  min-width: 0;
  padding-right: 20px;
  display: flex;
  flex-direction: column;

  .title {
    font-size: 20px;
    line-height: 1.4;
    color: var(--ui-color-title);
    word-break: break-all;
  }

  .remixed-from {
    margin-top: 8px;
  }

  .info {
    margin-top: 16px;
    display: flex;
    justify-content: space-between;
    align-items: center;

    .extra {
      display: flex;
      align-items: center;
      gap: 8px;

      .part {
        display: flex;
        gap: 4px;
        align-items: center;
        color: var(--ui-color-hint-2);
      }

      .icon {
        width: 14px;
        height: 14px;
      }

      .sep {
        width: 1px;
        height: 12px;
        background-color: var(--ui-color-dividing-line-1);
      }
    }
  }

  .ops {
    margin-top: 16px;
    display: flex;
    gap: 12px;

    & > * {
      flex: 1 1 0;

      &.more {
        flex: 0 0 auto;
        width: 40px;
        :deep(.content) {
          padding: 0;
        }
      }
    }

    .liking :deep(.content) {
      color: var(--ui-color-red-main);
    }
  }

  .divider {
    margin: 24px 0 16px;
  }

  .collapse {
    margin-bottom: 8px;
    flex: 1 1 0;
    overflow-y: auto;
  }
}

.remixes {
  margin-top: 20px;
}
</style><|MERGE_RESOLUTION|>--- conflicted
+++ resolved
@@ -47,7 +47,6 @@
 import TextView from '@/components/community/TextView.vue'
 import { useModal } from '@/components/ui'
 import ProjectRecordingSharing from '@/components/project/sharing/ProjectRecordingSharing.vue'
-import ProjectScreenshotSharing from '@/components/project/sharing/ProjectScreenshotSharing.vue'
 import type { RecordingData, CreateRecordingParams } from '@/apis/recording'
 import { createRecording } from '@/apis/recording'
 import { saveFile } from '@/models/common/cloud'
@@ -446,49 +445,7 @@
       return { en: 'Recording started, click again to stop', zh: '录制已开始，再次点击停止录制' }
     }
   }
-<<<<<<< HEAD
-}
-
-const screenshotImg = ref<globalThis.File | null>(null)
-const showScreenShotSharing = ref(false)
-
-const shareScreenshot = useModal(ProjectScreenshotSharing)
-
-async function handleScreenshotSharing() {
-  await projectRunnerRef.value?.pauseGame()
-
-  const screenshotBlob = await projectRunnerRef.value?.takeScreenshot()
-  
-  // Convert Blob to File
-  const screenshotFile = screenshotBlob ? 
-    new globalThis.File([screenshotBlob], `screenshot_${Date.now()}.png`, { type: 'image/png' }) 
-    : null
-  
-  screenshotImg.value = screenshotFile
-
-  showScreenShotSharing.value = true
-
-  try {
-    if (screenshotFile && projectData.value) {
-      await shareScreenshot({
-        screenshot: screenshotFile,
-        projectData: projectData.value
-      })
-      toaster.success(`成功`)
-    } else {
-      toaster.error('截图失败')
-    }
-  } catch (e) {
-    console.log(e)
-  }
-
-  showScreenShotSharing.value = false
-
-  await projectRunnerRef.value?.resumeGame()
-}
-=======
-)
->>>>>>> 38a85ccd
+)
 </script>
 
 <template>
@@ -527,19 +484,6 @@
           @close="isFullScreenRunning = false"
         />
         <div class="ops">
-          <UIButton v-if="runnerState === 'running'"
-            v-radar="{ name: 'Screenshot button', desc: 'Click to take a screenshot' }" type="boring"
-            @click="handleScreenshotSharing"> <!--&& !isMobile"-->
-            <template #icon>
-              <svg width="16" height="16" viewBox="0 0 16 16" fill="none" xmlns="http://www.w3.org/2000/svg">
-                <rect x="2" y="4" width="12" height="8" rx="1" stroke="currentColor" stroke-width="1.5" fill="none" />
-                <circle cx="8" cy="8" r="2" stroke="currentColor" stroke-width="1.5" fill="none" />
-                <path d="M6 4L6.5 2.5A1 1 0 0 1 7.5 2h1A1 1 0 0 1 9.5 2.5L10 4" stroke="currentColor" stroke-width="1.5"
-                  fill="none" />
-              </svg>
-            </template>
-            {{ $t({ en: 'Screenshot', zh: '截屏' }) }}
-          </UIButton>
           <UIButton
             v-if="runnerState === 'running'"
             v-radar="{ name: 'Recording button', desc: 'Click to start/stop recording' }"
