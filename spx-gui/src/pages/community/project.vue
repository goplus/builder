--- conflicted
+++ resolved
@@ -38,14 +38,7 @@
 import CommunityCard from '@/components/community/CommunityCard.vue'
 import ReleaseHistory from '@/components/community/project/ReleaseHistory.vue'
 import TextView from '@/components/community/TextView.vue'
-<<<<<<< HEAD
 import { useModal } from '@/components/ui'
-=======
-import { getProject } from '@/apis/project'
-import { SocialPlatformConfigs } from '@/components/project/sharing/platform-share'
-import { getProjectShareRoute } from '@/router'
-import { useModal, useMessage } from '@/components/ui'
->>>>>>> 90963f7e
 import ProjectRecordingSharing from '@/components/project/sharing/ProjectRecordingSharing.vue'
 import type { RecordingData, CreateRecordingParams } from '@/apis/recording'
 import { createRecording } from '@/apis/recording'
@@ -319,7 +312,6 @@
   { en: 'Failed to load projects', zh: '加载失败' }
 )
 
-<<<<<<< HEAD
 const { data: projectData } = useQuery(
   async (ctx) => {
     return await getProject(props.owner, props.name, ctx.signal)
@@ -330,9 +322,6 @@
   }
 )
 
-=======
-const toaster = useMessage()
->>>>>>> 90963f7e
 const isRecording = ref(false)
 const recording = ref<globalThis.File | null>(null)
 const recordData = ref<RecordingData | null>(null)
