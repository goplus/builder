--- conflicted
+++ resolved
@@ -38,14 +38,11 @@
 import CommunityCard from '@/components/community/CommunityCard.vue'
 import ReleaseHistory from '@/components/community/project/ReleaseHistory.vue'
 import TextView from '@/components/community/TextView.vue'
-<<<<<<< HEAD
 import { getProject } from '@/apis/project'
 import { SocialPlatformConfigs } from '@/components/project/sharing/platform-share'
 import { getProjectShareRoute } from '@/router'
-=======
 import { useModal, useMessage } from '@/components/ui'
 import ProjectRecordingSharing from '@/components/project/sharing/ProjectRecordingSharing.vue'
-import { getProject } from '@/apis/project'
 import type { RecordingData, CreateRecordingParams } from '@/apis/recording'
 import { createRecording } from '@/apis/recording'
 import { saveFile } from '@/models/common/cloud'
@@ -61,7 +58,6 @@
     lastModified: webFile.lastModified
   })
 }
->>>>>>> cf93bc55
 
 const props = defineProps<{
   owner: string
@@ -319,14 +315,13 @@
   { en: 'Failed to load projects', zh: '加载失败' }
 )
 
-<<<<<<< HEAD
 const projectSharingLink = computed(() => {
   return `${location.origin}${getProjectShareRoute(props.owner, props.name)}`
 })
 
 const sharePlatforms = SocialPlatformConfigs
 sharePlatforms[0].shareFunction.shareURL?.(projectSharingLink.value, props.name + props.owner)
-=======
+
 const { data: projectData } = useQuery(
   async (ctx) => {
     return await getProject(props.owner, props.name, ctx.signal)
@@ -438,7 +433,6 @@
     }
   }
 }
->>>>>>> cf93bc55
 </script>
 
 <template>
