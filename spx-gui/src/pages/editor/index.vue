--- conflicted
+++ resolved
@@ -65,23 +65,16 @@
 const currentLevelIndex = computed(() => {
   return parseInt(getStringParam(router, 'levelIndex') ?? '0')
 })
-<<<<<<< HEAD
 enum GuidanceMode {
   None = 'none',
   Guidance = 'guidance',
   GuidanceEditor = 'guidanceEditor'
 }
 const guidanceMode = ref<GuidanceMode>(GuidanceMode.None)
-=======
-
-const isGuidanceMode = computed(() => {
-  return getStringParam(router, 'guide') !== null
-})
->>>>>>> 0460d86a
 const storyLineInfo = ref<StoryLine | null>(null)
 
 watch(
-  isGuidanceMode,
+  guidanceMode,
   (value) => {
     if (value) {
       handleGuidance()
@@ -90,7 +83,6 @@
   { immediate: true }
 )
 async function handleGuidance() {
-<<<<<<< HEAD
   if (getStringParam(router, 'guide') != null) {
     guidanceMode.value = GuidanceMode.Guidance
     const storyLineId: string | null = getStringParam(router, 'storyLineId')
@@ -113,13 +105,6 @@
       if (data) {
         storyLineInfo.value = data
       }
-=======
-  const storyLineId: string | null = getStringParam(router, 'storyLineId')
-  if (storyLineId != null) {
-    const data: StoryLine = await getStoryLine(storyLineId)
-    if (data) {
-      storyLineInfo.value = data
->>>>>>> 0460d86a
     }
   }
 }
