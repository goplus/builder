--- conflicted
+++ resolved
@@ -65,43 +65,30 @@
 const currentLevelIndex = computed(() => {
   return parseInt(getStringParam(router, 'levelIndex') ?? '0')
 })
-<<<<<<< HEAD
-
-const isGuidanceMode = computed(() => {
-  return getStringParam(router, 'guide') !== null
-})
-=======
+
 enum GuidanceMode {
   None = 'none',
   Guidance = 'guidance',
   GuidanceEditor = 'guidanceEditor'
 }
 const guidanceMode = ref<GuidanceMode>(GuidanceMode.None)
->>>>>>> 9826c658
 const storyLineInfo = ref<StoryLine | null>(null)
 const maybeSavedStoryLineInfo = ref<MaybeSavedStoryLine | null>(null)
 
 watch(
-<<<<<<< HEAD
-  isGuidanceMode,
-=======
-  guidanceMode,
->>>>>>> 9826c658
-  (value) => {
-    if (value) {
-      handleGuidance()
-    }
+  () => ({
+    guide: getStringParam(router, 'guide'),
+    guidanceEditor: getStringParam(router, 'guidanceEditor'),
+    storyLineId: getStringParam(router, 'storyLineId'),
+    levelIndex: getStringParam(router, 'levelIndex')
+  }),
+  () => {
+    handleGuidance()
   },
   { immediate: true }
 )
+
 async function handleGuidance() {
-<<<<<<< HEAD
-  const storyLineId: string | null = getStringParam(router, 'storyLineId')
-  if (storyLineId != null) {
-    const data: StoryLine = await getStoryLine(storyLineId)
-    if (data) {
-      storyLineInfo.value = data
-=======
   if (getStringParam(router, 'guide') != null) {
     guidanceMode.value = GuidanceMode.Guidance
     const storyLineId: string | null = getStringParam(router, 'storyLineId')
@@ -110,12 +97,9 @@
       const data: StoryLine = await getStoryLine(storyLineId)
       if (data) {
         storyLineInfo.value = data
-        // storyLineInfo.value = storyLineJson
       }
     }
-  }
-
-  if (getStringParam(router, 'guidanceEditor') != null) {
+  } else if (getStringParam(router, 'guidanceEditor') != null) {
     guidanceMode.value = GuidanceMode.GuidanceEditor
     const storyLineId: string | null = getStringParam(router, 'storyLineId')
     // for test
@@ -125,8 +109,9 @@
       if (data) {
         maybeSavedStoryLineInfo.value = data
       }
->>>>>>> 9826c658
-    }
+    }
+  } else {
+    guidanceMode.value = GuidanceMode.None
   }
 }
 
