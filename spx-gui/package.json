--- conflicted
+++ resolved
@@ -11,11 +11,8 @@
   "dependencies": {
     "axios": "^1.6.5",
     "pinia": "^2.1.7",
-<<<<<<< HEAD
-=======
     "pinia-plugin-persist": "^1.0.0",
     "vicons": "^0.0.1",
->>>>>>> dcf55630
     "vue": "^3.3.11",
     "vue-router": "^4.2.5"
   },
