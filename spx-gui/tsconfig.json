--- conflicted
+++ resolved
@@ -3,28 +3,20 @@
     "target": "ES2020",
     "useDefineForClassFields": true,
     "module": "ESNext",
-<<<<<<< HEAD
     "lib": [
       "ES2020",
       "DOM",
       "DOM.Iterable"
     ],
     "skipLibCheck": true,
-=======
-    "lib": ["ES2020", "DOM", "DOM.Iterable"],
-    "skipLibCheck": true,
 
->>>>>>> 7c3ba6a2
     /* Bundler mode */
     "moduleResolution": "node",
     // "moduleResolution": "bundler",
     // "moduleResolution": "node",
     // "esModuleInterop": true,
     "allowImportingTsExtensions": true,
-<<<<<<< HEAD
     "allowSyntheticDefaultImports": true,
-=======
->>>>>>> 7c3ba6a2
     "resolveJsonModule": true,
     "isolatedModules": true,
     "noEmit": true,
@@ -44,17 +36,13 @@
         "src/store/*"
       ]
     },
-<<<<<<< HEAD
-=======
 
->>>>>>> 7c3ba6a2
     /* Linting */
     "strict": true,
     "noUnusedLocals": true,
     "noUnusedParameters": true,
     "noFallthroughCasesInSwitch": true
   },
-<<<<<<< HEAD
   "include": [
     "src/**/*.ts",
     "src/**/*.d.ts",
@@ -68,8 +56,4 @@
       "path": "./tsconfig.node.json"
     }
   ]
-=======
-  "include": ["src/**/*.ts", "src/**/*.d.ts", "src/**/*.tsx", "src/**/*.vue", "src/test/CommentCom.spec.mjs", "src/test/sum.ts"],
-  "references": [{ "path": "./tsconfig.node.json" }]
->>>>>>> 7c3ba6a2
 }