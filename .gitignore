--- conflicted
+++ resolved
@@ -24,11 +24,7 @@
 # Go workspace file
 go.work
 
-<<<<<<< HEAD
 .vscode/
 .idea/
 *.wasm
-=======
-# The dependency file
-spx-gui/node_modules/*
->>>>>>> 6ccd815e
+spx-gui/node_modules/*